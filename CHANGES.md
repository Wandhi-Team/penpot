--- conflicted
+++ resolved
@@ -1,6 +1,5 @@
 # CHANGELOG
 
-<<<<<<< HEAD
 ## 2.2.0
 
 ### :rocket: Epics and highlights
@@ -11,10 +10,8 @@
 
 ### :sparkles: New features
 
-## 2.1.0
-=======
+
 ## 2.1.0 - Things can only get better!
->>>>>>> 2baab838
 
 ### :rocket: Epics and highlights
 
