--- conflicted
+++ resolved
@@ -1,6 +1,5 @@
 # CHANGELOG
 
-<<<<<<< HEAD
 ## :rocket: Next
 
 ### :boom: Breaking changes
@@ -28,7 +27,6 @@
 ### :heart: Community contributions by (Thank you!)
 
 
-=======
 ## 1.12.1-beta
 ### :boom: Breaking changes
 
@@ -41,7 +39,6 @@
 
 ### :heart: Community contributions by (Thank you!)
 
->>>>>>> 4f379821
 ## 1.12.0-beta
 
 ### :boom: Breaking changes
