--- conflicted
+++ resolved
@@ -4,13 +4,10 @@
 
 ### New features
 
-<<<<<<< HEAD
 - Bounce & Complaint handling.
 - Disable groups interactions when holding "Ctrl" key (deep selection)
 - New action in context menu to "edit" some shapes (binded to key "Enter")
 
-=======
->>>>>>> 964dad0d
 ### Bugs fixed
 
 - Properly handle errors on github, gitlab and ldap auth backends.
