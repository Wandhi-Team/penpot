--- conflicted
+++ resolved
@@ -1,6 +1,5 @@
 # CHANGELOG
 
-<<<<<<< HEAD
 ## 1.20.0
 
 ### :boom: Breaking changes & Deprecations
@@ -13,13 +12,12 @@
 
 ### :heart: Community contributions by (Thank you!)
 
-=======
+
 ## 1.19.1
 
 ### :bug: Bugs fixed
 
 - Fix components not registered as updated [Taiga #5725](https://tree.taiga.io/project/penpot/issue/5725)
->>>>>>> a7f39e89
 
 ## 1.19.0
 
