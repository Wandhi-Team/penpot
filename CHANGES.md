# CHANGELOG

<<<<<<< HEAD
## 1.20.0

### :boom: Breaking changes & Deprecations

### :sparkles: New features

### :bug: Bugs fixed

### :arrow_up: Deps updates

### :heart: Community contributions by (Thank you!)

=======
## 1.19.2

### :sparkles: New features

- Navigate up in layer hierarchy with Shift+Enter shortcut [Taiga #5734](https://tree.taiga.io/project/penpot/us/5734)
- Click on the flow tags open viewer with the selected frame [Taiga #5044](https://tree.taiga.io/project/penpot/us/5044)

### :bug: Bugs fixed

- Fix unexpected output on get-page rpc method when invalid object-id is provided [Github #3546](https://github.com/penpot/penpot/issues/3546)
- Fix Invalid files amount after moving file from Project to Drafts [Taiga #5638](https://tree.taiga.io/project/penpot/us/5638)
- Fix deleted pages comments shown in right sidebar [Taiga #5648](https://tree.taiga.io/project/penpot/us/5648)
- Fix tooltip on toggle visibility and toggle lock buttons [Taiga #5141](https://tree.taiga.io/project/penpot/issue/5141)
>>>>>>> 5f65960d

## 1.19.1

### :bug: Bugs fixed

- Fix components not registered as updated [Taiga #5725](https://tree.taiga.io/project/penpot/issue/5725)

## 1.19.0

### :boom: Breaking changes & Deprecations

### :sparkles: New features

- Default naming of text layers [Taiga #2836](https://tree.taiga.io/project/penpot/us/2836)
- Create typography style from a selected text layer [Taiga #3041](https://tree.taiga.io/project/penpot/us/3041)
- Board as ruler origin [Taiga #4833](https://tree.taiga.io/project/penpot/us/4833)
- Access tokens support [Taiga #4460](https://tree.taiga.io/project/penpot/us/4460)
- Show interactions setting at the view mode [Taiga #1330](https://tree.taiga.io/project/penpot/issue/1330)
- Improve dashboard performance related to thumbnails; now the thumbnails are
  rendered as bitmap images.
- Add the ability to disable google fonts provider with the `disable-google-fonts-provider` flag
- Add the ability to disable dashboard templates section with the `disable-dashboard-templates-section` flag
- Add the ability to use the registration whitelist with OICD [Github #3348](https://github.com/penpot/penpot/issues/3348)
- Add support for local caching of google fonts (this avoids exposing the final user IP to
  goolge and reduces the amount of request sent to google)
- Set smooth/instant autoscroll depending on distance [GitHub #3377](https://github.com/penpot/penpot/issues/3377)
- New component icon [Taiga #5290](https://tree.taiga.io/project/penpot/us/5290)
- Show a confirmation dialog when an user tries to publish an empty library [Taiga #5294](https://tree.taiga.io/project/penpot/us/5294)

### :bug: Bugs fixed

- Fix files can be opened from multiple urls [Taiga #5310](https://tree.taiga.io/project/penpot/issue/5310)
- Fix asset color item was created from the selected layer [Taiga #5180](https://tree.taiga.io/project/penpot/issue/5180)
- Fix unpublish more than one library at the same time [Taiga #5532](https://tree.taiga.io/project/penpot/issue/5532)
- Fix drag projects on dahsboard [Taiga #5531](https://tree.taiga.io/project/penpot/issue/5531)
- Fix allow team name to be all blank [Taiga #5527](https://tree.taiga.io/project/penpot/issue/5527)
- Fix search font visualitation [Taiga #5523](https://tree.taiga.io/project/penpot/issue/5523)
- Fix create and account only with spaces [Taiga #5518](https://tree.taiga.io/project/penpot/issue/5518)
- Fix context menu outside screen [Taiga #5524](https://tree.taiga.io/project/penpot/issue/5524)
- Fix graphic item rename on assets pannel [Taiga #5556](https://tree.taiga.io/project/penpot/issue/5556)
- Fix component and media name validation on assets panel [Taiga #5555](https://tree.taiga.io/project/penpot/issue/5555)
- Fix problem with selection shortcuts [Taiga #5492](https://tree.taiga.io/project/penpot/issue/5492)
- Fix issue with paths line to curve and concurrent editing [Taiga #5191](https://tree.taiga.io/project/penpot/issue/5191)
- Fix problems with locked layers [Taiga #5139](https://tree.taiga.io/project/penpot/issue/5139)
- Fix export from shared prototype [Taiga #5565](https://tree.taiga.io/project/penpot/issue/5565)
- Fix email change: validation error displaying even after both fields are identical [Taiga #5514](https://tree.taiga.io/project/penpot/issue/5514)
- Fix scroll on viewer comment list [Taiga #5563](https://tree.taiga.io/project/penpot/issue/5563)
- Fix context menu z-index [Taiga #5561](https://tree.taiga.io/project/penpot/issue/5561)
- Fix select all checkbox on shared link config [Taiga #5566](https://tree.taiga.io/project/penpot/issue/5566)
- Fix validation on full name input on account creation [Taiga #5516](https://tree.taiga.io/project/penpot/issue/5516)
- Fix validation on team name input [Taiga #5510](https://tree.taiga.io/project/penpot/issue/5510)
- Fix incorrect uri generation issues on share-link modal [Taiga #5564](https://tree.taiga.io/project/penpot/issue/5564)
- Fix cache issues with share-links [Taiga #5559](https://tree.taiga.io/project/penpot/issue/5559)
- Makes height priority for the rows/columns grids [#2774](https://github.com/penpot/penpot/issues/2774)
- Fix problem with comments mode not staying [#3363](https://github.com/penpot/penpot/issues/3363)
- Fix problem with comments when user left the team [Taiga #5562](https://tree.taiga.io/project/penpot/issue/5562)
- Fix problem with images patterns repeating [#3372](https://github.com/penpot/penpot/issues/3372)
- Fix grid not being clipped in frames [#3365](https://github.com/penpot/penpot/issues/3365)
- Fix cut/delete text layer when while creating text [Taiga #5602](https://tree.taiga.io/project/penpot/issue/5602)
- Fix picking a gradient color in recent colors for a new color in the assets tab [Taiga #5601](https://tree.taiga.io/project/penpot/issue/5601)
- Fix problem with importation process [Taiga #5597](https://tree.taiga.io/project/penpot/issue/5597)
- Fix problem with HSV color picker [#3317](https://github.com/penpot/penpot/issues/3317)
- Fix problem with slashes in layers names for exporter [#3276](https://github.com/penpot/penpot/issues/3276)
- Fix incorrect modified data on moving files on dashboard [Taiga #5530](https://tree.taiga.io/project/penpot/issue/5530)
- Fix focus handling on comments edition [Taiga #5560](https://tree.taiga.io/project/penpot/issue/5560)
- Fix incorrect fullname use on registring user after OIDC authentication [Taiga #5517](https://tree.taiga.io/project/penpot/issue/5517)
- Fix incorrect modified-at on project after import file [Taiga #5268](https://tree.taiga.io/project/penpot/issue/5268)
- Fix incorrect message after sending invitation to already member [Taiga 5599](https://tree.taiga.io/project/penpot/issue/5599)
- Fix text decoration on button [Taiga #5301](https://tree.taiga.io/project/penpot/issue/5301)
- Fix menu order on design tab [Taiga #5195](https://tree.taiga.io/project/penpot/issue/5195)
- Fix search bar width on layer tab [Taiga #5445](https://tree.taiga.io/project/penpot/issue/5445)
- Fix border radius values with decimals [Taiga #5283](https://tree.taiga.io/project/penpot/issue/5283)
- Fix shortcuts translations not homogenized [Taiga #5141](https://tree.taiga.io/project/penpot/issue/5141)
- Fix overlay manual position in nested boards [Taiga #5135](https://tree.taiga.io/project/penpot/issue/5135)
- Fix close overlay from a nested board [Taiga #5587](https://tree.taiga.io/project/penpot/issue/5587)
- Fix overlay position when it has shadow or blur [Taiga #4752](https://tree.taiga.io/project/penpot/issue/4752)
- Fix overlay position when there are elements fixed when scrolling [Taiga #4383](https://tree.taiga.io/project/penpot/issue/4383)
- Fix problem when sliding color picker in selected-colors [#3150](https://github.com/penpot/penpot/issues/3150)
- Fix error screen on upload image error [Taiga #5608](https://tree.taiga.io/project/penpot/issue/5608)
- Fix bad frame-id for certain componentes [#3205](https://github.com/penpot/penpot/issues/3205)
- Fix paste elements at bottom of frame [Taig #5253](https://tree.taiga.io/project/penpot/issue/5253)
- Fix new-file button on project not redirecting to the new file [Taiga #5610](https://tree.taiga.io/project/penpot/issue/5610)
- Fix retrieve user comments in dashboard [Taiga #5607](https://tree.taiga.io/project/penpot/issue/5607)
- Locks shapes when moved inside a locked parent [Taiga #5252](https://tree.taiga.io/project/penpot/issue/5252)
- Fix rotate several elements in bulk [Taiga #5165](https://tree.taiga.io/project/penpot/issue/5165)
- Fix onboarding slides height [Taiga #5373](https://tree.taiga.io/project/penpot/issue/5373)
- Fix create typography with section closed [Taiga #5574](https://tree.taiga.io/project/penpot/issue/5574)
- Fix exports menu on viewer mode [Taiga #5568](https://tree.taiga.io/project/penpot/issue/5568)
- Fix create empty comments [Taiga #5536](https://tree.taiga.io/project/penpot/issue/5536)
- Fix text changes not propagated to copy [Taiga #5364](https://tree.taiga.io/project/penpot/issue/5364)
- Fix position of text cursor is a bit too high in Invitations section [Taiga #5511](https://tree.taiga.io/project/penpot/issue/5511)
- Fix undo when updating several texts [Taiga #5197](https://tree.taiga.io/project/penpot/issue/5197)
- Fix assets right click button for multiple selection [Taiga #5545](https://tree.taiga.io/project/penpot/issue/5545)
- Fix problem with precision in resizes [Taiga #5623](https://tree.taiga.io/project/penpot/issue/5623)
- Fix absolute positioned layouts not showing flex properties [Taiga #5630](https://tree.taiga.io/project/penpot/issue/5630)
- Fix text gradient handlers [Taiga #4047](https://tree.taiga.io/project/penpot/issue/4047)
- Fix when user deletes one file during import it is impossible to finish importing of second file [Taiga #5656](https://tree.taiga.io/project/penpot/issue/5656)
- Fix export multiple images when only one of them has export settings [Taiga #5649](https://tree.taiga.io/project/penpot/issue/5649)
- Fix error when a user different than the thread creator edits a comment [Taiga #5647](https://tree.taiga.io/project/penpot/issue/5647)
- Fix unnecessary button [Taiga #3312](https://tree.taiga.io/project/penpot/issue/3312)
- Fix copy color information in several formats [Taiga #4723](https://tree.taiga.io/project/penpot/issue/4723)
- Fix dropdown width [Taiga #5541](https://tree.taiga.io/project/penpot/issue/5541)
- Fix enable comment mode and insert image keeps on comment mode [Taiga #5678](https://tree.taiga.io/project/penpot/issue/5678)
- Fix enable undo just after using pencil [Taiga #5674](https://tree.taiga.io/project/penpot/issue/5674)
- Fix 400 error when user changes password [Taiga #5643](https://tree.taiga.io/project/penpot/issue/5643)
- Fix cannot undo layer styles [Taiga #5676](https://tree.taiga.io/project/penpot/issue/5676)
- Fix unexpected exception on boolean shapes [Taiga #5685](https://tree.taiga.io/project/penpot/issue/5685)
- Fix ctrl+z on select not working [Taiga #5677](https://tree.taiga.io/project/penpot/issue/5677)
- Fix thubmnail rendering flashing [Taiga #5675](https://tree.taiga.io/project/penpot/issue/5675)

### :arrow_up: Deps updates

- Update google fonts catalog (at 2023/07/06) [Taiga #5592](https://tree.taiga.io/project/penpot/issue/5592)


### :heart: Community contributions by (Thank you!)

- Update Typography palette order (by @akshay-gupta7) [Github #3156](https://github.com/penpot/penpot/pull/3156)
- Palettes (color, typographies) empty state (by @akshay-gupta7) [Github #3160](https://github.com/penpot/penpot/pull/3160)
- Duplicate objects via drag + alt (by @akshay-gupta7) [Github #3147](https://github.com/penpot/penpot/pull/3147)
- Set line-height to auto as 1.2 (by @akshay-gupta7) [Github #3185](https://github.com/penpot/penpot/pull/3185)
- Click to select full values at the design sidebar (by @akshay-gupta7) [Github #3179](https://github.com/penpot/penpot/pull/3179)
- Fix rect filter bounds math (by @ryanbreen) [Github #3180](https://github.com/penpot/penpot/pull/3180)
- Removed sizing variables from radius (by @ondrejkonec) [Github #3184](https://github.com/penpot/penpot/pull/3184)
- Dashboard search, set focus after shortcut (by @akshay-gupta7) [Github #3196](https://github.com/penpot/penpot/pull/3196)
- Library name dropdown arrow is overlapped by library name (by @ondrejkonec) [Taiga #5200](https://tree.taiga.io/project/penpot/issue/5200)
- Reorder shadows (by @akshay-gupta7) [Github #3236](https://github.com/penpot/penpot/pull/3236)
- Open project in new tab from workspace (by @akshay-gupta7) [Github #3246](https://github.com/penpot/penpot/pull/3246)
- Distribute fix enabled when two elements were selected (by @dfelinto) [Github #3266](https://github.com/penpot/penpot/pull/3266)
- Distribute vertical spacing failing for overlapped text (by @dfelinto) [Github #3267](https://github.com/penpot/penpot/pull/3267)
- bug Change independent corner radius input tooltips #3332 (by @astudentinearth) [Github #3332](https://github.com/penpot/penpot/pull/3332)

## 1.18.6

### :bug: Bugs fixed

- Fix comments navigation from workspace [Taiga #5504](https://tree.taiga.io/project/penpot/issue/5504)

### :sparkles: Enhancements

- Add the ability to overwrite internal resolver with `PENPOT_INTERNAL_RESOLVER` environment
  variable [GH #3310](https://github.com/penpot/penpot/issues/3310)

## 1.18.5

### :bug: Bugs fixed

- Fix add flow option in contextual menu for frames
- Fix issues related with invitations
- Fix problem with undefined gaps
- Add deleted fonts auto match mechanism

## 1.18.4

### :bug: Bugs fixed

- Fix zooming while color picker breaks UI [GH #3214](https://github.com/penpot/penpot/issues/3214)
- Fix problem with layout not reflowing on shape deletion [Taiga #5289](https://tree.taiga.io/project/penpot/issue/5289)
- Fix extra long typography names on assets and palette [Taiga #5199](https://tree.taiga.io/project/penpot/issue/5199)
- Fix background-color property on inspect code [Taiga #5300](https://tree.taiga.io/project/penpot/issue/5300)
- Preview layer blend modes (by @akshay-gupta7) [Github #3235](https://github.com/penpot/penpot/pull/3235)

## 1.18.3

### :bug: Bugs fixed

- Fix problem with rulers not placing correctly [Taiga #5093](https://tree.taiga.io/project/penpot/issue/5093)
- Fix page context menu [Taiga #5145](https://tree.taiga.io/project/penpot/issue/5145)
- Fix project file count [Taiga #5148](https://tree.taiga.io/project/penpot/issue/5148)
- Fix OIDC roles checking mechanism [GH #3152](https://github.com/penpot/penpot/issues/3152)
- Import updated translation strings from weblate

### :arrow_up: Deps updates

## 1.18.2

### :bug: Bugs fixed

- Fix problem with frame title rotation
- Fix first level board "Show in view mode" is automatically unchecked [Taiga #5136](https://tree.taiga.io/project/penpot/issue/5136)

## 1.18.1

### :bug: Bugs fixed

- Fix problems with imported SVG shadows [Taiga #4922](https://tree.taiga.io/project/penpot/issue/4922)
- Fix problems with imported SVG embedded images and transforms [Taiga #4639](https://tree.taiga.io/project/penpot/issue/4639)

## 1.18.0

### :sparkles: New features

- Adds more accessibility improvements in dashboard [Taiga #4577](https://tree.taiga.io/project/penpot/us/4577)
- Adds paddings and gaps prediction on layout creation [Taiga #4838](https://tree.taiga.io/project/penpot/task/4838)
- Add visual feedback when proportionally scaling text elements with **K** [Taiga #3415](https://tree.taiga.io/project/penpot/us/3415)
- Add visualization and mouse control to paddings, margins and gaps in frames with layout [Taiga #4839](https://tree.taiga.io/project/penpot/task/4839)
- Allow for absolute positioned elements inside layout [Taiga #4834](https://tree.taiga.io/project/penpot/us/4834)
- Add z-index option for flex layout items [Taiga #2980](https://tree.taiga.io/project/penpot/us/2980)
- Scale content proportionally affects strokes, shadows, blurs and corners [Taiga #1951](https://tree.taiga.io/project/penpot/us/1951)
- Use tabulators to navigate layers [Taiga #5010](https://tree.taiga.io/project/penpot/issue/5010)

### :bug: Bugs fixed

- Fix problem with rules position on changing pages [Taiga #4847](https://tree.taiga.io/project/penpot/issue/4847)
- Fix error streen when uploading wrong SVG [#2995](https://github.com/penpot/penpot/issues/2995)
- Fix selecting children from hidden parent layers [Taiga #4934](https://tree.taiga.io/project/penpot/issue/4934)
- Fix problem when undoing multiple selected colors [Taiga #4920](https://tree.taiga.io/project/penpot/issue/4920)
- Allow selection of empty board by partial rect [Taiga #4806](https://tree.taiga.io/project/penpot/issue/4806)
- Improve behavior for undo on text edition [Taiga #4693](https://tree.taiga.io/project/penpot/issue/4693)
- Improve deeps selection of nested arboards [Taiga #4913](https://tree.taiga.io/project/penpot/issue/4913)
- Fix problem on selection numeric inputs on Firefox [#2991](https://github.com/penpot/penpot/issues/2991)
- Changed the text dominant-baseline to use ideographic [Taiga #4791](https://tree.taiga.io/project/penpot/issue/4791)
- Viewer wrong translations [Github #3035](https://github.com/penpot/penpot/issues/3035)
- Fix problem with text editor in Safari
- Fix unlink library color when blur color picker input [#3026](https://github.com/penpot/penpot/issues/3026)
- Fix snap pixel when moving path points on high zoom [#2930](https://github.com/penpot/penpot/issues/2930)
- Fix shortcuts for zoom now take into account the mouse position [#2924](https://github.com/penpot/penpot/issues/2924)
- Fix close colorpicker on Firefox when mouse-up is outside the picker [#2911](https://github.com/penpot/penpot/issues/2911)
- Fix problems with touch devices and Wacom tablets [#2216](https://github.com/penpot/penpot/issues/2216)
- Fix problem with board titles misplaced [Taiga #4738](https://tree.taiga.io/project/penpot/issue/4738)
- Fix problem with alt getting stuck when alt+tab [Taiga #5013](https://tree.taiga.io/project/penpot/issue/5013)
- Fix problem with z positioning of elements [Taiga #5014](https://tree.taiga.io/project/penpot/issue/5014)
- Fix problem in Firefox with scroll jumping when changin pages [#3052](https://github.com/penpot/penpot/issues/3052)
- Fix nested frame interaction created flow in wrong frame [Taiga #5043](https://tree.taiga.io/project/penpot/issue/5043)
- Font-Kerning does not work on Artboard Export to PNG/JPG/PDF [#3029](https://github.com/penpot/penpot/issues/3029)
- Fix manipulate duplicated project (delete, duplicate, rename, pin/unpin...) [Taiga #5027](https://tree.taiga.io/project/penpot/issue/5027)
- Fix deleted files appear in search results [Taiga #5002](https://tree.taiga.io/project/penpot/issue/5002)
- Fix problem with selected colors and texts [Taiga #5051](https://tree.taiga.io/project/penpot/issue/5051)
- Fix problem when assigning color from palette or assets [Taiga #5050](https://tree.taiga.io/project/penpot/issue/5050)
- Fix shortcuts for alignment [Taiga #5030](https://tree.taiga.io/project/penpot/issue/5030)
- Fix path options not showing when editing rects or ellipses [Taiga #5053](https://tree.taiga.io/project/penpot/issue/5053)
- Fix tooltips for some alignment options are truncated on design tab [Taiga #5040](https://tree.taiga.io/project/penpot/issue/5040)
- Fix horizontal margins drag don't always start from place [Taiga #5020](https://tree.taiga.io/project/penpot/issue/5020)
- Fix multiplayer username sometimes is not displayed correctly [Taiga #4400](https://tree.taiga.io/project/penpot/issue/4400)
- Show warning when trying to invite a user that is already in members [Taiga #4147](https://tree.taiga.io/project/penpot/issue/4147)
- Fix problem with text out of borders when changing from auto-width to fixed [Taiga #4308](https://tree.taiga.io/project/penpot/issue/4308)
- Fix header not showing when exiting fullscreen mode in viewer [Taiga #4244](https://tree.taiga.io/project/penpot/issue/4244)
- Fix visual problem in select options [Taiga #5028](https://tree.taiga.io/project/penpot/issue/5028)
- Forbid empty names for assets [Taiga #5056](https://tree.taiga.io/project/penpot/issue/5056)
- Select children after ungroup action [Taiga #4917](https://tree.taiga.io/project/penpot/issue/4917)
- Fix problem with guides not showing when moving over nested frames [Taiga #4905](https://tree.taiga.io/project/penpot/issue/4905)
- Fix change email and password for users signed in via social login [Taiga #4273](https://tree.taiga.io/project/penpot/issue/4273)
- Fix drag and drop files from browser or file explorer under circumstances [Taiga #5054](https://tree.taiga.io/project/penpot/issue/5054)
- Fix problem when copy/pasting shapes [Taiga #4931](https://tree.taiga.io/project/penpot/issue/4931)
- Fix problem with color picker not able to change hue [Taiga #5065](https://tree.taiga.io/project/penpot/issue/5065)
- Fix problem with outer stroke in texts [Taiga #5078](https://tree.taiga.io/project/penpot/issue/5078)
- Fix problem with text carring over next line when changing to fixed [Taiga #5067](https://tree.taiga.io/project/penpot/issue/5067)
- Fix don't show invite user hero to users with editor role [Taiga #5086](https://tree.taiga.io/project/penpot/issue/5086)
- Fix enter emails on onboarding new user creating team [Taiga #5089](https://tree.taiga.io/project/penpot/issue/5089)
- Fix invalid files amount after moving on dashboard [Taiga #5080](https://tree.taiga.io/project/penpot/issue/5080)
- Fix dashboard left sidebar, the [x] overlaps the field [Taiga #5064](https://tree.taiga.io/project/penpot/issue/5064)
- Fix expanded typography on assets sidebar is moving [Taiga #5063](https://tree.taiga.io/project/penpot/issue/5063)
- Fix spelling mistake in confirmation after importing only 1 file [Taiga #5095](https://tree.taiga.io/project/penpot/issue/5095)
- Fix problem with selection colors and texts [Taiga #5079](https://tree.taiga.io/project/penpot/issue/5079)
- Remove "show in view mode" flag when moving frame to frame [Taiga #5091](https://tree.taiga.io/project/penpot/issue/5091)
- Fix problem creating files in project page [Taiga #5060](https://tree.taiga.io/project/penpot/issue/5060)
- Disable empty names on rename files [Taiga #5088](https://tree.taiga.io/project/penpot/issue/5088)
- Fix problem with SVG and flex layout [Taiga #](https://tree.taiga.io/project/penpot/issue/5099)
- Fix unpublish and delete shared library warning messages [Taiga #5090](https://tree.taiga.io/project/penpot/issue/5090)
- Fix last update project timer update after creating new file [Taiga #5096](https://tree.taiga.io/project/penpot/issue/5096)
- Fix dashboard scrolling using 'Page Up' and 'Page Down' [Taiga #5081](https://tree.taiga.io/project/penpot/issue/5081)
- Fix view mode header buttons overlapping in small resolutions [Taiga #5058](https://tree.taiga.io/project/penpot/issue/5058)
- Fix precision for wrap in flex [Taiga #5072](https://tree.taiga.io/project/penpot/issue/5072)
- Fix relative position overlay positioning [Taiga #5092](https://tree.taiga.io/project/penpot/issue/5092)
- Fix hide grid keyboard shortcut [Github #3071](https://github.com/penpot/penpot/pull/3071)
- Fix problem with opacity in imported SVG's [Taiga #4923](https://tree.taiga.io/project/penpot/issue/4923)

### :heart: Community contributions by (Thank you!)
- To @ondrejkonec: for contributing to the code with:
- Refactor CSS variables [Github #2948](https://github.com/penpot/penpot/pull/2948)

## 1.17.3

### :bug: Bugs fixed
- Fix copy and paste very nested inside itself [Taiga #4848](https://tree.taiga.io/project/penpot/issue/4848)
- Fix custom fonts not rendered correctly [Taiga #4874](https://tree.taiga.io/project/penpot/issue/4874)
- Fix problem with shadows and blur on multiple selection
- Fix problem with redo shortcut
- Fix Component texts not displayed in assets panel [Taiga #4907](https://tree.taiga.io/project/penpot/issue/4907)
- Fix search field has implemented shared styles for "close icon" and "search icon" [Taiga #4927](https://tree.taiga.io/project/penpot/issue/4927)
- Fix Handling correctly slashes "/" in emails [Taiga #4906](https://tree.taiga.io/project/penpot/issue/4906)
- Fix Change text color from selected colors [Taiga #4933](https://tree.taiga.io/project/penpot/issue/4933)

### :sparkles: Enhancements

- Adds environment variables for specifying the export and backend URI for the frontend docker image, thanks to @Supernova3339 for the initial PR and suggestion [Github #2984](https://github.com/penpot/penpot/issues/2984)

## 1.17.2

### :bug: Bugs fixed

- Fix invite members button text [Taiga #4794](https://tree.taiga.io/project/penpot/issue/4794)
- Fix problem with opacity in frames [Taiga #4795](https://tree.taiga.io/project/penpot/issue/4795)
- Fix correct behaviour for space-around and added space-evenly option
- Fix duplicate with alt and undo only undo one step [Taiga #4746](https://tree.taiga.io/project/penpot/issue/4746)
- Fix problem creating frames inside layout [Taiga #4844](https://tree.taiga.io/project/penpot/issue/4844)
- Fix paste board inside itself [Taiga #4775](https://tree.taiga.io/project/penpot/issue/4775)
- Fix middle button panning can drag guides [Taiga #4266](https://tree.taiga.io/project/penpot/issue/4266)

### :heart: Community contributions by (Thank you!)

- To @ondrejkonec: for some code contributions on this release.

## 1.17.1

### :bug: Bugs fixed
- Fix components groups items show the component name in list mode [Taiga #4770](https://tree.taiga.io/project/penpot/issue/4770)
- Fix typing CMD+Z on MacOS turns the cursor into a Zoom cursor [Taiga #4778](https://tree.taiga.io/project/penpot/issue/4778)
- Fix white space on small screens [Taiga #4774](https://tree.taiga.io/project/penpot/issue/4774)
- Fix button spacing on delete acount modal [Taiga #4762](https://tree.taiga.io/project/penpot/issue/4762)
- Fix invitations input on team management and onboarding modal [Taiga #4760](https://tree.taiga.io/project/penpot/issue/4760)
- Fix weird numeration creating new elements in dashboard [Taiga #4755](https://tree.taiga.io/project/penpot/issue/4755)
- Fix can move shape with lens zoom active [Taiga #4787](https://tree.taiga.io/project/penpot/issue/4787)
- Fix social links broken [Taiga #4759](https://tree.taiga.io/project/penpot/issue/4759)
- Fix tooltips on left toolbar [Taiga #4793](https://tree.taiga.io/project/penpot/issue/4793)

## 1.17.0

### :sparkles: New features

- Adds layout flex functionality for boards
- Better overlays interactions on boards inside boards [Taiga #4386](https://tree.taiga.io/project/penpot/us/4386)
- Show board miniature in manual overlay setting [Taiga #4475](https://tree.taiga.io/project/penpot/issue/4475)
- Handoff visual improvements [Taiga #3124](https://tree.taiga.io/project/penpot/us/3124)
- Dynamic alignment only in sight [Github 1971](https://github.com/penpot/penpot/issues/1971)
- Add some accessibility to shortcut panel [Taiga #4713](https://tree.taiga.io/project/penpot/issue/4713)
- Add shortcuts for text editing [Taiga #2052](https://tree.taiga.io/project/penpot/us/2052)
- Second level boards treated as groups in terms of selection [Taiga #4269](https://tree.taiga.io/project/penpot/us/4269)
- Performance improvements both for backend and frontend
- Accessibility improvements for login area [Taiga #4353](https://tree.taiga.io/project/penpot/us/4353)
- Outbound webhooks [Taiga #4577](https://tree.taiga.io/project/penpot/us/4577)
- Add copy invitation link to the invitation options [Taiga #4213](https://tree.taiga.io/project/penpot/us/4213)
- Dynamic alignment only in sight [Taiga #3537](https://tree.taiga.io/project/penpot/us/3537)
- Improve naming of layers [Taiga #4036](https://tree.taiga.io/project/penpot/us/4036)
- Add zoom lense [Taiga #4691](https://tree.taiga.io/project/penpot/us/4691)
- Detect potential problems with custom font vertical metrics [Taiga #4697](https://tree.taiga.io/project/penpot/us/4697)

### :bug: Bugs fixed

- Add title to color bullets [Taiga #4218](https://tree.taiga.io/project/penpot/task/4218)
- Fix color bullets in library color modal [Taiga #4186](https://tree.taiga.io/project/penpot/issue/4186)
- Fix shortcut texts alignment [Taiga #4275](https://tree.taiga.io/project/penpot/issue/4275)
- Fix some texts and a typo [Taiga #4215](https://tree.taiga.io/project/penpot/issue/4215)
- Fix twitter support account link [Taiga #4279](https://tree.taiga.io/project/penpot/issue/4279)
- Fix lang autodetect issue [Taiga #4277](https://tree.taiga.io/project/penpot/issue/4277)
- Fix adding an extra page on import [Taiga #4543](https://tree.taiga.io/project/penpot/task/4543)
- Fix unable to select text at assets inputs in firefox [Taiga #4572](https://tree.taiga.io/project/penpot/issue/4572)
- Fix component sync when converting to path [Taiga #3642](https://tree.taiga.io/project/penpot/issue/3642)
- Fix style for team invite in deutsch [Taiga #4614](https://tree.taiga.io/project/penpot/issue/4614)
- Fix problem with text edition in Safari [Taiga #4046](https://tree.taiga.io/project/penpot/issue/4046)
- Fix show outline with rounded corners on rects [Taiga #4053](https://tree.taiga.io/project/penpot/issue/4053)
- Fix wrong interaction between comments and panning modes [Taiga #4297](https://tree.taiga.io/project/penpot/issue/4297)
- Fix bad element positioning on interaction with fixed scroll [Github #2660](https://github.com/penpot/penpot/issues/2660)
- Fix display type of component library not persistent [Taiga #4512](https://tree.taiga.io/project/penpot/issue/4512)
- Fix problem when moving texts with keyboard [#2690](https://github.com/penpot/penpot/issues/2690)
- Fix problem when drawing boxes won't detect mouse-up [Taiga #4618](https://tree.taiga.io/project/penpot/issue/4618)
- Fix missing loading icon on shared libraries [Taiga #4148](https://tree.taiga.io/project/penpot/issue/4148)
- Fix selection stroke missing in properties of multiple texts [Taiga #4048](https://tree.taiga.io/project/penpot/issue/4048)
- Fix missing create component menu for frames [Github #2670](https://github.com/penpot/penpot/issues/2670)
- Fix "currentColor" is not converted when importing SVG [Github 2276](https://github.com/penpot/penpot/issues/2276)
- Fix incorrect color in properties of multiple bool shapes [Taiga #4355](https://tree.taiga.io/project/penpot/issue/4355)
- Fix pressing the enter key gives you an internal error [Github 2675](https://github.com/penpot/penpot/issues/2675) [Github 2577](https://github.com/penpot/penpot/issues/2577)
- Fix confirm group name with enter doesn't work in assets modal [Taiga #4506](https://tree.taiga.io/project/penpot/issue/4506)
- Fix group/ungroup shapes inside a component [Taiga #4052](https://tree.taiga.io/project/penpot/issue/4052)
- Fix wrong update of text in components [Taiga #4646](https://tree.taiga.io/project/penpot/issue/4646)
- Fix problem with SVG imports with style [#2605](https://github.com/penpot/penpot/issues/2605)
- Fix ghost shapes after sync groups in components [Taiga #4649](https://tree.taiga.io/project/penpot/issue/4649)
- Fix layer orders messed up on move, group, reparent and undo [Github #2672](https://github.com/penpot/penpot/issues/2672)
- Fix max height in library dialog [Github #2335](https://github.com/penpot/penpot/issues/2335)
- Fix undo ungroup (shift+g) scrambles positions [Taiga #4674](https://tree.taiga.io/project/penpot/issue/4674)
- Fix justified text is stretched [Github #2539](https://github.com/penpot/penpot/issues/2539)
- Fix mousewheel on viewer inspector [Taiga #4221](https://tree.taiga.io/project/penpot/issue/4221)
- Fix path edition activated on boards [Taiga #4105](https://tree.taiga.io/project/penpot/issue/4105)
- Fix hidden layers inside groups become visible after the group visibility is changed[Taiga #4710](https://tree.taiga.io/project/penpot/issue/4710)
- Fix format of HSLA color on viewer [Taiga #4393](https://tree.taiga.io/project/penpot/issue/4393)
- Fix some typos [Taiga #4724](https://tree.taiga.io/project/penpot/issue/4724)
- Fix ctrl+c for inspect code [Taiga #4739](https://tree.taiga.io/project/penpot/issue/4739)
- Fix text in custom font is not at the expected position at export [Taiga #4394](https://tree.taiga.io/project/penpot/issue/4394)
- Fix unneeded popup when updating local components [Taiga #4430](https://tree.taiga.io/project/penpot/issue/4430)
- Fix multiuser - "Shadow" element is not updating immediately [Taiga #4709](https://tree.taiga.io/project/penpot/issue/4709)
- Fix paths not flagged as modified when resized [Taiga #4742](https://tree.taiga.io/project/penpot/issue/4742)
- Fix resend invitation doesn't reset the expiration date [Taiga #4741](https://tree.taiga.io/project/penpot/issue/4741)
- Fix incorrect state after undo page creation [Taiga #4690](https://tree.taiga.io/project/penpot/issue/4690)
- Fix copy paste texts with typography assets linked [Taiga #4750](https://tree.taiga.io/project/penpot/issue/4750)

### :heart: Community contributions by (Thank you!)

- To @iprithvitharun: let's make UX Writing contributions in Open Source a trend!

## 1.16.2-beta

### :bug: Bugs fixed

- Fix strage cursor behaviour after clicking viewport with text pool [Github #2447](https://github.com/penpot/penpot/issues/2447)

## 1.16.1-beta

### :bug: Bugs fixed

- Fix unexpected exception related to default nudge value
- Fix firefox changing layer color type is not applied [Taiga #4292](https://tree.taiga.io/project/penpot/issue/4292)
- Fix justify alignes text left [Taiga #4322](https://tree.taiga.io/project/penpot/issue/4322)
- Fix text out of borders with "auto width" and center align [Taiga #4308](https://tree.taiga.io/project/penpot/issue/4308)
- Fix wrong validation text after interaction with 2 and more files [Taiga #4276](https://tree.taiga.io/project/penpot/issue/4276)
- Fix auto-width for texts can make text appear stretched [Github #2482](https://github.com/penpot/penpot/issues/2482)
- Fix boards name do not disappear in focus mode [#4272](https://tree.taiga.io/project/penpot/issue/4272)
- Fix wrong email in the info message at change email [Taiga #4274](https://tree.taiga.io/project/penpot/issue/4274)
- Fix transform to path RMB menu item is not relevant if shape is already path [Taiga #4302](https://tree.taiga.io/project/penpot/issue/4302)
- Fix join nodes icon is active when 2 already joined nodes are selected [Taiga #4370](https://tree.taiga.io/project/penpot/issue/4370)
- Fix path nodes panel. "To curve" and "To corner" icons are active if node is already curved/cornered [Taiga #4371](https://tree.taiga.io/project/penpot/issue/4371)
- Fix displaying comments settings are not applied via "Comments" menu drop-down on the top navbar on view mode [Taiga #4389](https://tree.taiga.io/project/penpot/issue/4389)
- Fix bad behaviour on hovering and click nested artboards [Taiga #4018](https://tree.taiga.io/project/penpot/issue/4018) and [Taiga #4269](https://tree.taiga.io/project/penpot/us/4269)
- Fix lang autodetect issue [Taiga #4277](https://tree.taiga.io/project/penpot/issue/4277)
- Fix colorpicker does not close upon switching to Dashboard [Taiga #4408](https://tree.taiga.io/project/penpot/issue/4408)
- Fix problem with auto-width/auto-height + lock-proportions

## 1.16.0-beta

### :boom: Breaking changes & Deprecations

- Removed the support for v2 internal file data blob format.  This
  version has never been documented nor set as default value so
  technically this is not a breaking change because we are removing
  a "private API".

### :sparkles: New features

- Improve interactions with nested boards [Taiga #4054](https://tree.taiga.io/project/penpot/us/4054)
- Add team hero in projects dashboard [Taiga #3863](https://tree.taiga.io/project/penpot/us/3863)
- Add zoom style to shared link [Taiga #3874](https://tree.taiga.io/project/penpot/us/3874)
- Add dashboard creation button as placeholder [Taiga #3861](https://tree.taiga.io/project/penpot/us/3861)
- Improve invitation flow on onboarding [Taiga #3241](https://tree.taiga.io/project/penpot/us/3241)
- Add new text to initial modals [Taiga #3458](https://tree.taiga.io/project/penpot/us/3458)
- Add new questions to onboarding [Taiga #3462](https://tree.taiga.io/project/penpot/us/3462)
- Add cosmetic changes in viewer mode [Taiga #3688](https://tree.taiga.io/project/penpot/us/3688)
- Outline highlights on layer hovering [Taiga #2645](https://tree.taiga.io/project/penpot/us/2645) by @andrewzhurov
- Add zoom to shape on double click up on its icon [Taiga #3929](https://tree.taiga.io/project/penpot/us/3929) by @andrewzhurov
- Add Libraries & Templates carousel [Taiga #3860](https://tree.taiga.io/project/penpot/us/3860)
- Ungroup frames [Taiga #4012](https://tree.taiga.io/project/penpot/us/4012)
- Newsletter Opt-in options for subscription categories [Taiga #3242](https://tree.taiga.io/project/penpot/us/3242)
- Print emails to console by default if smtp is disabled
- Add `email-verification` flag for enable/disable email verification
- Make graphics thumbnails load lazy [Taiga #4252](https://tree.taiga.io/project/penpot/issue/4252)

### :bug: Bugs fixed

- Fix unexpected removal of guides on copy&paste frames [Taiga #3887](https://tree.taiga.io/project/penpot/issue/3887) by @andrewzhurov
- Fix props preserving on copy&paste texts [Taiga #3629](https://tree.taiga.io/project/penpot/issue/3629) by @andrewzhurov
- Fix unexpected layers ungrouping on moving it [Taiga #3932](https://tree.taiga.io/project/penpot/issue/3932) by @andrewzhurov
- Fix artboards moving with comment tool selected [Taiga #3938](https://tree.taiga.io/project/penpot/issue/3938)
- Fix undo on delete page does not preserve its order [Taiga #3375](https://tree.taiga.io/project/penpot/issue/3375)
- Fix unexpected 404 on deleting library that is used by deleted files
- Fix inconsistent message on deleting library when a library is linked from deleted files
- Fix change multiple colors with SVG [Taiga #3889](https://tree.taiga.io/project/penpot/issue/3889)
- Fix ungroup does not work for typographies [Taiga #4195](https://tree.taiga.io/project/penpot/issue/4195)
- Fix inviting to non existing users can fail [Taiga #4108](https://tree.taiga.io/project/penpot/issue/4108)
- Fix components marked as touched when moved [Taiga #4061](https://tree.taiga.io/project/penpot/task/4061)
- Fix boards grouped shouldn't show the title [Taiga #4251](https://tree.taiga.io/project/penpot/issue/4251)
- Fix gradient handlers are under resize handlers[Taiga #4298](https://tree.taiga.io/project/penpot/issue/4298)
- Fix grid not syncing immediately in multiuser [Taiga #4339](https://tree.taiga.io/project/penpot/issue/4339)
- Fix custom font upload fails silently for unsupported formats [Taiga #4279](https://tree.taiga.io/project/penpot/issue/4280)

### :heart: Community contributions by (Thank you!)

- To @andrewzhurov for many code contributions on this release.
- UI improvements in Project section (by @Waishnav) [#2285](https://github.com/penpot/penpot/pull/2285)
- Fix fronted comments (by @lol768) [#2368](https://github.com/penpot/penpot/pull/2368)

## 1.15.5-beta

### :bug: Bugs fixed

- Fix artboard border radius [Taiga #4291](https://tree.taiga.io/project/penpot/issue/4291)
- Fix copied & pasted layer is not visible [Taiga #4283](https://tree.taiga.io/project/penpot/issue/4283)
- Fix notification to newsletter is shown in all cases [Taiga #4367](https://tree.taiga.io/project/penpot/issue/4367)
- Fix comments section is not scrolling by mouse wheel [Taiga #4305](https://tree.taiga.io/project/penpot/issue/4305)
- Fix justify alignes text left [Taiga #4322](https://tree.taiga.io/project/penpot/issue/4322)
- Fix text out of borders with "auto width" and center align [Taiga #4308](https://tree.taiga.io/project/penpot/issue/4308)

## 1.15.4-beta

### :bug: Bugs fixed

- Fix social buttons in register form [Taiga #4320](https://tree.taiga.io/project/penpot/issue/4320)
- Remove gitter information from feedback page [Taiga #4157](https://tree.taiga.io/project/penpot/issue/4157)
- Fix overlay remains open on frame change [Taiga #4066](https://tree.taiga.io/project/penpot/issue/4066)
- Fix toggle overlay position [Taiga #4091](https://tree.taiga.io/project/penpot/issue/4091)
- Fix overlay closed on clicked outside [Taiga #4027](https://tree.taiga.io/project/penpot/issue/4027)
- Fix animate multiple overlays [Taiga #3993](https://tree.taiga.io/project/penpot/issue/3993)
- Fix problem with snap to grids [#2221](https://github.com/penpot/penpot/issues/2221)
- Fix issue when scaling to value 0 [#2252](https://github.com/penpot/penpot/issues/2252)
- Fix problem when moving shapes inside nested frames [Taiga #4113](https://tree.taiga.io/project/penpot/issue/4113)
- Fix color type icon does not change [Taiga #4133](https://tree.taiga.io/project/penpot/issue/4133)
- Fix recent colors are not working [Taiga #4153](https://tree.taiga.io/project/penpot/issue/4153)
- Fix change opacity in colorpicker cause bugged color [Taiga #4154](https://tree.taiga.io/project/penpot/issue/4154)
- Fix gradient colors don't arrive in recent colors palette (https://tree.taiga.io/project/penpot/issue/4155)
- Fix selected colors allow gradients in shadows [Taiga #4156](https://tree.taiga.io/project/penpot/issue/4156)
- Fix import files with unexpected format or invalid content [Taiga #4136](https://tree.taiga.io/project/penpot/issue/4136)
- Fix wrong shortcut button tip of "Delete" function [Taiga #4162](https://tree.taiga.io/project/penpot/issue/4162)
- Fix error after user drags any layer in search functionality [Taiga #4161](https://tree.taiga.io/project/penpot/issue/4161)
- Fix font search works only with lowercase letters [Taiga #4140](https://tree.taiga.io/project/penpot/issue/4140)
- Fix Terms and Privacy links overlapping [Taiga #4137](https://tree.taiga.io/project/penpot/issue/4137)
- Fix Export bounding box mask [Taiga #950](https://tree.taiga.io/project/penpot/issue/950)
- Fix delete layers in bulk [Taiga #4160](https://tree.taiga.io/project/penpot/issue/4160)
- Fix Cannot take out an element from a group at layers panel by drag [Taiga #4209](https://tree.taiga.io/project/penpot/issue/4209)
- Fix Internal error when resending invitation email [Taiga #4212](https://tree.taiga.io/project/penpot/issue/4212)
- Fix PDF exportation order [Taiga #4216](https://tree.taiga.io/project/penpot/issue/4216)
- Fix some typos [Taiga #4215](https://tree.taiga.io/project/penpot/issue/4215)
- Fix "no boards" message in viewer [Taiga #4243](https://tree.taiga.io/project/penpot/issue/4243)
- Fix view mode login size [Taiga #4210](https://tree.taiga.io/project/penpot/issue/4210)

## 1.15.3-beta

### :bug: Bugs fixed

- Fix default value of grow type in texts [Taiga #4034](https://tree.taiga.io/project/penpot/issue/4034)
- Fix error when moving nested frames outside [Taiga #4017](https://tree.taiga.io/project/penpot/issue/4017)
- Fix problem when hovering over nested frames [Taiga #4018](https://tree.taiga.io/project/penpot/issue/4018)
- Fix problem editing rotated texts [Taiga #4026](https://tree.taiga.io/project/penpot/issue/4026)
- Fix problem with texts for non existing fonts [Taiga #4087](https://tree.taiga.io/project/penpot/issue/4087)
- Fix undo after moving layers will wrongly order the layers [Taiga #3344](https://tree.taiga.io/project/penpot/issue/3344)
- Fix grouping typographies by drag & drop does not work (again) [#2203](https://github.com/penpot/penpot/issues/2203)
- Fix when ungrouping, the items previously grouped should ALWAYS remain selected [Taiga #4064](https://tree.taiga.io/project/penpot/issue/4064)
- Change shortcut for "Clear undo" [#2219](https://github.com/penpot/penpot/issues/2219)


## 1.15.2-beta

### :bug: Bugs fixed

- Fix problem with multi-user text editing [Taiga #3446](https://tree.taiga.io/project/penpot/issue/3446)
- Fix path tools blocking elements underneath [#2050](https://github.com/penpot/penpot/issues/2050)
- Fix frame titles deforming when resize [#2207](https://github.com/penpot/penpot/issues/2207)
- Fix export simple line path [#3890](https://tree.taiga.io/project/penpot/issue/3890)
- Fix color-picker recent colors [Taiga #4013](https://tree.taiga.io/project/penpot/issue/4013)

## 1.15.1-beta

### :bug: Bugs fixed

- Fix shadows doesn't work on nested artboards [Taiga #3886](https://tree.taiga.io/project/penpot/issue/3886)
- Fix problems with double-click and selection [Taiga #4005](https://tree.taiga.io/project/penpot/issue/4005)
- Fix mismatch between editor and displayed text in workspace [Taiga #3975](https://tree.taiga.io/project/penpot/issue/3975)
- Fix validation error on text position [Taiga #4010](https://tree.taiga.io/project/penpot/issue/4010)
- Fix objects jitter while scrolling [Github #2167](https://github.com/penpot/penpot/issues/2167)
- Fix on color-picker, click+drag adds lots of recent colors [Taiga #4013](https://tree.taiga.io/project/penpot/issue/4013)
- Fix opening profile URL while signed out takes to "your account" section[Taiga #3976](https://tree.taiga.io/project/penpot/issue/3976)

## 1.15.0-beta

### :boom: Breaking changes & Deprecations

- The `PENPOT_LOGIN_WITH_LDAP` environment variable is finally removed (after
  many version with deprecation). It is replaced with the
  `enable-login-with-ldap` flag.
- The `PENPOT_LDAP_ATTRS_PHOTO` finally removed, it was unused for many
  versions.
- If you are using social login (google, github, gitlab or generic OIDC) you
  will need to ensure to add the following flags respectively to let them
  enabled: `enable-login-with-google`, `enable-login-with-github`,
  `enable-login-with-gitlab` and `enable-login-with-oidc`. If not, they will
  remain disabled after application start independently if you set the client-id
  and client-sectet options.
- The `PENPOT_REGISTRATION_ENABLED` is finally removed in favour of
  `<enable|disable>-registration` flag.
- The OIDC providers are now initialized synchronously, and if you are using the
  discovery mechanism of the generic OIDC integration, the start time of the
  application will depend on how fast the OIDC provider responds to the
  discovery http request.

### :sparkles: New features

- Add some cosmetic changes in viewer mode [Taiga #3688](https://tree.taiga.io/project/penpot/us/3688)
- Allow for nested and rotated boards inside other boards and groups [Taiga #2874](https://tree.taiga.io/project/penpot/us/2874?milestone=319982)
- View mode improvements to enable access and use in different conditions [Taiga #3023](https://tree.taiga.io/project/penpot/us/3023)
- Improved share link options. Now you can allow non-team members to comment and/or inspect [Taiga #3056] (https://tree.taiga.io/project/penpot/us/3056)
- Signin/Signup from shared link [Taiga #3472](https://tree.taiga.io/project/penpot/us/3472)
- Support for import/export binary format [Taiga #2991](https://tree.taiga.io/project/penpot/us/2991)
- Comments positioning [Taiga #2007](https://tree.taiga.io/project/penpot/us/2007)
- Select all inside a group select only the objects at this group level [Taiga #2382](https://tree.taiga.io/project/penpot/issue/2382)
- Make the media maximum upload size configurable

### :bug: Bugs fixed

- Fix viewer scroll problems [Taiga 3403](https://tree.taiga.io/project/penpot/issue/3403)
- Fix hide html options on handoff [Taiga 3533](https://tree.taiga.io/project/penpot/issue/3533)
- Fix share prototypes overlay and stroke [Taiga #3994](https://tree.taiga.io/project/penpot/issue/3994)
- Fix border radious on boolean operations [Taiga #3959](https://tree.taiga.io/project/penpot/issue/3959)
- Fix inconsistent representation of rectangles [Taiga #3977](https://tree.taiga.io/project/penpot/issue/3977)
- Fix recent fonts info [Taiga #3953](https://tree.taiga.io/project/penpot/issue/3953)
- Fix clipped elements affect boards and centering [Taiga #3666](https://tree.taiga.io/project/penpot/issue/3666)
- Fix intro action in multi input [Taiga #3541](https://tree.taiga.io/project/penpot/issue/3541)
- Fix team default image [Taiga #3919](https://tree.taiga.io/project/penpot/issue/3919)
- Fix problem with group coordinates [#2008](https://github.com/penpot/penpot/issues/2008)
- Fix problem with line-height and texts [Taiga #3578](https://tree.taiga.io/project/penpot/issue/3578)
- Fix moving frame-guides outside frames [Taiga #3839](https://tree.taiga.io/project/penpot/issue/3839)
- Fix problem with 180 degree rotations [#2082](https://github.com/penpot/penpot/issues/2082)
- Fix font rendering on grid thumbnails [Taiga #3473](https://tree.taiga.io/project/penpot/issue/3473)
- Fix Drag and drop font assets in groups [Taiga #3763](https://tree.taiga.io/project/penpot/issue/3763)
- Fix copy and paste layers order [Taiga #1617](https://tree.taiga.io/project/penpot/issue/1617)
- Fix unexpected removal of guides on copy&paste frames [Taiga #3887](https://tree.taiga.io/project/penpot/issue/3887) by @andrewzhurov
- Fix props preserving on copy&paste texts [Taiga #3629](https://tree.taiga.io/project/penpot/issue/3629) by @andrewzhurov
- Fix unexpected layers ungrouping on moving it [Taiga #3932](https://tree.taiga.io/project/penpot/issue/3932) by @andrewzhurov
- Fix unexpected exception and behavior on colorpicker with gradients [Taiga #3448](https://tree.taiga.io/project/penpot/issue/3448)
- Fix multiselection with shift not working inside a library group [Taiga #3532](https://tree.taiga.io/project/penpot/issue/3532)
- Fix drag and drop graphic assets in groups [Taiga #4002](https://tree.taiga.io/project/penpot/issue/4002)
- Fix bringing complete file data when launching the export dialog [Taiga #4006](https://tree.taiga.io/project/penpot/issue/4006)

### :arrow_up: Deps updates
### :heart: Community contributions by (Thank you!)

## 1.14.2-beta

### :bug: Bugs fixed

- Fix colors from unlinked libs in color selected widget [Taiga #3712](https://tree.taiga.io/project/penpot/issue/3712)
- Fix fill information not complete when paste plain text [Taiga #3680](https://tree.taiga.io/project/penpot/issue/3680)
- Fix problem when resizing groups [Taiga #3702](https://tree.taiga.io/project/penpot/issue/3702)
- Fix issues on typographies assets grouping [#2073](https://github.com/penpot/penpot/issues/2073)
- Fix text positioning inconsistencies between browsers

## 1.14.1-beta

### :bug: Bugs fixed

- Fix shortcut access in main menu [Taiga #3672](https://tree.taiga.io/project/penpot/issue/3672)
- Fix modify colors in a row in selected colors [Taiga #3653](https://tree.taiga.io/project/penpot/issue/3653)
- Fix crash when double click on viewer assets [Taiga #3625](https://tree.taiga.io/project/penpot/issue/3625)
- Fix right click on typographies assets [Taiga #3638](https://tree.taiga.io/project/penpot/issue/3638)

## 1.14.0-beta

### :sparkles: New features

- Added shortcut panel in workspace [Taiga #36](https://tree.taiga.io/project/penpot/us/36)
- Added selected colors widget in right sidebar [Taiga #2485](https://tree.taiga.io/project/penpot/us/2485)
- Added fixed elements when scrolling [Taiga #1533](https://tree.taiga.io/project/penpot/us/1533)
- Multiple team invitations on onboarding [Taiga #3084](https://tree.taiga.io/project/penpot/us/3084)
- Change text properties position at the sidebar [Taiga #3047](https://tree.taiga.io/project/penpot/us/3047)
- Group assets by drag and drop [Taiga #2831](https://tree.taiga.io/project/penpot/us/2831)
- Navigate to the original link after log in [Taiga #3624](https://tree.taiga.io/project/penpot/issue/3624)

### :bug: Bugs fixed

- Fix menu file not accessible in certain conditions [Taiga #3385](https://tree.taiga.io/project/penpot/issue/3385)
- Remove deprecated menu options [Taiga #3333](https://tree.taiga.io/project/penpot/issue/3333)
- Prototype connection should be under the rules [Taiga #3384](https://tree.taiga.io/project/penpot/issue/3384)
- Fix problem with empty text boxes events [Taiga #3627](https://tree.taiga.io/project/penpot/issue/3627)


## 1.13.5-beta

### :bug: Bugs fixed
- Fix orientation artboard preset not working with differently sized artboards [Taiga #3548](https://tree.taiga.io/project/penpot/issue/3548)
- Fix background on export arboards [Taiga #1991](https://tree.taiga.io/project/penpot/issue/1991)

## 1.13.4-beta

### :bug: Bugs fixed

- Fix undo when drawing curves [Taiga #3523](https://tree.taiga.io/project/penpot/issue/3523)
- Fix issue with text edition and certain fonts (WorkSans, Raleway, ...) and foreign objects [Taiga #3521](https://tree.taiga.io/project/penpot/issue/3521)
- Fix thumbnail generation when concurrent edition [Taiga #3522](https://tree.taiga.io/project/penpot/issue/3522)
- Fix environment import for exporter in Docker
- Fix auto scroll layers in Firefox [Taiga #3531](https://tree.taiga.io/project/penpot/issue/3531)
- Fix base background not visible for imported SVG

## 1.13.3-beta

### :bug: Bugs fixed

- Fix docker dependencies
- Sets invitations expirations to 7 days
- Add safety measure for text positions
- Fix old texts with opacity and no fill
- Remove default font on team change
- Fix github auth without name
- Fix problems with font loading in Firefox 95

## 1.13.2-beta

### :bug: Bugs fixed

- Improved performance when out of focus mode
- Improved performance for thumbnail generation
- Fix problem with out of sync thumbnails

## 1.13.1-beta

### :bug: Bugs fixed

- Fix problem with text positioning
- Fix issue with thumbnail generation before fonts loading
- Fix unable to hide artboards
- Fix problem with fonts cache causing hanging in certain pages

## 1.13.0-beta

### :boom: Breaking changes

- We've changed the behaviour of the border-radius so it works as CSS that [has some limits](https://www.w3.org/TR/css-backgrounds-3/#corner-overlap).
- Now exported text are SVG's native `text` tag instead of paths. This could break when opening the file depending on your engine. Some SVG's may require fonts to be installed at system level.

### :sparkles: New features

- Search and filter layers [Taiga #2564](https://tree.taiga.io/project/penpot/us/2564)
- Exporting big files flow [Taiga #2218](https://tree.taiga.io/project/penpot/us/2218)
- Multiexport from main menu [Taiga #520](https://tree.taiga.io/project/penpot/us/28541)
- Multiexport assets (aka bulk export) [Taiga #520](https://tree.taiga.io/project/penpot/us/520)
- Set the artboard layer fixed at the top side of the layers [Taiga #2636](https://tree.taiga.io/project/penpot/us/2636)
- Set an artboard as the file thumbnail [Taiga #1526](https://tree.taiga.io/project/penpot/us/1526)
- Social login redesign [Taiga #2974](https://tree.taiga.io/project/penpot/task/2974)
- Add border radius to artboards [Taiga #2056](https://tree.taiga.io/project/penpot/us/2056)
- Allow send multiple team invitations at once [Taiga #2798](https://tree.taiga.io/project/penpot/us/2798)
- Persist color palette and color picker across refresh [Taiga #1660](https://tree.taiga.io/project/penpot/issue/1660)
- Ability to add multiple strokes to a shape [Taiga #2778](https://tree.taiga.io/project/penpot/us/2778)
- Scroll to selected size in font size selector [Taiga #2825](https://tree.taiga.io/project/penpot/us/2825)
- Add new invitations section [Taiga #2797](https://tree.taiga.io/project/penpot/us/2797)
- Ability to add multiple fills to a shape [Taiga #1394](https://tree.taiga.io/project/penpot/us/1394)
- Team members redesign [Taiga #2283](https://tree.taiga.io/project/penpot/us/2283)
- New focus mode in workspace [Taiga #2748](https://tree.taiga.io/project/penpot/us/2748)
- Changed text shapes to be displayed as natives SVG text elements [Taiga #2759](https://tree.taiga.io/project/penpot/us/2759)
- Texts now can have strokes, multiple fills and can be used as masks
- Add the ability to specify the attribute for retrieve the email on OIDC integration [#1460](https://github.com/penpot/penpot/issues/1460)
- Allow registration with invitation token when registration is disabled
- Add the ability to disable standard, password login [Taiga #2999](https://tree.taiga.io/project/penpot/us/2999)
- Don't stop SVG import when an image cannot be imported [#1531](https://github.com/penpot/penpot/issues/1531)
- Show Penpot color in Safari tab bar [#1803](https://github.com/penpot/penpot/issues/1803)
- Added option to disable snap to pixel and improved behaviour for sub-pixel drawing [#2552](https://tree.taiga.io/project/penpot/us/2552)
- Delete guides while supr on hover [#2823](https://tree.taiga.io/project/penpot/us/2823)
- Opt-in subscription on on-premise instances [#2772](https://tree.taiga.io/project/penpot/us/2772)
- Optimizations in frame thumbnails [#3147](https://tree.taiga.io/project/penpot/us/3147)

### :bug: Bugs fixed

- Fix typo in viewer comment section [Taiga #3401](https://tree.taiga.io/project/penpot/issue/3401)
- Do not show team-up modal for users already on a team [Taiga #3311](https://tree.taiga.io/project/penpot/issue/3311)
- Constraints are not well assigned when default and multiselection [Taiga #3069](https://tree.taiga.io/project/penpot/issue/3069)
- Duplicate artboards create new flows if needed [Taiga #2221](https://tree.taiga.io/project/penpot/issue/2221)
- Round the size values on handoff to two decimals [Taiga #3227](https://tree.taiga.io/project/penpot/issue/3227)
- Fix paste shapes while editing text [Taiga #2396](https://tree.taiga.io/project/penpot/issue/2396)
- Round the size values on handoff to two decimals [Taiga #3227](https://tree.taiga.io/project/penpot/issue/3227)
- Fix blend modes ignored in component updates [Taiga #2626](https://tree.taiga.io/project/penpot/issue/2626)
- Fix internal error when hoverin over shape [Taiga #3237](https://tree.taiga.io/project/penpot/issue/3237)
- Fix mouse leave in handoff close overlay animation breaks [Taiga #3173](https://tree.taiga.io/project/penpot/issue/3173)
- Fix different behaviour during image drag [Taiga #2279](https://tree.taiga.io/project/penpot/issue/2279)
- Fix hidden file name on import [Taiga #3172](https://tree.taiga.io/project/penpot/issue/3172)
- Fix unnecessary scrollbars at the color list [Taiga #3211](https://tree.taiga.io/project/penpot/issue/3211)
- "Show in exports" is showing in multiselections [Taiga #3194](https://tree.taiga.io/project/penpot/issue/3194)
- Edit file name navigates to the file workspace [Taiga #3183](https://tree.taiga.io/project/penpot/issue/3183)
- Fix scroll into view behind fixed element [Taiga #3170](https://tree.taiga.io/project/penpot/issue/3170)
- Fix sidebar icon in viewer mode [Taiga #3184](https://tree.taiga.io/project/penpot/issue/3184)
- Fix send to back several shapes at a time [Taiga #3077](https://tree.taiga.io/project/penpot/issue/3077)
- Fix duplicate multi selected elements [Taiga #3155](https://tree.taiga.io/project/penpot/issue/3155)
- Fix add fills to artboard modify children [Taiga #3151](https://tree.taiga.io/project/penpot/issue/3151)
- Avoid numeric inputs to allow big numbers [Taiga #2858](https://tree.taiga.io/project/penpot/issue/2858)
- Fix component context menu size [Taiga #2480](https://tree.taiga.io/project/penpot/issue/2480)
- Add shadow to artboard make it lose the fill [Taiga #3139](https://tree.taiga.io/project/penpot/issue/3139)
- Avoid numeric inputs to change its value without focusing them [Taiga #3140](https://tree.taiga.io/project/penpot/issue/3140)
- Fix comments modal when changing pages [Taiga #2597](https://tree.taiga.io/project/penpot/issue/2508)
- Copy paste inside a text layer leaves pasted text transparent [Taiga #3096](https://tree.taiga.io/project/penpot/issue/3096)
- On dashboard enter on empty search refresh the page [Taiga #2597](https://tree.taiga.io/project/penpot/issue/2597)
- Pencil cursor changes when activated [Taiga #2276](https://tree.taiga.io/project/penpot/issue/2276)
- Fix icon placement in Mixed message [Taiga #3037](https://tree.taiga.io/project/penpot/issue/3037)
- Fix scroll in comment section [Taiga #3068](https://tree.taiga.io/project/penpot/issue/3068)
- Remove a decimal sets value to 0 [Taiga #3059](https://tree.taiga.io/project/penpot/issue/3054)
- Go to style library file to edit in a new tab [Taiga #2639](https://tree.taiga.io/project/penpot/issue/2639)
- Inner shadow with border not working properly [Taiga #2883](https://tree.taiga.io/project/penpot/issue/2883)
- Fix ellipsis in long page names [Taiga #2962](https://tree.taiga.io/project/penpot/issue/2962)
- Fix color palette animation [Taiga #2852](https://tree.taiga.io/project/penpot/issue/2852)
- Fix display code icon on preview hover [Taiga #2838](https://tree.taiga.io/project/penpot/us/2838)
- Fix crash on iOS when displaying viewer [#1522](https://github.com/penpot/penpot/issues/1522)
- Fix problem when importing a SVG with text [#1532](https://github.com/penpot/penpot/issues/1532)
- Fix problem when adding shadows to imported text [#Taiga 3057](https://tree.taiga.io/project/penpot/issue/3057)
- Fix problem when importing SVG's with uses with overriding properties [#Taiga 2884](https://tree.taiga.io/project/penpot/issue/2884)
- Fix inconsistency with radius in SVG an CSS [#1587](https://github.com/penpot/penpot/issues/1587)
- Fix clickable area in layers [#1680](https://github.com/penpot/penpot/issues/1680)
- Fix problems with trackpad zoom and scroll in MacOS [#1161](https://github.com/penpot/penpot/issues/1161)
- Fix problem with copy/paste in Safari [#1209](https://github.com/penpot/penpot/issues/1209)
- Fix paste ordering for frames not being respected [Taiga #3097](https://tree.taiga.io/project/penpot/issue/3097)
- Improved command support for MacOS [Taiga #2789](https://tree.taiga.io/project/penpot/issue/2789)
- Fix shift+2 shortcut in MacOS with non-english keyboards [Taiga #3038](https://tree.taiga.io/project/penpot/issue/3038)
- Some fixes to SVG imports [Taiga #3122](https://tree.taiga.io/project/penpot/issue/3122) [#1720](https://github.com/penpot/penpot/issues/1720) [Taiga #2884](https://tree.taiga.io/project/penpot/issue/2884)
- Fix drag guides to delete target area [#1679](https://github.com/penpot/penpot/issues/1679)
- Fix undo when rotating groups [Taiga #3136](https://tree.taiga.io/project/penpot/issue/3136)
- Fix component name in sidebar widget [Taiga #3144](https://tree.taiga.io/project/penpot/issue/3144)
- Fix resize rotated shape with top&down constraints [Taiga #3167](https://tree.taiga.io/project/penpot/issue/3167)
- Fix multi user not working [Taiga #3195](https://tree.taiga.io/project/penpot/issue/3195)
- Fix guides are not duplicated with the artboard [Taiga #3072](https://tree.taiga.io/project/penpot/issue/3072)
- Fix problem when changing group size with decimal values [Taiga #3203](https://tree.taiga.io/project/penpot/issue/3203)
- Fix error when drawing curves with only one point [Taiga #3282](https://tree.taiga.io/project/penpot/issue/3282)
- Fix issue with paste ordering sometimes not being respected [Taiga #3268](https://tree.taiga.io/project/penpot/issue/3268)
- Fix problem when export/importing guides attached to frame [#1838](https://github.com/penpot/penpot/issues/1838)
- Fix problem when resizing a group with texts with auto-width/height [#3171](https://tree.taiga.io/project/penpot/issue/3171)

### :arrow_up: Deps updates
### :heart: Community contributions by (Thank you!)

## 1.12.4-beta

### :bug: Bugs fixed

- Fix crash on iOS when displaying viewer [#1522](https://github.com/penpot/penpot/issues/1522)
- Fix problems with trackpad zoom and scroll in MacOS [#1161](https://github.com/penpot/penpot/issues/1161)
- Fix problem with copy/paste in Safari [#1209](https://github.com/penpot/penpot/issues/1209)
- Improved command support for MacOS [Taiga #2789](https://tree.taiga.io/project/penpot/issue/2789)
- Fix shift+2 shortcut in MacOS with non-english keyboards [Taiga #3038](https://tree.taiga.io/project/penpot/issue/3038)

## 1.12.3-beta

### :bug: Bugs fixed

- Fix issue with shift+select to deselect shapes [Taiga #3154](https://tree.taiga.io/project/penpot/issue/3154)
- Fix issue with drag-select shapes  [Taiga #3165](https://tree.taiga.io/project/penpot/issue/3165)
- Fix issue on password persistence after registration process on private instances

## 1.12.2-beta

### :bug: Bugs fixed

- Fix issue with guides over shape handlers [Taiga #3032](https://tree.taiga.io/project/penpot/issue/3032)
- Fix problem with shift+ctrl+click to select [#1671](https://github.com/penpot/penpot/issues/1671)
- Fix ellipsis in long page names [Taiga #2962](https://tree.taiga.io/project/penpot/issue/2962)

## 1.12.1-beta

### :bug: Bugs fixed

- Fix length of names in sidebar [Taiga #2962](https://tree.taiga.io/project/penpot/issue/2962)
- Fix issues on loki integration


## 1.12.0-beta

### :boom: Breaking changes

### :sparkles: New features

- Open feedback in a new window [Taiga #2901](https://tree.taiga.io/project/penpot/us/2901)
- Improve usage of file menu [Taiga #2853](https://tree.taiga.io/project/penpot/us/2853)
- Rotation to snap to 15º intervals with shift [Taiga #2437](https://tree.taiga.io/project/penpot/issue/2437)
- Support border radius and stroke properties for images [Taiga #497](https://tree.taiga.io/project/penpot/us/497)
- Disallow using same password as user email [Taiga #2454](https://tree.taiga.io/project/penpot/us/2454)
- Add configurable nudge amount [Taiga #910](https://tree.taiga.io/project/penpot/us/910)
- Add stroke properties for image shapes [Taiga #497](https://tree.taiga.io/project/penpot/us/497)
- On user settings, hide the theme selector as long as we only have one theme [Taiga #2610](https://tree.taiga.io/project/penpot/us/2610)
- Automatically open comments from dashboard notifications [Taiga #2605](https://tree.taiga.io/project/penpot/us/2605)
- Enhance the behaviour of the artboards list on view mode [Taiga #2634](https://tree.taiga.io/project/penpot/us/2634)
- Add recent used fonts in font selection widget [Taiga #1381](https://tree.taiga.io/project/penpot/us/1381)
- Allow to align items relative to groups [Taiga #2533](https://tree.taiga.io/project/penpot/us/2533)
- Scroll bars [Taiga #2550](https://tree.taiga.io/project/penpot/task/2550)
- Add select layer option to context menu [Taiga #2474](https://tree.taiga.io/project/penpot/us/2474)
- Guides [Taiga #290](https://tree.taiga.io/project/penpot/us/290)
- Improve file menu by adding semantically groups [Github #1203](https://github.com/penpot/penpot/issues/1203)
- Add update components in bulk option in context menu [Taiga #1975](https://tree.taiga.io/project/penpot/us/1975)
- Create first E2E tests [Taiga #2608](https://tree.taiga.io/project/penpot/task/2608), [Taiga #2608](https://tree.taiga.io/project/penpot/task/2608)
- Redesign of workspace toolbars [Taiga #2319](https://tree.taiga.io/project/penpot/us/2319)
- Graphic Tablet usability improvements [Taiga #1913](https://tree.taiga.io/project/penpot/us/1913)
- Improved mouse collision detection for groups and text shapes [Taiga #2452](https://tree.taiga.io/project/penpot/us/2452), [Taiga #2453](https://tree.taiga.io/project/penpot/us/2453)
- Add support for alternative S3 storage providers and all aws regions [#1267](https://github.com/penpot/penpot/issues/1267)

### :bug: Bugs fixed

- Fixed ungroup typography when editing it [Taiga #2391](https://tree.taiga.io/project/penpot/issue/2391)
- Fixed error when trying to post an empty comment [Taiga #2603](https://tree.taiga.io/project/penpot/issue/2603)
- Fixed missing translation strings [Taiga #2786](https://tree.taiga.io/project/penpot/issue/2786)
- Fixed color palette outside viewport [Taiga #2715](https://tree.taiga.io/project/penpot/issue/2715)
- Fixed missing translate string [Taiga #2780](https://tree.taiga.io/project/penpot/issue/2780)
- Fixed handoff shadow type text [Taiga #2717](https://tree.taiga.io/project/penpot/issue/2717)
- Fixed components get "dirty" marker when moved [Taiga #2764](https://tree.taiga.io/project/penpot/issue/2764)
- Fixed cannot align objects in a group that is not part of a frame [Taiga #2762](https://tree.taiga.io/project/penpot/issue/2762)
- Fix problem with double click on exit path editing [Taiga #2906](https://tree.taiga.io/project/penpot/issue/2906)
- Fixed alignment of layers with children [Taiga #2862](https://tree.taiga.io/project/penpot/issue/2862)

### :heart: Community contributions by (Thank you!)

- Cleanup unused static images (by @rhcarvalho) [#1561](https://github.com/penpot/penpot/pull/1561)
- Compress static images to save space (by @rhcarvalho) [#1562](https://github.com/penpot/penpot/pull/1562)

## 1.11.2-beta

### :bug: Bugs fixed

- Fix issue on handling empty content on boolean shapes
- Fix race condition issue on component renaming
- Handle EOF errors on writing streamed response
- Handle EOF errors on websocket send/ping methods
- Disable parallel upload of file media on import (causes too much
  contention on the rlimit subsistem that does not works as expected
  on high load).

### :sparkles: New features

- Add health check endpoint on API
- Increase default max connection pool size to 60
- Reduce resource usage of the error reporter.

## 1.11.1-beta

### :bug: Bugs fixed

- Fix issue related to default http host config value.
- Fix issue on rendering frames on firefox.

### :arrow_up: Deps updates

- Update nodejs version to 16.13.1 on docker images.

## 1.11.0-beta

### :sparkles: New features

- Add an option to hide artboards names on the viewport [Taiga #2034](https://tree.taiga.io/project/penpot/issue/2034)
- Limit pasted object position to container boundaries [Taiga #2449](https://tree.taiga.io/project/penpot/us/2449)
- Add new options for zoom widget in workspace and viewer mode [Taiga #896](https://tree.taiga.io/project/penpot/us/896)
- Allow decimals on stroke width and positions [Taiga #2035](https://tree.taiga.io/project/penpot/issue/2035)
- Ability to ignore background when exporting an artboard [Taiga #1395](https://tree.taiga.io/project/penpot/us/1395)
- Show color hex or name on hover [Taiga #2413](https://tree.taiga.io/project/penpot/us/2413)
- Add shortcut to create artboard from selected objects [Taiga #2412](https://tree.taiga.io/project/penpot/us/2412)
- Add shortcut for opacity [Taiga #2442](https://tree.taiga.io/project/penpot/us/2442)
- Setting fill automatically for new texts [Taiga #2441](https://tree.taiga.io/project/penpot/us/2441)
- Add shortcut to move action [Github #1213](https://github.com/penpot/penpot/issues/1213)
- Add alt as mod key to add stroke color from library menu [Taiga #2207](https://tree.taiga.io/project/penpot/us/2207)
- Add detach in bulk option to context menu [Taiga #2210](https://tree.taiga.io/project/penpot/us/2210)
- Add penpot look and feel to multiuser cursors [Taiga #1387](https://tree.taiga.io/project/penpot/us/1387)
- Add actions to go to main component context menu option [Taiga #2053](https://tree.taiga.io/project/penpot/us/2053)
- Add contrast between component select color and shape select color [Taiga #2121](https://tree.taiga.io/project/penpot/issue/2121)
- Add animations in interactions [Taiga #2244](https://tree.taiga.io/project/penpot/us/2244)
- Add performance improvements on .penpot file import process [Taiga #2497](https://tree.taiga.io/project/penpot/us/2497)
- On team settings set color of members count to black [Taiga #2607](https://tree.taiga.io/project/penpot/us/2607)

### :bug: Bugs fixed

- Fix remove gradient if any when applying color from library [Taiga #2299](https://tree.taiga.io/project/penpot/issue/2299)
- Fix Enter as key action to exit edit path [Taiga #2444](https://tree.taiga.io/project/penpot/issue/2444)
- Fix add fill color from palette to groups and components [Taiga #2313](https://tree.taiga.io/project/penpot/issue/2313)
- Fix default project name in all languages [Taiga #2280](https://tree.taiga.io/project/penpot/issue/2280)
- Fix line-height and letter-spacing inputs to allow negative values [Taiga #2381](https://tree.taiga.io/project/penpot/issue/2381)
- Fix typo in Handoff tooltip [Taiga #2428](https://tree.taiga.io/project/penpot/issue/2428)
- Fix crash when pressing Shift+1 on empty file [#1435](https://github.com/penpot/penpot/issues/1435)
- Fix masked group resize strange behavior [Taiga #2317](https://tree.taiga.io/project/penpot/issue/2317)
- Fix problems when exporting all artboards [Taiga #2234](https://tree.taiga.io/project/penpot/issue/2234)
- Fix problems with team management [#1353](https://github.com/penpot/penpot/issues/1353)
- Fix problem when importing in shared libraries [#1362](https://github.com/penpot/penpot/issues/1362)
- Fix problem with join nodes [#1422](https://github.com/penpot/penpot/issues/1422)
- After team onboarding importing a file will import into the team drafts [Taiga #2408](https://tree.taiga.io/project/penpot/issue/2408)
- Fix problem exporting shapes from handoff mode [Taiga #2386](https://tree.taiga.io/project/penpot/issue/2386)
- Fix lock/hide elements in context menu when multiples shapes selected [Taiga #2340](https://tree.taiga.io/project/penpot/issue/2340)
- Fix problem with booleans [Taiga #2356](https://tree.taiga.io/project/penpot/issue/2356)
- Fix line-height/letter-spacing inputs behaviour [Taiga #2331](https://tree.taiga.io/project/penpot/issue/2331)
- Fix dotted style in strokes [Taiga #2312](https://tree.taiga.io/project/penpot/issue/2312)
- Fix problem when resizing texts inside groups [Taiga #2310](https://tree.taiga.io/project/penpot/issue/2310)
- Fix problem with multiple exports [Taiga #2468](https://tree.taiga.io/project/penpot/issue/2468)
- Allow import to continue from recoverable failures [#1412](https://github.com/penpot/penpot/issues/1412)
- Improved behaviour on text options when not text is selected [Taiga #2390](https://tree.taiga.io/project/penpot/issue/2390)
- Fix decimal numbers in export viewbox [Taiga #2290](https://tree.taiga.io/project/penpot/issue/2290)
- Right click over artboard name to open its menu [Taiga #1679](https://tree.taiga.io/project/penpot/issue/1679)
- Make the default session cookue use SameSite=Lax instead of Strict (causes some issues in latest versions of Chrome)
- Fix "open in new tab" on dashboard [Taiga #2235](https://tree.taiga.io/project/penpot/issue/2355)
- Changing pages while comments activated will not close the panel [#1350](https://github.com/penpot/penpot/issues/1350)
- Fix navigate comments in right sidebar [Taiga #2163](https://tree.taiga.io/project/penpot/issue/2163)
- Fix keep name of component equal to the shape name [Taiga #2341](https://tree.taiga.io/project/penpot/issue/2341)
- Fix lossing changes when changing selection and an input was already changed [Taiga #2329](https://tree.taiga.io/project/penpot/issue/2329), [Taiga #2330](https://tree.taiga.io/project/penpot/issue/2330)
- Fix blur input field when click on viewport [Taiga #2164](https://tree.taiga.io/project/penpot/issue/2164)
- Fix default page id in workspace [Taiga #2205](https://tree.taiga.io/project/penpot/issue/2205)
- Fix problem when importing a file with grids [Taiga #2314](https://tree.taiga.io/project/penpot/issue/2314)
- Fix problem with imported svgs with filters [Taiga #2478](https://tree.taiga.io/project/penpot/issue/2478)
- Fix issues when updating selrect in paths [Taiga #2366](https://tree.taiga.io/project/penpot/issue/2366)
- Fix scroll jumps in handoff mode [Taiga #2383](https://tree.taiga.io/project/penpot/issue/2383)
- Fix handoff text with opacity [Taiga #2384](https://tree.taiga.io/project/penpot/issue/2384)
- Restored rules color [Taiga #2460](https://tree.taiga.io/project/penpot/issue/2460)
- Fix thumbnail not taking frame blending mode [Taiga #2301](https://tree.taiga.io/project/penpot/issue/2301)
- Fix import/export with SVG edge cases [Taiga #2389](https://tree.taiga.io/project/penpot/issue/2389)
- Avoid modifying component when moving into a group [Taiga #2534](https://tree.taiga.io/project/penpot/issue/2534)
- Show correctly group types label in handoff [Taiga #2482](https://tree.taiga.io/project/penpot/issue/2482)
- Display view mode buttons always centered in viewer [#Taiga 2466](https://tree.taiga.io/project/penpot/issue/2466)
- Fix default profile image generation issue [Taiga #2601](https://tree.taiga.io/project/penpot/issue/2601)
- Fix edit blur attributes for multiselection [Taiga #2625](https://tree.taiga.io/project/penpot/issue/2625)
- Fix auto hide header in viewer full screen [Taiga #2632](https://tree.taiga.io/project/penpot/issue/2632)
- Fix zoom in/out after fit or fill [Taiga #2630](https://tree.taiga.io/project/penpot/issue/2630)
- Normalize zoom levels in workspace and viewer [Taiga #2631](https://tree.taiga.io/project/penpot/issue/2631)
- Avoid empty names in projects, files and pages [Taiga #2594](https://tree.taiga.io/project/penpot/issue/2594)
- Fix "move to" menu when duplicated team or project names [Taiga #2655](https://tree.taiga.io/project/penpot/issue/2655)
- Fix ungroup a component leaves an asterisk in layers [Taiga #2694](https://tree.taiga.io/project/penpot/issue/2694)

### :arrow_up: Deps updates

- Update devenv docker image dependencies

### :heart: Community contributions by (Thank you!)

- Spelling fixes (by @jsoref) [#1340](https://github.com/penpot/penpot/pull/1340)
- Explain folders in components (by @candideu) [Penpot-docs #42](https://github.com/penpot/penpot-docs/pull/42)
- Readability improvements of user guide (by @PaulSchulz) [Penpot-docs #50](https://github.com/penpot/penpot-docs/pull/50)

## 1.10.4-beta

### :sparkles: Enhancements

- Allow parametrice file snapshoting interval

### :bug: Bugs fixed

- Fix issue on :mov-object change impl
- Minor fix on how file changes log is persisted
- Fix many issues on error reporting

## 1.10.3-beta

### :sparkles: Enhancements

- Make all logging asynchronous, this avoid some overhead on jetty threads at cost of logging latency.
- Increase default session time to 15 days.

### :bug: Bugs fixed

- Fix unexpected exception on saving pages with default grids [#2409](https://tree.taiga.io/project/penpot/issue/2409)
- Fix react warnings on setting size 1 on row and column grids.
- Fix minor issues on ZMQ logging listener (used in error reporting service)
- Remove "ALPHA" from the code.
- Fix value and nil handling on numeric-input component. This fixes many issues related to typography, components, etc. renaming.
- Fix NPE on email complains processing.
- Fix white page after leaving a team.
- Fix missing leave team button outside members page.

### :arrow_up: Deps updates

- Update log4j2 dependency.

## 1.10.2-beta

### :bug: Bugs fixed

- Fix corner case issues with media file uploads.
- Fix issue with default page grids validation.
- Fix issue related to some raceconditions on workspace navigation events.

### :arrow_up: Deps updates

- Update log4j2 dependency.

## 1.10.1-beta

### :bug: Bugs fixed

- Fix problems with team management [#1353](https://github.com/penpot/penpot/issues/1353)

## 1.10.0-beta

### :boom: Breaking changes

- The initial project / data mechanism (not documented) has been
  disabled. Is the mechanism used for creating initial project on user
  signup. With the new onboarding approach, this subsystem is no
  longer needed and is disabled.

### :sparkles: New features

- Allow ungroup groups in bulk [Taiga #2211](https://tree.taiga.io/project/penpot/us/2211)
- Enhance corner radius behavior [Taiga #2190](https://tree.taiga.io/project/penpot/issue/2190)
- Allow preserve scroll position in interactions [Taiga #2250](https://tree.taiga.io/project/penpot/us/2250)
- Add new onboarding modals.

### :bug: Bugs fixed

- Fix problem with exporting before the document is saved [Taiga #2189](https://tree.taiga.io/project/penpot/issue/2189)
- Fix undo stacking when changing color from color-picker [Taiga #2191](https://tree.taiga.io/project/penpot/issue/2191)
- Fix pages dropdown in viewer [Taiga #2087](https://tree.taiga.io/project/penpot/issue/2087)
- Fix problem when exporting texts with gradients or opacity [Taiga #2200](https://tree.taiga.io/project/penpot/issue/2200)
- Fix problem with view mode comments [Taiga #2226](https://tree.taiga.io/project/penpot/issue/2226)
- Disallow to create a component when already has one [Taiga #2237](https://tree.taiga.io/project/penpot/issue/2237)
- Add ellipsis in long labels for input fields [Taiga #2224](https://tree.taiga.io/project/penpot/issue/2224)
- Fix problem with text rendering on export [Taiga #2223](https://tree.taiga.io/project/penpot/issue/2223)
- Fix problem when flattening booleans losing styles [Taiga #2217](https://tree.taiga.io/project/penpot/issue/2217)
- Add shortcuts to boolean icons popups [Taiga #2220](https://tree.taiga.io/project/penpot/issue/2220)
- Fix a worker error when transforming a rectangle into path
- Fix max/min values for opacity fields [Taiga #2183](https://tree.taiga.io/project/penpot/issue/2183)
- Fix viewer comment position when zoom applied [Taiga #2240](https://tree.taiga.io/project/penpot/issue/2240)
- Remove change style on hover for options [Taiga #2172](https://tree.taiga.io/project/penpot/issue/2172)
- Fix problem in viewer with dropdowns when comments active [#1303](https://github.com/penpot/penpot/issues/1303)
- Add placeholder to create shareable link
- Fix project files count not refreshing correctly after import [Taiga #2216](https://tree.taiga.io/project/penpot/issue/2216)
- Remove button after import process finish [Taiga #2215](https://tree.taiga.io/project/penpot/issue/2215)
- Fix problem with styles in the viewer [Taiga #2467](https://tree.taiga.io/project/penpot/issue/2467)
- Fix default state in viewer [Taiga #2465](https://tree.taiga.io/project/penpot/issue/2465)
- Fix division by zero in bool operation [Taiga #2349](https://tree.taiga.io/project/penpot/issue/2349)

### :heart: Community contributions by (Thank you!)

- To the translation community for the hard work on making penpot
  available on so many languages.
- Guide to integrate with Azure Directory (by @skrzyneckik) [Penpot-docs #33](https://github.com/penpot/penpot-docs/pull/33)
- Improve libraries section readability (by @PaulSchulz) [Penpot-docs #39](https://github.com/penpot/penpot-docs/pull/39)

## 1.9.0-alpha

### :boom: Breaking changes

- Some stroke-caps can change behaviour.
- Text display bug fix could potentially make some texts jump a line.

### :sparkles: New features

- Add boolean shapes: intersections, unions, difference and exclusions[Taiga #748](https://tree.taiga.io/project/penpot/us/748)
- Add advanced prototyping [Taiga #244](https://tree.taiga.io/project/penpot/us/244)
- Add multiple flows [Taiga #2091](https://tree.taiga.io/project/penpot/us/2091)
- Change order of the teams menu so it's in the joined time order.

### :bug: Bugs fixed

- Enhance duplicating prototype connections behaviour [Taiga #2093](https://tree.taiga.io/project/penpot/us/2093)
- Ignore constraints in horizontal or vertical flip [Taiga #2038](https://tree.taiga.io/project/penpot/issue/2038)
- Fix color and typographies refs lost when duplicated file [Taiga #2165](https://tree.taiga.io/project/penpot/issue/2165)
- Fix problem with overflow dropdown on stroke-cap [#1216](https://github.com/penpot/penpot/issues/1216)
- Fix menu context for single element nested in components [#1186](https://github.com/penpot/penpot/issues/1186)
- Fix error screen when operations over comments fail [#1219](https://github.com/penpot/penpot/issues/1219)
- Fix undo problem when changing typography/color from library [#1230](https://github.com/penpot/penpot/issues/1230)
- Fix problem with text margin while rendering [#1231](https://github.com/penpot/penpot/issues/1231)
- Fix problem with masked texts on exporting [Taiga #2116](https://tree.taiga.io/project/penpot/issue/2116)
- Fix text editor enter behaviour with centered texts [Taiga #2126](https://tree.taiga.io/project/penpot/issue/2126)
- Fix residual stroke on imported svg [Taiga #2125](https://tree.taiga.io/project/penpot/issue/2125)
- Add links for terms of service and privacy policy in register checkbox [Taiga #2020](https://tree.taiga.io/project/penpot/issue/2020)
- Allow three character hex and web colors in color picker hex input [#1184](https://github.com/penpot/penpot/issues/1184)
- Allow lowercase search for fonts [#1180](https://github.com/penpot/penpot/issues/1180)
- Fix group renaming problem [Taiga #1969](https://tree.taiga.io/project/penpot/issue/1969)
- Fix export group with shadows on children [Taiga #2036](https://tree.taiga.io/project/penpot/issue/2036)
- Fix zoom context menu in viewer [Taiga #2041](https://tree.taiga.io/project/penpot/issue/2041)
- Fix stroke caps adjustments in relation with stroke size [Taiga #2123](https://tree.taiga.io/project/penpot/issue/2123)
- Fix problem duplicating paths [Taiga #2147](https://tree.taiga.io/project/penpot/issue/2147)
- Fix problem inheriting attributes from SVG root when importing [Taiga #2124](https://tree.taiga.io/project/penpot/issue/2124)
- Fix problem with lines and inside/outside stroke [Taiga #2146](https://tree.taiga.io/project/penpot/issue/2146)
- Add stroke width in selection calculation [Taiga #2146](https://tree.taiga.io/project/penpot/issue/2146)
- Fix shift+wheel to horizontal scrolling in MacOS [#1217](https://github.com/penpot/penpot/issues/1217)
- Fix path stroke is not working properly with high thickness [Taiga #2154](https://tree.taiga.io/project/penpot/issue/2154)
- Fix bug with transformation operations [Taiga #2155](https://tree.taiga.io/project/penpot/issue/2155)
- Fix bug in firefox when a text box is inside a mask [Taiga #2152](https://tree.taiga.io/project/penpot/issue/2152)
- Fix problem with stroke inside/outside [Taiga #2186](https://tree.taiga.io/project/penpot/issue/2186)
- Fix masks export area [Taiga #2189](https://tree.taiga.io/project/penpot/issue/2189)
- Fix paste in place in artboards [Taiga #2188](https://tree.taiga.io/project/penpot/issue/2188)
- Fix font size input stuck on selection change [Taiga #2184](https://tree.taiga.io/project/penpot/issue/2184)
- Fix stroke cut on shapes export [Taiga #2171](https://tree.taiga.io/project/penpot/issue/2171)
- Fix no color when boolean with an SVG [Taiga #2193](https://tree.taiga.io/project/penpot/issue/2193)
- Fix unlink color styles at strokes [Taiga #2206](https://tree.taiga.io/project/penpot/issue/2206)

### :arrow_up: Deps updates

### :heart: Community contributions by (Thank you!)

- To the translation community for the hard work on making penpot
  available on so many languages.

## 1.8.4-alpha

### :bug: Bugs fixed

- Fix problem importing components [Taiga #2151](https://tree.taiga.io/project/penpot/issue/2151)

## 1.8.3-alpha

### :sparkles: New features

- Adds progress report to importing process.

## 1.8.2-alpha

### :bug: Bugs fixed

- Fix problem with masking images in viewer [#1238](https://github.com/penpot/penpot/issues/1238)

## 1.8.1-alpha

### :bug: Bugs fixed

- Fix project renaming issue (and some other related to the same underlying bug)
- Fix internal exception on audit log persistence layer.
- Set proper environment variable on docker images for chrome executable.
- Fix internal metrics on websocket connections.

## 1.8.0-alpha

### :boom: Breaking changes

- This release includes a new approach for handling share links, and
  this feature is incompatible with the previous one. This means that
  all the public share links generated previously will stop working.

### :sparkles: New features

- Add tooltips to color picker tabs [Taiga #1814](https://tree.taiga.io/project/penpot/us/1814)
- Add styling to the end point of any open paths [Taiga #1107](https://tree.taiga.io/project/penpot/us/1107)
- Allow to zoom with ctrl + middle button [Taiga #1428](https://tree.taiga.io/project/penpot/us/1428)
- Auto placement of duplicated objects [Taiga #1386](https://tree.taiga.io/project/penpot/us/1386)
- Enable penpot SVG metadata only when exporting complete files [Taiga #1914](https://tree.taiga.io/project/penpot/us/1914?milestone=295883)
- Export to PDF all artboards of one page [Taiga #1895](https://tree.taiga.io/project/penpot/us/1895)
- Go to a undo step clicking on a history element of the list [Taiga #1374](https://tree.taiga.io/project/penpot/us/1374)
- Increment font size by 10 with shift+arrows [1047](https://github.com/penpot/penpot/issues/1047)
- New shortcut to detach components Ctrl+Shift+K [Taiga #1799](https://tree.taiga.io/project/penpot/us/1799)
- Set email inputs to type "email", to aid keyboard entry [Taiga #1921](https://tree.taiga.io/project/penpot/issue/1921)
- Use shift+move to move element orthogonally [#823](https://github.com/penpot/penpot/issues/823)
- Use space + mouse drag to pan, instead of only space [Taiga #1800](https://tree.taiga.io/project/penpot/us/1800)
- Allow navigate through pages on the viewer [Taiga #1550](https://tree.taiga.io/project/penpot/us/1550)
- Allow create share links with specific pages [Taiga #1844](https://tree.taiga.io/project/penpot/us/1844)

### :bug: Bugs fixed

- Prevent adding numeric suffix to layer names when not needed [Taiga #1929](https://tree.taiga.io/project/penpot/us/1929)
- Prevent deleting or moving the drafts project [Taiga #1935](https://tree.taiga.io/project/penpot/issue/1935)
- Fix problem with zoom and selection [Taiga #1919](https://tree.taiga.io/project/penpot/issue/1919)
- Fix problem with borders on shape export [#1092](https://github.com/penpot/penpot/issues/1092)
- Fix thumbnail cropping issue [Taiga #1964](https://tree.taiga.io/project/penpot/issue/1964)
- Fix repeated fetch on file selection [Taiga #1933](https://tree.taiga.io/project/penpot/issue/1933)
- Fix rename typography on text options [Taiga #1963](https://tree.taiga.io/project/penpot/issue/1963)
- Fix problems with order in groups [Taiga #1960](https://tree.taiga.io/project/penpot/issue/1960)
- Fix SVG components preview [#1134](https://github.com/penpot/penpot/issues/1134)
- Fix group renaming problem [Taiga #1969](https://tree.taiga.io/project/penpot/issue/1969)
- Fix problem with import broken images links [#1197](https://github.com/penpot/penpot/issues/1197)
- Fix problem while moving imported SVG's [#1199](https://github.com/penpot/penpot/issues/1199)

### :arrow_up: Deps updates

### :boom: Breaking changes

### :heart: Community contributions by (Thank you!)

- eduayme [#1129](https://github.com/penpot/penpot/pull/1129)

## 1.7.4-alpha

### :bug: Bugs fixed

- Fix demo user creation (self-hosted only)
- Add better ldap response validation and reporting (self-hosted only)

## 1.7.3-alpha

### :bug: Bugs fixed

- Fix font uploading issue on Windows.

## 1.7.2-alpha

### :sparkles: New features

- Add many improvements to text tool.

### :bug: Bugs fixed

- Add scroll bar to Teams menu [Taiga #1894](https://tree.taiga.io/project/penpot/issue/1894)
- Fix repeated names when duplicating artboards or groups [Taiga #1892](https://tree.taiga.io/project/penpot/issue/1892)
- Fix properly messages lifecycle on navigate.
- Fix handling repeated names on duplicate object trees.
- Fix group naming on group creation.
- Fix some issues in svg transformation.

### :arrow_up: Deps updates

- Update frontend build tooling.

### :heart: Community contributions by (Thank you!)

- soultipsy [#1100](https://github.com/penpot/penpot/pull/1100)

## 1.7.1-alpha

### :bug: Bugs fixed

- Fix issue related to the GC and images in path shapes.
- Fix issue on the shape order on some undo operations.
- Fix issue on undo page deletion.
- Fix some issues related to constraints.

## 1.7.0-alpha

### :sparkles: New features

- Allow nested asset groups [Taiga #1716](https://tree.taiga.io/project/penpot/us/1716)
- Allow to ungroup assets [Taiga #1719](https://tree.taiga.io/project/penpot/us/1719)
- Allow to rename assets groups [Taiga #1721](https://tree.taiga.io/project/penpot/us/1721)
- Component constraints (left, right, left and right, center, scale...) [Taiga #1125](https://tree.taiga.io/project/penpot/us/1125)
- Export elements to PDF [Taiga #519](https://tree.taiga.io/project/penpot/us/519)
- Memorize collapse state of assets in panel [Taiga #1718](https://tree.taiga.io/project/penpot/us/1718)
- Headers button sets and menus review [Taiga #1663](https://tree.taiga.io/project/penpot/us/1663)
- Preserve components if possible, when pasted into a different file [Taiga #1063](https://tree.taiga.io/project/penpot/issue/1063)
- Add the ability to offload file data to a cheaper storage when file becomes inactive.
- Import/Export Penpot files from dashboard.
- Double click won't make a shape a path until you change a node [Taiga #1796](https://tree.taiga.io/project/penpot/us/1796)
- Incremental area selection [#779](https://github.com/penpot/penpot/discussions/779)

### :bug: Bugs fixed

- Process numeric input changes only if the value actually changed.
- Remove unnecessary redirect from history when user goes to workspace from dashboard [Taiga #1820](https://tree.taiga.io/project/penpot/issue/1820)
- Detach shapes from deleted assets [Taiga #1850](https://tree.taiga.io/project/penpot/issue/1850)
- Fix tooltip position on view application [Taiga #1819](https://tree.taiga.io/project/penpot/issue/1819)
- Fix dashboard navigation on moving file to other team [Taiga #1817](https://tree.taiga.io/project/penpot/issue/1817)
- Fix workspace header presence styles and invalid link [Taiga #1813](https://tree.taiga.io/project/penpot/issue/1813)
- Fix color-input wrong behavior (on workspace page color) [Taiga #1795](https://tree.taiga.io/project/penpot/issue/1795)
- Fix file contextual menu in shared libraries at dashboard [Taiga #1865](https://tree.taiga.io/project/penpot/issue/1865)
- Fix problem with color picker and fonts [#1049](https://github.com/penpot/penpot/issues/1049)
- Fix negative values in blur [Taiga #1815](https://tree.taiga.io/project/penpot/issue/1815)
- Fix problem when editing color in group [Taiga #1816](https://tree.taiga.io/project/penpot/issue/1816)
- Fix resize/rotate with mouse buttons different than left [#1060](https://github.com/penpot/penpot/issues/1060)
- Fix header partially visible on fullscreen viewer mode [Taiga #1875](https://tree.taiga.io/project/penpot/issue/1875)
- Fix dynamic alignment enabled with hidden objects [#1063](https://github.com/penpot/penpot/issues/1063)

## 1.6.5-alpha

### :bug: Bugs fixed

- Fix problem with paths editing after flip [#1040](https://github.com/penpot/penpot/issues/1040)

## 1.6.4-alpha

### :sparkles: Minor improvements

- Decrease default bulk buffers on storage tasks.
- Reduce file_change preserve interval to 24h.

### :bug: Bugs fixed

- Don't allow rename drafts project.
- Fix custom font deletion task.
- Fix custom font rendering on exporting shapes.
- Fix font loading on viewer app.
- Fix problem when moving files with drag & drop.
- Fix unexpected exception on searching without term.
- Properly handle nil values on `update-shapes` function.
- Replace frame term usage by artboard on viewer app.

## 1.6.3-alpha

### :bug: Bugs fixed

- Fix problem with merge and join nodes [#990](https://github.com/penpot/penpot/issues/990)
- Fix problem with empty path editing.
- Fix problem with create component.
- Fix problem with move-objects.
- Fix problem with merge and join nodes.

## 1.6.2-alpha

### :bug: Bugs fixed

- Add better auth module logging.
- Add missing `email` scope to OIDC backend.
- Add missing cause prop on error logging.
- Fix empty font-family handling on custom fonts page.
- Fix incorrect unicode code points handling on draft-to-penpot conversion.
- Fix some problems with paths.
- Fix unexpected exception on duplicate project.
- Fix unexpected exception when user leaves typography name empty.
- Improve error report on uploading invalid image to library.
- Minor fix on previous commit.
- Minor improvements on svg uploading on libraries.

## 1.6.1-alpha

### :bug: Bugs fixed

- Add safety check on reg-objects change impl.
- Fix custom fonts embedding issue.
- Fix dashboard ordering issue.
- Fix problem when creating a component with empty data.
- Fix problem with moving shapes into frames.
- Fix problems with mov-objects.
- Fix unexpected exception related to rounding integers.
- Fix wrong type usage on libraries changes.
- Improve editor lifecycle management.
- Make the navigation async by default.

## 1.6.0-alpha

### :sparkles: New features

- Add improved workspace font selector [Taiga US #292](https://tree.taiga.io/project/penpot/us/292)
- Add option to interactively scale text [Taiga #1527](https://tree.taiga.io/project/penpot/us/1527)
- Add performance improvements on dashboard data loading.
- Add performance improvements to indexes handling on workspace.
- Add the ability to upload/use custom fonts (and automatically generate all needed webfonts) [Taiga US #292](https://tree.taiga.io/project/penpot/us/292)
- Transform shapes to path on double click
- Translate automatic names of new files and projects.
- Use shift instead of ctrl/cmd to keep aspect ratio [Taiga 1697](https://tree.taiga.io/project/penpot/issue/1697)
- New translations: Portuguese (Brazil) and Romanias.

### :bug: Bugs fixed

- Remove interactions when the destination artboard is deleted [Taiga #1656](https://tree.taiga.io/project/penpot/issue/1656)
- Fix problem with fonts that ends with numbers [#940](https://github.com/penpot/penpot/issues/940)
- Fix problem with imported SVG on editing paths [#971](https://github.com/penpot/penpot/issues/971)
- Fix problem with color picker positioning
- Fix order on color palette [#961](https://github.com/penpot/penpot/issues/961)
- Fix issue when group creation leaves an empty group [#1724](https://tree.taiga.io/project/penpot/issue/1724)
- Fix problem with :multiple for colors and typographies [#1668](https://tree.taiga.io/project/penpot/issue/1668)
- Fix problem with locked shapes when change parents [#974](https://github.com/penpot/penpot/issues/974)
- Fix problem with new nodes in paths [#978](https://github.com/penpot/penpot/issues/978)

### :arrow_up: Deps updates

- Update exporter dependencies (puppeteer), that fixes some unexpected exceptions.
- Update string manipulation library.

### :boom: Breaking changes

- The OIDC setting `PENPOT_OIDC_SCOPES` has changed the default semantics. Before this
  configuration added scopes to the default set. Now it replaces it, so use with care, because
  penpot requires at least `name` and `email` props found on the user info object.

### :heart: Community contributions by (Thank you!)

- Translations: Portuguese (Brazil) and Romanias.

## 1.5.4-alpha

### :bug: Bugs fixed

- Fix issues on group rendering.
- Fix problem with text editing auto-height [Taiga #1683](https://tree.taiga.io/project/penpot/issue/1683)

## 1.5.3-alpha

### :bug: Bugs fixed

- Fix problem undo/redo.

## 1.5.2-alpha

### :bug: Bugs fixed

- Fix problem with `close-path` command [#917](https://github.com/penpot/penpot/issues/917)
- Fix wrong query for obtain the profile default project-id
- Fix problems with empty paths and shortcuts [#923](https://github.com/penpot/penpot/issues/923)

## 1.5.1-alpha

### :bug: Bugs fixed

- Fix issue with bitmap image clipboard.
- Fix issue when removing all path points.
- Increase default team invitation token expiration to 48h.
- Fix wrong error message when an expired token is used.

## 1.5.0-alpha

### :sparkles: New features

- Add integration with gitpod.io (an online IDE) [#807](https://github.com/penpot/penpot/pull/807)
- Allow basic math operations in inputs [Taiga 1383](https://tree.taiga.io/project/penpot/us/1383)
- Autocomplete color names in hex inputs [Taiga 1596](https://tree.taiga.io/project/penpot/us/1596)
- Allow to group assets (components and graphics) [Taiga #1289](https://tree.taiga.io/project/penpot/us/1289)
- Change icon of pinned projects [Taiga 1298](https://tree.taiga.io/project/penpot/us/1298)
- Internal: refactor of http client, replace internal xhr usage with more modern Fetch API.
- New features for paths: snap points on edition, add/remove nodes, merge/join/split nodes. [Taiga #907](https://tree.taiga.io/project/penpot/us/907)
- Add OpenID-Connect support.
- Reimplement social auth providers on top of the generic openid impl.

### :bug: Bugs fixed

- Fix problem with pan and space [#811](https://github.com/penpot/penpot/issues/811)
- Fix issue when parsing exponential numbers in paths
- Remove legacy system user and team [#843](https://github.com/penpot/penpot/issues/843)
- Fix ordering of copy pasted objects [Taiga #1618](https://tree.taiga.io/project/penpot/issue/1617)
- Fix problems with blending modes [#837](https://github.com/penpot/penpot/issues/837)
- Fix problem with zoom an selection rect [#845](https://github.com/penpot/penpot/issues/845)
- Fix problem displaying team statistics [#859](https://github.com/penpot/penpot/issues/859)
- Fix problems with text editor selection [Taiga #1546](https://tree.taiga.io/project/penpot/issue/1546)
- Fix problem when opening the context menu in dashboard at the bottom [#856](https://github.com/penpot/penpot/issues/856)
- Fix problem when clicking an interactive group in view mode [#863](https://github.com/penpot/penpot/issues/863)
- Fix visibility of pages in sitemap when changing page [Taiga #1618](https://tree.taiga.io/project/penpot/issue/1618)
- Fix visual problem with group invite [Taiga #1290](https://tree.taiga.io/project/penpot/issue/1290)
- Fix issues with promote owner panel [Taiga #763](https://tree.taiga.io/project/penpot/issue/763)
- Allow use library colors when defining gradients [Taiga #1614](https://tree.taiga.io/project/penpot/issue/1614)
- Fix group selrect not updating after alignment [#895](https://github.com/penpot/penpot/issues/895)

### :arrow_up: Deps updates

### :boom: Breaking changes

- Translations refactor: now penpot uses gettext instead of a custom
  JSON, and each locale has its own separated file. All translations
  should be contributed via the weblate.org service.

### :heart: Community contributions by (Thank you!)

- madmath03 (by [Monogramm](https://github.com/Monogramm)) [#807](https://github.com/penpot/penpot/pull/807)
- zzkt [#814](https://github.com/penpot/penpot/pull/814)

## 1.4.1-alpha

### :bug: Bugs fixed

- Fix typography unlinking.
- Fix incorrect measures on shapes outside artboard.
- Fix issues on svg parsing related to numbers with exponents.
- Fix some race conditions on removing shape from workspace.
- Fix incorrect state management of user lang selection.
- Fix email validation usability issue on team invitation lightbox.

## 1.4.0-alpha

### :sparkles: New features

- Add blob-encoding v3 (uses ZSTD+transit) [#738](https://github.com/penpot/penpot/pull/738)
- Add http caching layer on top of Query RPC.
- Add layer opacity and blend mode to shapes [Taiga #937](https://tree.taiga.io/project/penpot/us/937)
- Add more chinese translations [#726](https://github.com/penpot/penpot/pull/726)
- Add native support for text-direction (RTL, LTR & auto)
- Add several enhancements in shape selection [Taiga #1195](https://tree.taiga.io/project/penpot/us/1195)
- Add thumbnail in memory caching mechanism.
- Add turkish translation strings [#759](https://github.com/penpot/penpot/pull/759), [#794](https://github.com/penpot/penpot/pull/794)
- Duplicate and move files and projects [Taiga #267](https://tree.taiga.io/project/penpot/us/267)
- Hide viewer navbar on fullscreen [Taiga 1375](https://tree.taiga.io/project/penpot/us/1375)
- Import SVG will create Penpot's shapes [Taiga #1006](https://tree.taiga.io/project/penpot/us/1066)
- Improve french translations [#731](https://github.com/penpot/penpot/pull/731)
- Reimplement workspace presence (remove database state)
- Remember last visited team when you re-enter the application [Taiga #1376](https://tree.taiga.io/project/penpot/us/1376)
- Rename artboard with double click on the title [Taiga #1392](https://tree.taiga.io/project/penpot/us/1392)
- Replace Slate-Editor with DraftJS [Taiga #1346](https://tree.taiga.io/project/penpot/us/1346)
- Set proper page title [Taiga #1377](https://tree.taiga.io/project/penpot/us/1377)

### :bug: Bugs fixed

- Disable buttons in view mode for users without permissions [Taiga #1328](https://tree.taiga.io/project/penpot/issue/1328)
- Fix broken profile and profile options form.
- Fix calculate size of some animated gifs [Taiga #1487](https://tree.taiga.io/project/penpot/issue/1487)
- Fix error with the "Navigate to" button on prototypes [Taiga #1268](https://tree.taiga.io/project/penpot/issue/1268)
- Fix issue when undo after changing the artboard of a shape [Taiga #1304](https://tree.taiga.io/project/penpot/issue/1304)
- Fix issue with Alt key in distance measurement [#672](https://github.com/penpot/penpot/issues/672)
- Fix issue with blending modes in masks [Taiga #1476](https://tree.taiga.io/project/penpot/issue/1476)
- Fix issue with blocked shapes [Taiga #1480](https://tree.taiga.io/project/penpot/issue/1480)
- Fix issue with comments styles on dashboard [Taiga #1405](https://tree.taiga.io/project/penpot/issue/1405)
- Fix issue with default square grid [Taiga #1344](https://tree.taiga.io/project/penpot/issue/1344)
- Fix issue with enter key shortcut [#775](https://github.com/penpot/penpot/issues/775)
- Fix issue with enter to edit paths [Taiga #1481](https://tree.taiga.io/project/penpot/issue/1481)
- Fix issue with mask and flip [#715](https://github.com/penpot/penpot/issues/715)
- Fix issue with masks interactions outside bounds [#718](https://github.com/penpot/penpot/issues/718)
- Fix issue with middle mouse button press moving the canvas when not moving mouse [#717](https://github.com/penpot/penpot/issues/717)
- Fix issue with resolved comments [Taiga #1406](https://tree.taiga.io/project/penpot/issue/1406)
- Fix issue with rotated blur [Taiga #1370](https://tree.taiga.io/project/penpot/issue/1370)
- Fix issue with rotation degree input [#741](https://github.com/penpot/penpot/issues/741)
- Fix issue with system shortcuts and application [#737](https://github.com/penpot/penpot/issues/737)
- Fix issue with team management in dashboard [Taiga #1475](https://tree.taiga.io/project/penpot/issue/1475)
- Fix issue with typographies panel cannot be collapsed [#707](https://github.com/penpot/penpot/issues/707)
- Fix text selection in comments [#745](https://github.com/penpot/penpot/issues/745)
- Update Work-Sans font [#744](https://github.com/penpot/penpot/issues/744)
- Fix issue with recent files not showing [Taiga #1493](https://tree.taiga.io/project/penpot/issue/1493)
- Fix issue when promoting to owner [Taiga #1494](https://tree.taiga.io/project/penpot/issue/1494)
- Fix cannot click on blocked elements in viewer [Taiga #1430](https://tree.taiga.io/project/penpot/issue/1430)
- Fix SVG not showing properties at code [Taiga #1437](https://tree.taiga.io/project/penpot/issue/1437)
- Fix shadows when exporting groups [Taiga #1495](https://tree.taiga.io/project/penpot/issue/1495)
- Fix drag-select when renaming layer text [Taiga #1307](https://tree.taiga.io/project/penpot/issue/1307)
- Fix layout problem for editable selects [Taiga #1488](https://tree.taiga.io/project/penpot/issue/1488)
- Fix artboard title wasn't move when resizing [Taiga #1479](https://tree.taiga.io/project/penpot/issue/1479)
- Fix titles in viewer thumbnails too long [Taiga #1474](https://tree.taiga.io/project/penpot/issue/1474)
- Fix when right click on a selected text shows artboard contextual menu [Taiga #1226](https://tree.taiga.io/project/penpot/issue/1226)

### :boom: Breaking changes

- The LDAP configuration variables interpolation starts using `:`
  (example `:username`) instead of `$`. The main reason is avoid
  unnecessary conflict with bash interpolation.

### :arrow_up: Deps updates

- Update backend to JDK16.
- Update exporter nodejs to v14.16.0

### :heart: Community contributions by (Thank you!)

- iblueer [#726](https://github.com/penpot/penpot/pull/726)
- gizembln [#759](https://github.com/penpot/penpot/pull/759)
- girafic [#748](https://github.com/penpot/penpot/pull/748)
- mbrksntrk [#794](https://github.com/penpot/penpot/pull/794)

## 1.3.0-alpha

### :sparkles: New features

- Add emailcatcher and ldap test containers to devenv. [#506](https://github.com/penpot/penpot/pull/506)
- Add major refactor of internal pubsub/redis code; improves scalability and performance [#640](https://github.com/penpot/penpot/pull/640)
- Add more chinese translations [#687](https://github.com/penpot/penpot/pull/687)
- Add more presets for artboard [#654](https://github.com/penpot/penpot/pull/654)
- Add optional loki integration [#645](https://github.com/penpot/penpot/pull/645)
- Add proper http session lifecycle handling.
- Allow to set border radius of each rect corner individually
- Bounce & Complaint handling [#635](https://github.com/penpot/penpot/pull/635)
- Disable groups interactions when holding "Ctrl" key (deep selection)
- New action in context menu to "edit" some shapes (bound to key "Enter")

### :bug: Bugs fixed

- Add more improvements to french translation strings [#591](https://github.com/penpot/penpot/pull/591)
- Add some missing database indexes (mainly improves performance on large databases on file-update rpc method, and some background tasks)
- Disables filters in masking elements (issue with Firefox rendering)
- Drawing tool will have priority over resize/rotate handlers [Taiga #1225](https://tree.taiga.io/project/penpot/issue/1225)
- Fix broken bounding box on editing paths [Taiga #1254](https://tree.taiga.io/project/penpot/issue/1254)
- Fix corner cases on invitation/signup flows.
- Fix errors on onboarding file [Taiga #1287](https://tree.taiga.io/project/penpot/issue/1287)
- Fix infinite recursion on logout.
- Fix issues with frame selection [Taiga #1300](https://tree.taiga.io/project/penpot/issue/1300), [Taiga #1255](https://tree.taiga.io/project/penpot/issue/1255)
- Fix local fonts error [#691](https://github.com/penpot/penpot/issues/691)
- Fix issue width handoff code generation [Taiga #1204](https://tree.taiga.io/project/penpot/issue/1204)
- Fix issue with indices refreshing on page changes [#646](https://github.com/penpot/penpot/issues/646)
- Have language change notification written in the new language [Taiga #1205](https://tree.taiga.io/project/penpot/issue/1205)
- Hide register screen when registration is disabled [#598](https://github.com/penpot/penpot/issues/598)
- Properly handle errors on github, gitlab and ldap auth backends.
- Properly mark profile auth backend (on first register/ auth with 3rd party auth provider)
- Refactor LDAP auth backend.

### :heart: Community contributions by (Thank you!)

- girafic [#538](https://github.com/penpot/penpot/pull/654)
- arkhi [#591](https://github.com/penpot/penpot/pull/591)

## 1.2.0-alpha

### :sparkles: New features

- Add horizontal/vertical flip
- Add images lock proportions by default [#541](https://github.com/penpot/penpot/discussions/541), [#609](https://github.com/penpot/penpot/issues/609)
- Add new blob storage format (Zstd+nippy)
- Add user feedback form
- Improve French translations
- Improve component testing
- Increase default deletion delay to 7 days
- Show a pixel grid when zoom greater than 800% [#519](https://github.com/penpot/penpot/discussions/519)
- Fix behavior of select all command when there are objects outside frames [Taiga #1209](https://tree.taiga.io/project/penpot/issue/1209)

### :bug: Bugs fixed

- Fix 404 when access shared link [#615](https://github.com/penpot/penpot/issues/615)
- Fix 500 when requestion password reset
- Fix issue when transforming path shapes [Taiga #1170](https://tree.taiga.io/project/penpot/issue/1170)
- Fix apply a color to a text selection from color palette was not working [Taiga #1189](https://tree.taiga.io/project/penpot/issue/1189)
- Fix issues when moving shapes outside groups [Taiga #1138](https://tree.taiga.io/project/penpot/issue/1138)
- Fix ldap function called on login click
- Fix logo icon in viewer should go to dashboard [Taiga #1149](https://tree.taiga.io/project/penpot/issue/1149)
- Fix ordering when restoring deleted shapes in sync [Taiga #1163](https://tree.taiga.io/project/penpot/issue/1163)
- Fix issue when editing text immediately after creating [Taiga #1207](https://tree.taiga.io/project/penpot/issue/1207)
- Fix issue when pasting URL's copied from the browser url bar [Taiga #1187](https://tree.taiga.io/project/penpot/issue/1187)
- Fix issue with multiple selection and groups [Taiga #1128](https://tree.taiga.io/project/penpot/issue/1128)
- Fix issue with red handler indicator on resize [Taiga #1188](https://tree.taiga.io/project/penpot/issue/1188)
- Fix show correct error when google auth is disabled [Taiga #1119](https://tree.taiga.io/project/penpot/issue/1119)
- Fix text alignment in preview [#594](https://github.com/penpot/penpot/issues/594)
- Fix unexpected exception when uploading image [Taiga #1120](https://tree.taiga.io/project/penpot/issue/1120)
- Fix updates on collaborative editing not updating selection rectangles [Taiga #1127](https://tree.taiga.io/project/penpot/issue/1127)
- Make the team deletion deferred (in the same way other objects)

### :heart: Community contributions by (Thank you!)

- abtinmo [#538](https://github.com/penpot/penpot/pull/538)
- kdrag0n [#585](https://github.com/penpot/penpot/pull/585)
- nisrulz [#586](https://github.com/penpot/penpot/pull/586)
- tomer [#575](https://github.com/penpot/penpot/pull/575)
- violoncelloCH [#554](https://github.com/penpot/penpot/pull/554)

## 1.1.0-alpha

- Bugfixing and stabilization post-launch
- Some changes to the register flow
- Improved MacOS shortcuts and helpers
- Small changes to shape creation

## 1.0.0-alpha

Initial release<|MERGE_RESOLUTION|>--- conflicted
+++ resolved
@@ -1,6 +1,5 @@
 # CHANGELOG
 
-<<<<<<< HEAD
 ## 1.20.0
 
 ### :boom: Breaking changes & Deprecations
@@ -13,7 +12,7 @@
 
 ### :heart: Community contributions by (Thank you!)
 
-=======
+
 ## 1.19.2
 
 ### :sparkles: New features
@@ -27,7 +26,6 @@
 - Fix Invalid files amount after moving file from Project to Drafts [Taiga #5638](https://tree.taiga.io/project/penpot/us/5638)
 - Fix deleted pages comments shown in right sidebar [Taiga #5648](https://tree.taiga.io/project/penpot/us/5648)
 - Fix tooltip on toggle visibility and toggle lock buttons [Taiga #5141](https://tree.taiga.io/project/penpot/issue/5141)
->>>>>>> 5f65960d
 
 ## 1.19.1
 
