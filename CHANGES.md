--- conflicted
+++ resolved
@@ -1,6 +1,5 @@
 # CHANGELOG
 
-<<<<<<< HEAD
 ## :rocket: Next
 
 ### :sparkles: New features
@@ -11,13 +10,12 @@
 ### :bug: Bugs fixed
 ### :arrow_up: Deps updates
 ### :heart: Community contributions by (Thank you!)
-=======
+
 ## 1.14.2-beta
 
 ### :bug: Bugs fixed
 
 - Fix fill information not complete when paste plain text [Taiga #3680](https://tree.taiga.io/project/penpot/issue/3680)
->>>>>>> ec55d644
 
 ## 1.14.1-beta
 
