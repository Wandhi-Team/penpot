# CHANGELOG

<<<<<<< HEAD
## :rocket: 1.20.0

### :boom: Breaking changes & Deprecations

### :sparkles: New features

### :bug: Bugs fixed

### :arrow_up: Deps updates

### :heart: Community contributions by (Thank you!)

=======
>>>>>>> f75b1115
## 1.19.0

### :boom: Breaking changes & Deprecations

### :sparkles: New features

- Default naming of text layers [Taiga #2836](https://tree.taiga.io/project/penpot/us/2836)
- Create typography style from a selected text layer[Taiga #3041](https://tree.taiga.io/project/penpot/us/3041)
- Board as ruler origin [Taiga #4833](https://tree.taiga.io/project/penpot/us/4833)
- Access tokens support [Taiga #4460](https://tree.taiga.io/project/penpot/us/4460)
- Show interactions setting at the view mode [Taiga #1330](https://tree.taiga.io/project/penpot/issue/1330)
- Improve dashboard performance related to thumbnails; now the thumbnails are
  rendered as bitmap images.
- Add the ability to disable google fonts provider with the `disable-google-fonts-provider` flag
- Add the ability to disable dashboard templates section with the `disable-dashboard-templates-section` flag

### :bug: Bugs fixed

- Fix files can be opened from multiple urls [Taiga #5310](https://tree.taiga.io/project/penpot/issue/5310)
- Fix asset color item was created from the selected layer [Taiga #5180](https://tree.taiga.io/project/penpot/issue/5180)

### :arrow_up: Deps updates

### :heart: Community contributions by (Thank you!)

- Update Typography palette order (by @akshay-gupta7) [Github #3156](https://github.com/penpot/penpot/pull/3156)
- Palettes (color, typographies) empty state (by @akshay-gupta7) [Github #3160](https://github.com/penpot/penpot/pull/3160)
- Duplicate objects via drag + alt (by @akshay-gupta7) [Github #3147](https://github.com/penpot/penpot/pull/3147)
- Set line-height to auto as 1.2 (by @akshay-gupta7) [Github #3185](https://github.com/penpot/penpot/pull/3185)
- Click to select full values at the design sidebar (by @akshay-gupta7) [Github #3179](https://github.com/penpot/penpot/pull/3179)
- Fix rect filter bounds math (by @ryanbreen) [Github #3180](https://github.com/penpot/penpot/pull/3180)
- Removed sizing variables from radius (by @ondrejkonec) [Github #3184](https://github.com/penpot/penpot/pull/3184)
- Dashboard search, set focus after shortcut (by @akshay-gupta7) [Github #3196](https://github.com/penpot/penpot/pull/3196)
- Library name dropdown arrow is overlapped by library name (by @ondrejkonec) [Taiga #5200](https://tree.taiga.io/project/penpot/issue/5200)
- Reorder shadows (by @akshay-gupta7) [Github #3236](https://github.com/penpot/penpot/pull/3236)
- Open project in new tab from workspace (by @akshay-gupta7) [Github #3246](https://github.com/penpot/penpot/pull/3246)
- Distribute fix enabled when two elements were selected (by @dfelinto) [Github #3266](https://github.com/penpot/penpot/pull/3266)
- Distribute vertical spacing failing for overlapped text (by @dfelinto) [Github #3267](https://github.com/penpot/penpot/pull/3267)

## 1.18.6

### :bug: Bugs fixed

- Fix comments navigation from workspace [Taiga #5504](https://tree.taiga.io/project/penpot/issue/5504)

### :sparkles: Enhancements

- Add the ability to overwrite internal resolver with `PENPOT_INTERNAL_RESOLVER` environment
  variable [GH #3310](https://github.com/penpot/penpot/issues/3310)

## 1.18.5

### :bug: Bugs fixed

- Fix add flow option in contextual menu for frames
- Fix issues related with invitations
- Fix problem with undefined gaps
- Add deleted fonts auto match mechanism

## 1.18.4

### :bug: Bugs fixed

- Fix zooming while color picker breaks UI [GH #3214](https://github.com/penpot/penpot/issues/3214)
- Fix problem with layout not reflowing on shape deletion [Taiga #5289](https://tree.taiga.io/project/penpot/issue/5289)
- Fix extra long typography names on assets and palette [Taiga #5199](https://tree.taiga.io/project/penpot/issue/5199)
- Fix background-color property on inspect code [Taiga #5300](https://tree.taiga.io/project/penpot/issue/5300)
- Preview layer blend modes (by @akshay-gupta7) [Github #3235](https://github.com/penpot/penpot/pull/3235)

## 1.18.3

### :bug: Bugs fixed

- Fix problem with rulers not placing correctly [Taiga #5093](https://tree.taiga.io/project/penpot/issue/5093)
- Fix page context menu [Taiga #5145](https://tree.taiga.io/project/penpot/issue/5145)
- Fix project file count [Taiga #5148](https://tree.taiga.io/project/penpot/issue/5148)
- Fix OIDC roles checking mechanism [GH #3152](https://github.com/penpot/penpot/issues/3152)
- Import updated translation strings from weblate

### :arrow_up: Deps updates

## 1.18.2

### :bug: Bugs fixed

- Fix problem with frame title rotation
- Fix first level board "Show in view mode" is automatically unchecked [Taiga #5136](https://tree.taiga.io/project/penpot/issue/5136)

## 1.18.1

### :bug: Bugs fixed

- Fix problems with imported SVG shadows [Taiga #4922](https://tree.taiga.io/project/penpot/issue/4922)
- Fix problems with imported SVG embedded images and transforms [Taiga #4639](https://tree.taiga.io/project/penpot/issue/4639)

## 1.18.0

### :sparkles: New features

- Adds more accessibility improvements in dashboard [Taiga #4577](https://tree.taiga.io/project/penpot/us/4577)
- Adds paddings and gaps prediction on layout creation [Taiga #4838](https://tree.taiga.io/project/penpot/task/4838)
- Add visual feedback when proportionally scaling text elements with **K** [Taiga #3415](https://tree.taiga.io/project/penpot/us/3415)
- Add visualization and mouse control to paddings, margins and gaps in frames with layout [Taiga #4839](https://tree.taiga.io/project/penpot/task/4839)
- Allow for absolute positioned elements inside layout [Taiga #4834](https://tree.taiga.io/project/penpot/us/4834)
- Add z-index option for flex layout items [Taiga #2980](https://tree.taiga.io/project/penpot/us/2980)
- Scale content proportionally affects strokes, shadows, blurs and corners [Taiga #1951](https://tree.taiga.io/project/penpot/us/1951)
- Use tabulators to navigate layers [Taiga #5010](https://tree.taiga.io/project/penpot/issue/5010)

### :bug: Bugs fixed

- Fix problem with rules position on changing pages [Taiga #4847](https://tree.taiga.io/project/penpot/issue/4847)
- Fix error streen when uploading wrong SVG [#2995](https://github.com/penpot/penpot/issues/2995)
- Fix selecting children from hidden parent layers [Taiga #4934](https://tree.taiga.io/project/penpot/issue/4934)
- Fix problem when undoing multiple selected colors [Taiga #4920](https://tree.taiga.io/project/penpot/issue/4920)
- Allow selection of empty board by partial rect [Taiga #4806](https://tree.taiga.io/project/penpot/issue/4806)
- Improve behavior for undo on text edition [Taiga #4693](https://tree.taiga.io/project/penpot/issue/4693)
- Improve deeps selection of nested arboards [Taiga #4913](https://tree.taiga.io/project/penpot/issue/4913)
- Fix problem on selection numeric inputs on Firefox [#2991](https://github.com/penpot/penpot/issues/2991)
- Changed the text dominant-baseline to use ideographic [Taiga #4791](https://tree.taiga.io/project/penpot/issue/4791)
- Viewer wrong translations [Github #3035](https://github.com/penpot/penpot/issues/3035)
- Fix problem with text editor in Safari
- Fix unlink library color when blur color picker input [#3026](https://github.com/penpot/penpot/issues/3026)
- Fix snap pixel when moving path points on high zoom [#2930](https://github.com/penpot/penpot/issues/2930)
- Fix shortcuts for zoom now take into account the mouse position [#2924](https://github.com/penpot/penpot/issues/2924)
- Fix close colorpicker on Firefox when mouse-up is outside the picker [#2911](https://github.com/penpot/penpot/issues/2911)
- Fix problems with touch devices and Wacom tablets [#2216](https://github.com/penpot/penpot/issues/2216)
- Fix problem with board titles misplaced [Taiga #4738](https://tree.taiga.io/project/penpot/issue/4738)
- Fix problem with alt getting stuck when alt+tab [Taiga #5013](https://tree.taiga.io/project/penpot/issue/5013)
- Fix problem with z positioning of elements [Taiga #5014](https://tree.taiga.io/project/penpot/issue/5014)
- Fix problem in Firefox with scroll jumping when changin pages [#3052](https://github.com/penpot/penpot/issues/3052)
- Fix nested frame interaction created flow in wrong frame [Taiga #5043](https://tree.taiga.io/project/penpot/issue/5043)
- Font-Kerning does not work on Artboard Export to PNG/JPG/PDF [#3029](https://github.com/penpot/penpot/issues/3029)
- Fix manipulate duplicated project (delete, duplicate, rename, pin/unpin...) [Taiga #5027](https://tree.taiga.io/project/penpot/issue/5027)
- Fix deleted files appear in search results [Taiga #5002](https://tree.taiga.io/project/penpot/issue/5002)
- Fix problem with selected colors and texts [Taiga #5051](https://tree.taiga.io/project/penpot/issue/5051)
- Fix problem when assigning color from palette or assets [Taiga #5050](https://tree.taiga.io/project/penpot/issue/5050)
- Fix shortcuts for alignment [Taiga #5030](https://tree.taiga.io/project/penpot/issue/5030)
- Fix path options not showing when editing rects or ellipses [Taiga #5053](https://tree.taiga.io/project/penpot/issue/5053)
- Fix tooltips for some alignment options are truncated on design tab [Taiga #5040](https://tree.taiga.io/project/penpot/issue/5040)
- Fix horizontal margins drag don't always start from place [Taiga #5020](https://tree.taiga.io/project/penpot/issue/5020)
- Fix multiplayer username sometimes is not displayed correctly [Taiga #4400](https://tree.taiga.io/project/penpot/issue/4400)
- Show warning when trying to invite a user that is already in members [Taiga #4147](https://tree.taiga.io/project/penpot/issue/4147)
- Fix problem with text out of borders when changing from auto-width to fixed [Taiga #4308](https://tree.taiga.io/project/penpot/issue/4308)
- Fix header not showing when exiting fullscreen mode in viewer [Taiga #4244](https://tree.taiga.io/project/penpot/issue/4244)
- Fix visual problem in select options [Taiga #5028](https://tree.taiga.io/project/penpot/issue/5028)
- Forbid empty names for assets [Taiga #5056](https://tree.taiga.io/project/penpot/issue/5056)
- Select children after ungroup action [Taiga #4917](https://tree.taiga.io/project/penpot/issue/4917)
- Fix problem with guides not showing when moving over nested frames [Taiga #4905](https://tree.taiga.io/project/penpot/issue/4905)
- Fix change email and password for users signed in via social login [Taiga #4273](https://tree.taiga.io/project/penpot/issue/4273)
- Fix drag and drop files from browser or file explorer under circumstances [Taiga #5054](https://tree.taiga.io/project/penpot/issue/5054)
- Fix problem when copy/pasting shapes [Taiga #4931](https://tree.taiga.io/project/penpot/issue/4931)
- Fix problem with color picker not able to change hue [Taiga #5065](https://tree.taiga.io/project/penpot/issue/5065)
- Fix problem with outer stroke in texts [Taiga #5078](https://tree.taiga.io/project/penpot/issue/5078)
- Fix problem with text carring over next line when changing to fixed [Taiga #5067](https://tree.taiga.io/project/penpot/issue/5067)
- Fix don't show invite user hero to users with editor role [Taiga #5086](https://tree.taiga.io/project/penpot/issue/5086)
- Fix enter emails on onboarding new user creating team [Taiga #5089](https://tree.taiga.io/project/penpot/issue/5089)
- Fix invalid files amount after moving on dashboard [Taiga #5080](https://tree.taiga.io/project/penpot/issue/5080)
- Fix dashboard left sidebar, the [x] overlaps the field [Taiga #5064](https://tree.taiga.io/project/penpot/issue/5064)
- Fix expanded typography on assets sidebar is moving [Taiga #5063](https://tree.taiga.io/project/penpot/issue/5063)
- Fix spelling mistake in confirmation after importing only 1 file [Taiga #5095](https://tree.taiga.io/project/penpot/issue/5095)
- Fix problem with selection colors and texts [Taiga #5079](https://tree.taiga.io/project/penpot/issue/5079)
- Remove "show in view mode" flag when moving frame to frame [Taiga #5091](https://tree.taiga.io/project/penpot/issue/5091)
- Fix problem creating files in project page [Taiga #5060](https://tree.taiga.io/project/penpot/issue/5060)
- Disable empty names on rename files [Taiga #5088](https://tree.taiga.io/project/penpot/issue/5088)
- Fix problem with SVG and flex layout [Taiga #](https://tree.taiga.io/project/penpot/issue/5099)
- Fix unpublish and delete shared library warning messages [Taiga #5090](https://tree.taiga.io/project/penpot/issue/5090)
- Fix last update project timer update after creating new file [Taiga #5096](https://tree.taiga.io/project/penpot/issue/5096)
- Fix dashboard scrolling using 'Page Up' and 'Page Down' [Taiga #5081](https://tree.taiga.io/project/penpot/issue/5081)
- Fix view mode header buttons overlapping in small resolutions [Taiga #5058](https://tree.taiga.io/project/penpot/issue/5058)
- Fix precision for wrap in flex [Taiga #5072](https://tree.taiga.io/project/penpot/issue/5072)
- Fix relative position overlay positioning [Taiga #5092](https://tree.taiga.io/project/penpot/issue/5092)
- Fix hide grid keyboard shortcut [Github #3071](https://github.com/penpot/penpot/pull/3071)
- Fix problem with opacity in imported SVG's [Taiga #4923](https://tree.taiga.io/project/penpot/issue/4923)

### :heart: Community contributions by (Thank you!)
- To @ondrejkonec: for contributing to the code with:
- Refactor CSS variables [Github #2948](https://github.com/penpot/penpot/pull/2948)

## 1.17.3

### :bug: Bugs fixed
- Fix copy and paste very nested inside itself [Taiga #4848](https://tree.taiga.io/project/penpot/issue/4848)
- Fix custom fonts not rendered correctly [Taiga #4874](https://tree.taiga.io/project/penpot/issue/4874)
- Fix problem with shadows and blur on multiple selection
- Fix problem with redo shortcut
- Fix Component texts not displayed in assets panel [Taiga #4907](https://tree.taiga.io/project/penpot/issue/4907)
- Fix search field has implemented shared styles for "close icon" and "search icon" [Taiga #4927](https://tree.taiga.io/project/penpot/issue/4927)
- Fix Handling correctly slashes "/" in emails [Taiga #4906](https://tree.taiga.io/project/penpot/issue/4906)
- Fix Change text color from selected colors [Taiga #4933](https://tree.taiga.io/project/penpot/issue/4933)

### :sparkles: Enhancements

- Adds environment variables for specifying the export and backend URI for the frontend docker image, thanks to @Supernova3339 for the initial PR and suggestion [Github #2984](https://github.com/penpot/penpot/issues/2984)

## 1.17.2

### :bug: Bugs fixed

- Fix invite members button text [Taiga #4794](https://tree.taiga.io/project/penpot/issue/4794)
- Fix problem with opacity in frames [Taiga #4795](https://tree.taiga.io/project/penpot/issue/4795)
- Fix correct behaviour for space-around and added space-evenly option
- Fix duplicate with alt and undo only undo one step [Taiga #4746](https://tree.taiga.io/project/penpot/issue/4746)
- Fix problem creating frames inside layout [Taiga #4844](https://tree.taiga.io/project/penpot/issue/4844)
- Fix paste board inside itself [Taiga #4775](https://tree.taiga.io/project/penpot/issue/4775)
- Fix middle button panning can drag guides [Taiga #4266](https://tree.taiga.io/project/penpot/issue/4266)

### :heart: Community contributions by (Thank you!)

- To @ondrejkonec: for some code contributions on this release.

## 1.17.1

### :bug: Bugs fixed
- Fix components groups items show the component name in list mode [Taiga #4770](https://tree.taiga.io/project/penpot/issue/4770)
- Fix typing CMD+Z on MacOS turns the cursor into a Zoom cursor [Taiga #4778](https://tree.taiga.io/project/penpot/issue/4778)
- Fix white space on small screens [Taiga #4774](https://tree.taiga.io/project/penpot/issue/4774)
- Fix button spacing on delete acount modal [Taiga #4762](https://tree.taiga.io/project/penpot/issue/4762)
- Fix invitations input on team management and onboarding modal [Taiga #4760](https://tree.taiga.io/project/penpot/issue/4760)
- Fix weird numeration creating new elements in dashboard [Taiga #4755](https://tree.taiga.io/project/penpot/issue/4755)
- Fix can move shape with lens zoom active [Taiga #4787](https://tree.taiga.io/project/penpot/issue/4787)
- Fix social links broken [Taiga #4759](https://tree.taiga.io/project/penpot/issue/4759)
- Fix tooltips on left toolbar [Taiga #4793](https://tree.taiga.io/project/penpot/issue/4793)

## 1.17.0

### :sparkles: New features

- Adds layout flex functionality for boards
- Better overlays interactions on boards inside boards [Taiga #4386](https://tree.taiga.io/project/penpot/us/4386)
- Show board miniature in manual overlay setting [Taiga #4475](https://tree.taiga.io/project/penpot/issue/4475)
- Handoff visual improvements [Taiga #3124](https://tree.taiga.io/project/penpot/us/3124)
- Dynamic alignment only in sight [Github 1971](https://github.com/penpot/penpot/issues/1971)
- Add some accessibility to shortcut panel [Taiga #4713](https://tree.taiga.io/project/penpot/issue/4713)
- Add shortcuts for text editing [Taiga #2052](https://tree.taiga.io/project/penpot/us/2052)
- Second level boards treated as groups in terms of selection [Taiga #4269](https://tree.taiga.io/project/penpot/us/4269)
- Performance improvements both for backend and frontend
- Accessibility improvements for login area [Taiga #4353](https://tree.taiga.io/project/penpot/us/4353)
- Outbound webhooks [Taiga #4577](https://tree.taiga.io/project/penpot/us/4577)
- Add copy invitation link to the invitation options [Taiga #4213](https://tree.taiga.io/project/penpot/us/4213)
- Dynamic alignment only in sight [Taiga #3537](https://tree.taiga.io/project/penpot/us/3537)
- Improve naming of layers [Taiga #4036](https://tree.taiga.io/project/penpot/us/4036)
- Add zoom lense [Taiga #4691](https://tree.taiga.io/project/penpot/us/4691)
- Detect potential problems with custom font vertical metrics [Taiga #4697](https://tree.taiga.io/project/penpot/us/4697)

### :bug: Bugs fixed

- Add title to color bullets [Taiga #4218](https://tree.taiga.io/project/penpot/task/4218)
- Fix color bullets in library color modal [Taiga #4186](https://tree.taiga.io/project/penpot/issue/4186)
- Fix shortcut texts alignment [Taiga #4275](https://tree.taiga.io/project/penpot/issue/4275)
- Fix some texts and a typo [Taiga #4215](https://tree.taiga.io/project/penpot/issue/4215)
- Fix twitter support account link [Taiga #4279](https://tree.taiga.io/project/penpot/issue/4279)
- Fix lang autodetect issue [Taiga #4277](https://tree.taiga.io/project/penpot/issue/4277)
- Fix adding an extra page on import [Taiga #4543](https://tree.taiga.io/project/penpot/task/4543)
- Fix unable to select text at assets inputs in firefox [Taiga #4572](https://tree.taiga.io/project/penpot/issue/4572)
- Fix component sync when converting to path [Taiga #3642](https://tree.taiga.io/project/penpot/issue/3642)
- Fix style for team invite in deutsch [Taiga #4614](https://tree.taiga.io/project/penpot/issue/4614)
- Fix problem with text edition in Safari [Taiga #4046](https://tree.taiga.io/project/penpot/issue/4046)
- Fix show outline with rounded corners on rects [Taiga #4053](https://tree.taiga.io/project/penpot/issue/4053)
- Fix wrong interaction between comments and panning modes [Taiga #4297](https://tree.taiga.io/project/penpot/issue/4297)
- Fix bad element positioning on interaction with fixed scroll [Github #2660](https://github.com/penpot/penpot/issues/2660)
- Fix display type of component library not persistent [Taiga #4512](https://tree.taiga.io/project/penpot/issue/4512)
- Fix problem when moving texts with keyboard [#2690](https://github.com/penpot/penpot/issues/2690)
- Fix problem when drawing boxes won't detect mouse-up [Taiga #4618](https://tree.taiga.io/project/penpot/issue/4618)
- Fix missing loading icon on shared libraries [Taiga #4148](https://tree.taiga.io/project/penpot/issue/4148)
- Fix selection stroke missing in properties of multiple texts [Taiga #4048](https://tree.taiga.io/project/penpot/issue/4048)
- Fix missing create component menu for frames [Github #2670](https://github.com/penpot/penpot/issues/2670)
- Fix "currentColor" is not converted when importing SVG [Github 2276](https://github.com/penpot/penpot/issues/2276)
- Fix incorrect color in properties of multiple bool shapes [Taiga #4355](https://tree.taiga.io/project/penpot/issue/4355)
- Fix pressing the enter key gives you an internal error [Github 2675](https://github.com/penpot/penpot/issues/2675) [Github 2577](https://github.com/penpot/penpot/issues/2577)
- Fix confirm group name with enter doesn't work in assets modal [Taiga #4506](https://tree.taiga.io/project/penpot/issue/4506)
- Fix group/ungroup shapes inside a component [Taiga #4052](https://tree.taiga.io/project/penpot/issue/4052)
- Fix wrong update of text in components [Taiga #4646](https://tree.taiga.io/project/penpot/issue/4646)
- Fix problem with SVG imports with style [#2605](https://github.com/penpot/penpot/issues/2605)
- Fix ghost shapes after sync groups in components [Taiga #4649](https://tree.taiga.io/project/penpot/issue/4649)
- Fix layer orders messed up on move, group, reparent and undo [Github #2672](https://github.com/penpot/penpot/issues/2672)
- Fix max height in library dialog [Github #2335](https://github.com/penpot/penpot/issues/2335)
- Fix undo ungroup (shift+g) scrambles positions [Taiga #4674](https://tree.taiga.io/project/penpot/issue/4674)
- Fix justified text is stretched [Github #2539](https://github.com/penpot/penpot/issues/2539)
- Fix mousewheel on viewer inspector [Taiga #4221](https://tree.taiga.io/project/penpot/issue/4221)
- Fix path edition activated on boards [Taiga #4105](https://tree.taiga.io/project/penpot/issue/4105)
- Fix hidden layers inside groups become visible after the group visibility is changed[Taiga #4710](https://tree.taiga.io/project/penpot/issue/4710)
- Fix format of HSLA color on viewer [Taiga #4393](https://tree.taiga.io/project/penpot/issue/4393)
- Fix some typos [Taiga #4724](https://tree.taiga.io/project/penpot/issue/4724)
- Fix ctrl+c for inspect code [Taiga #4739](https://tree.taiga.io/project/penpot/issue/4739)
- Fix text in custom font is not at the expected position at export [Taiga #4394](https://tree.taiga.io/project/penpot/issue/4394)
- Fix unneeded popup when updating local components [Taiga #4430](https://tree.taiga.io/project/penpot/issue/4430)
- Fix multiuser - "Shadow" element is not updating immediately [Taiga #4709](https://tree.taiga.io/project/penpot/issue/4709)
- Fix paths not flagged as modified when resized [Taiga #4742](https://tree.taiga.io/project/penpot/issue/4742)
- Fix resend invitation doesn't reset the expiration date [Taiga #4741](https://tree.taiga.io/project/penpot/issue/4741)
- Fix incorrect state after undo page creation [Taiga #4690](https://tree.taiga.io/project/penpot/issue/4690)
- Fix copy paste texts with typography assets linked [Taiga #4750](https://tree.taiga.io/project/penpot/issue/4750)

### :heart: Community contributions by (Thank you!)

- To @iprithvitharun: let's make UX Writing contributions in Open Source a trend!

## 1.16.2-beta

### :bug: Bugs fixed

- Fix strage cursor behaviour after clicking viewport with text pool [Github #2447](https://github.com/penpot/penpot/issues/2447)

## 1.16.1-beta

### :bug: Bugs fixed

- Fix unexpected exception related to default nudge value
- Fix firefox changing layer color type is not applied [Taiga #4292](https://tree.taiga.io/project/penpot/issue/4292)
- Fix justify alignes text left [Taiga #4322](https://tree.taiga.io/project/penpot/issue/4322)
- Fix text out of borders with "auto width" and center align [Taiga #4308](https://tree.taiga.io/project/penpot/issue/4308)
- Fix wrong validation text after interaction with 2 and more files [Taiga #4276](https://tree.taiga.io/project/penpot/issue/4276)
- Fix auto-width for texts can make text appear stretched [Github #2482](https://github.com/penpot/penpot/issues/2482)
- Fix boards name do not disappear in focus mode [#4272](https://tree.taiga.io/project/penpot/issue/4272)
- Fix wrong email in the info message at change email [Taiga #4274](https://tree.taiga.io/project/penpot/issue/4274)
- Fix transform to path RMB menu item is not relevant if shape is already path [Taiga #4302](https://tree.taiga.io/project/penpot/issue/4302)
- Fix join nodes icon is active when 2 already joined nodes are selected [Taiga #4370](https://tree.taiga.io/project/penpot/issue/4370)
- Fix path nodes panel. "To curve" and "To corner" icons are active if node is already curved/cornered [Taiga #4371](https://tree.taiga.io/project/penpot/issue/4371)
- Fix displaying comments settings are not applied via "Comments" menu drop-down on the top navbar on view mode [Taiga #4389](https://tree.taiga.io/project/penpot/issue/4389)
- Fix bad behaviour on hovering and click nested artboards [Taiga #4018](https://tree.taiga.io/project/penpot/issue/4018) and [Taiga #4269](https://tree.taiga.io/project/penpot/us/4269)
- Fix lang autodetect issue [Taiga #4277](https://tree.taiga.io/project/penpot/issue/4277)
- Fix colorpicker does not close upon switching to Dashboard [Taiga #4408](https://tree.taiga.io/project/penpot/issue/4408)
- Fix problem with auto-width/auto-height + lock-proportions

## 1.16.0-beta

### :boom: Breaking changes & Deprecations

- Removed the support for v2 internal file data blob format.  This
  version has never been documented nor set as default value so
  technically this is not a breaking change because we are removing
  a "private API".

### :sparkles: New features

- Improve interactions with nested boards [Taiga #4054](https://tree.taiga.io/project/penpot/us/4054)
- Add team hero in projects dashboard [Taiga #3863](https://tree.taiga.io/project/penpot/us/3863)
- Add zoom style to shared link [Taiga #3874](https://tree.taiga.io/project/penpot/us/3874)
- Add dashboard creation button as placeholder [Taiga #3861](https://tree.taiga.io/project/penpot/us/3861)
- Improve invitation flow on onboarding [Taiga #3241](https://tree.taiga.io/project/penpot/us/3241)
- Add new text to initial modals [Taiga #3458](https://tree.taiga.io/project/penpot/us/3458)
- Add new questions to onboarding [Taiga #3462](https://tree.taiga.io/project/penpot/us/3462)
- Add cosmetic changes in viewer mode [Taiga #3688](https://tree.taiga.io/project/penpot/us/3688)
- Outline highlights on layer hovering [Taiga #2645](https://tree.taiga.io/project/penpot/us/2645) by @andrewzhurov
- Add zoom to shape on double click up on its icon [Taiga #3929](https://tree.taiga.io/project/penpot/us/3929) by @andrewzhurov
- Add Libraries & Templates carousel [Taiga #3860](https://tree.taiga.io/project/penpot/us/3860)
- Ungroup frames [Taiga #4012](https://tree.taiga.io/project/penpot/us/4012)
- Newsletter Opt-in options for subscription categories [Taiga #3242](https://tree.taiga.io/project/penpot/us/3242)
- Print emails to console by default if smtp is disabled
- Add `email-verification` flag for enable/disable email verification
- Make graphics thumbnails load lazy [Taiga #4252](https://tree.taiga.io/project/penpot/issue/4252)

### :bug: Bugs fixed

- Fix unexpected removal of guides on copy&paste frames [Taiga #3887](https://tree.taiga.io/project/penpot/issue/3887) by @andrewzhurov
- Fix props preserving on copy&paste texts [Taiga #3629](https://tree.taiga.io/project/penpot/issue/3629) by @andrewzhurov
- Fix unexpected layers ungrouping on moving it [Taiga #3932](https://tree.taiga.io/project/penpot/issue/3932) by @andrewzhurov
- Fix artboards moving with comment tool selected [Taiga #3938](https://tree.taiga.io/project/penpot/issue/3938)
- Fix undo on delete page does not preserve its order [Taiga #3375](https://tree.taiga.io/project/penpot/issue/3375)
- Fix unexpected 404 on deleting library that is used by deleted files
- Fix inconsistent message on deleting library when a library is linked from deleted files
- Fix change multiple colors with SVG [Taiga #3889](https://tree.taiga.io/project/penpot/issue/3889)
- Fix ungroup does not work for typographies [Taiga #4195](https://tree.taiga.io/project/penpot/issue/4195)
- Fix inviting to non existing users can fail [Taiga #4108](https://tree.taiga.io/project/penpot/issue/4108)
- Fix components marked as touched when moved [Taiga #4061](https://tree.taiga.io/project/penpot/task/4061)
- Fix boards grouped shouldn't show the title [Taiga #4251](https://tree.taiga.io/project/penpot/issue/4251)
- Fix gradient handlers are under resize handlers[Taiga #4298](https://tree.taiga.io/project/penpot/issue/4298)
- Fix grid not syncing immediately in multiuser [Taiga #4339](https://tree.taiga.io/project/penpot/issue/4339)
- Fix custom font upload fails silently for unsupported formats [Taiga #4279](https://tree.taiga.io/project/penpot/issue/4280)

### :heart: Community contributions by (Thank you!)

- To @andrewzhurov for many code contributions on this release.
- UI improvements in Project section (by @Waishnav) [#2285](https://github.com/penpot/penpot/pull/2285)
- Fix fronted comments (by @lol768) [#2368](https://github.com/penpot/penpot/pull/2368)

## 1.15.5-beta

### :bug: Bugs fixed

- Fix artboard border radius [Taiga #4291](https://tree.taiga.io/project/penpot/issue/4291)
- Fix copied & pasted layer is not visible [Taiga #4283](https://tree.taiga.io/project/penpot/issue/4283)
- Fix notification to newsletter is shown in all cases [Taiga #4367](https://tree.taiga.io/project/penpot/issue/4367)
- Fix comments section is not scrolling by mouse wheel [Taiga #4305](https://tree.taiga.io/project/penpot/issue/4305)
- Fix justify alignes text left [Taiga #4322](https://tree.taiga.io/project/penpot/issue/4322)
- Fix text out of borders with "auto width" and center align [Taiga #4308](https://tree.taiga.io/project/penpot/issue/4308)

## 1.15.4-beta

### :bug: Bugs fixed

- Fix social buttons in register form [Taiga #4320](https://tree.taiga.io/project/penpot/issue/4320)
- Remove gitter information from feedback page [Taiga #4157](https://tree.taiga.io/project/penpot/issue/4157)
- Fix overlay remains open on frame change [Taiga #4066](https://tree.taiga.io/project/penpot/issue/4066)
- Fix toggle overlay position [Taiga #4091](https://tree.taiga.io/project/penpot/issue/4091)
- Fix overlay closed on clicked outside [Taiga #4027](https://tree.taiga.io/project/penpot/issue/4027)
- Fix animate multiple overlays [Taiga #3993](https://tree.taiga.io/project/penpot/issue/3993)
- Fix problem with snap to grids [#2221](https://github.com/penpot/penpot/issues/2221)
- Fix issue when scaling to value 0 [#2252](https://github.com/penpot/penpot/issues/2252)
- Fix problem when moving shapes inside nested frames [Taiga #4113](https://tree.taiga.io/project/penpot/issue/4113)
- Fix color type icon does not change [Taiga #4133](https://tree.taiga.io/project/penpot/issue/4133)
- Fix recent colors are not working [Taiga #4153](https://tree.taiga.io/project/penpot/issue/4153)
- Fix change opacity in colorpicker cause bugged color [Taiga #4154](https://tree.taiga.io/project/penpot/issue/4154)
- Fix gradient colors don't arrive in recent colors palette (https://tree.taiga.io/project/penpot/issue/4155)
- Fix selected colors allow gradients in shadows [Taiga #4156](https://tree.taiga.io/project/penpot/issue/4156)
- Fix import files with unexpected format or invalid content [Taiga #4136](https://tree.taiga.io/project/penpot/issue/4136)
- Fix wrong shortcut button tip of "Delete" function [Taiga #4162](https://tree.taiga.io/project/penpot/issue/4162)
- Fix error after user drags any layer in search functionality [Taiga #4161](https://tree.taiga.io/project/penpot/issue/4161)
- Fix font search works only with lowercase letters [Taiga #4140](https://tree.taiga.io/project/penpot/issue/4140)
- Fix Terms and Privacy links overlapping [Taiga #4137](https://tree.taiga.io/project/penpot/issue/4137)
- Fix Export bounding box mask [Taiga #950](https://tree.taiga.io/project/penpot/issue/950)
- Fix delete layers in bulk [Taiga #4160](https://tree.taiga.io/project/penpot/issue/4160)
- Fix Cannot take out an element from a group at layers panel by drag [Taiga #4209](https://tree.taiga.io/project/penpot/issue/4209)
- Fix Internal error when resending invitation email [Taiga #4212](https://tree.taiga.io/project/penpot/issue/4212)
- Fix PDF exportation order [Taiga #4216](https://tree.taiga.io/project/penpot/issue/4216)
- Fix some typos [Taiga #4215](https://tree.taiga.io/project/penpot/issue/4215)
- Fix "no boards" message in viewer [Taiga #4243](https://tree.taiga.io/project/penpot/issue/4243)
- Fix view mode login size [Taiga #4210](https://tree.taiga.io/project/penpot/issue/4210)

## 1.15.3-beta

### :bug: Bugs fixed

- Fix default value of grow type in texts [Taiga #4034](https://tree.taiga.io/project/penpot/issue/4034)
- Fix error when moving nested frames outside [Taiga #4017](https://tree.taiga.io/project/penpot/issue/4017)
- Fix problem when hovering over nested frames [Taiga #4018](https://tree.taiga.io/project/penpot/issue/4018)
- Fix problem editing rotated texts [Taiga #4026](https://tree.taiga.io/project/penpot/issue/4026)
- Fix problem with texts for non existing fonts [Taiga #4087](https://tree.taiga.io/project/penpot/issue/4087)
- Fix undo after moving layers will wrongly order the layers [Taiga #3344](https://tree.taiga.io/project/penpot/issue/3344)
- Fix grouping typographies by drag & drop does not work (again) [#2203](https://github.com/penpot/penpot/issues/2203)
- Fix when ungrouping, the items previously grouped should ALWAYS remain selected [Taiga #4064](https://tree.taiga.io/project/penpot/issue/4064)
- Change shortcut for "Clear undo" [#2219](https://github.com/penpot/penpot/issues/2219)


## 1.15.2-beta

### :bug: Bugs fixed

- Fix problem with multi-user text editing [Taiga #3446](https://tree.taiga.io/project/penpot/issue/3446)
- Fix path tools blocking elements underneath [#2050](https://github.com/penpot/penpot/issues/2050)
- Fix frame titles deforming when resize [#2207](https://github.com/penpot/penpot/issues/2207)
- Fix export simple line path [#3890](https://tree.taiga.io/project/penpot/issue/3890)
- Fix color-picker recent colors [Taiga #4013](https://tree.taiga.io/project/penpot/issue/4013)

## 1.15.1-beta

### :bug: Bugs fixed

- Fix shadows doesn't work on nested artboards [Taiga #3886](https://tree.taiga.io/project/penpot/issue/3886)
- Fix problems with double-click and selection [Taiga #4005](https://tree.taiga.io/project/penpot/issue/4005)
- Fix mismatch between editor and displayed text in workspace [Taiga #3975](https://tree.taiga.io/project/penpot/issue/3975)
- Fix validation error on text position [Taiga #4010](https://tree.taiga.io/project/penpot/issue/4010)
- Fix objects jitter while scrolling [Github #2167](https://github.com/penpot/penpot/issues/2167)
- Fix on color-picker, click+drag adds lots of recent colors [Taiga #4013](https://tree.taiga.io/project/penpot/issue/4013)
- Fix opening profile URL while signed out takes to "your account" section[Taiga #3976](https://tree.taiga.io/project/penpot/issue/3976)

## 1.15.0-beta

### :boom: Breaking changes & Deprecations

- The `PENPOT_LOGIN_WITH_LDAP` environment variable is finally removed (after
  many version with deprecation). It is replaced with the
  `enable-login-with-ldap` flag.
- The `PENPOT_LDAP_ATTRS_PHOTO` finally removed, it was unused for many
  versions.
- If you are using social login (google, github, gitlab or generic OIDC) you
  will need to ensure to add the following flags respectively to let them
  enabled: `enable-login-with-google`, `enable-login-with-github`,
  `enable-login-with-gitlab` and `enable-login-with-oidc`. If not, they will
  remain disabled after application start independently if you set the client-id
  and client-sectet options.
- The `PENPOT_REGISTRATION_ENABLED` is finally removed in favour of
  `<enable|disable>-registration` flag.
- The OIDC providers are now initialized synchronously, and if you are using the
  discovery mechanism of the generic OIDC integration, the start time of the
  application will depend on how fast the OIDC provider responds to the
  discovery http request.

### :sparkles: New features

- Add some cosmetic changes in viewer mode [Taiga #3688](https://tree.taiga.io/project/penpot/us/3688)
- Allow for nested and rotated boards inside other boards and groups [Taiga #2874](https://tree.taiga.io/project/penpot/us/2874?milestone=319982)
- View mode improvements to enable access and use in different conditions [Taiga #3023](https://tree.taiga.io/project/penpot/us/3023)
- Improved share link options. Now you can allow non-team members to comment and/or inspect [Taiga #3056] (https://tree.taiga.io/project/penpot/us/3056)
- Signin/Signup from shared link [Taiga #3472](https://tree.taiga.io/project/penpot/us/3472)
- Support for import/export binary format [Taiga #2991](https://tree.taiga.io/project/penpot/us/2991)
- Comments positioning [Taiga #2007](https://tree.taiga.io/project/penpot/us/2007)
- Select all inside a group select only the objects at this group level [Taiga #2382](https://tree.taiga.io/project/penpot/issue/2382)
- Make the media maximum upload size configurable

### :bug: Bugs fixed

- Fix viewer scroll problems [Taiga 3403](https://tree.taiga.io/project/penpot/issue/3403)
- Fix hide html options on handoff [Taiga 3533](https://tree.taiga.io/project/penpot/issue/3533)
- Fix share prototypes overlay and stroke [Taiga #3994](https://tree.taiga.io/project/penpot/issue/3994)
- Fix border radious on boolean operations [Taiga #3959](https://tree.taiga.io/project/penpot/issue/3959)
- Fix inconsistent representation of rectangles [Taiga #3977](https://tree.taiga.io/project/penpot/issue/3977)
- Fix recent fonts info [Taiga #3953](https://tree.taiga.io/project/penpot/issue/3953)
- Fix clipped elements affect boards and centering [Taiga #3666](https://tree.taiga.io/project/penpot/issue/3666)
- Fix intro action in multi input [Taiga #3541](https://tree.taiga.io/project/penpot/issue/3541)
- Fix team default image [Taiga #3919](https://tree.taiga.io/project/penpot/issue/3919)
- Fix problem with group coordinates [#2008](https://github.com/penpot/penpot/issues/2008)
- Fix problem with line-height and texts [Taiga #3578](https://tree.taiga.io/project/penpot/issue/3578)
- Fix moving frame-guides outside frames [Taiga #3839](https://tree.taiga.io/project/penpot/issue/3839)
- Fix problem with 180 degree rotations [#2082](https://github.com/penpot/penpot/issues/2082)
- Fix font rendering on grid thumbnails [Taiga #3473](https://tree.taiga.io/project/penpot/issue/3473)
- Fix Drag and drop font assets in groups [Taiga #3763](https://tree.taiga.io/project/penpot/issue/3763)
- Fix copy and paste layers order [Taiga #1617](https://tree.taiga.io/project/penpot/issue/1617)
- Fix unexpected removal of guides on copy&paste frames [Taiga #3887](https://tree.taiga.io/project/penpot/issue/3887) by @andrewzhurov
- Fix props preserving on copy&paste texts [Taiga #3629](https://tree.taiga.io/project/penpot/issue/3629) by @andrewzhurov
- Fix unexpected layers ungrouping on moving it [Taiga #3932](https://tree.taiga.io/project/penpot/issue/3932) by @andrewzhurov
- Fix unexpected exception and behavior on colorpicker with gradients [Taiga #3448](https://tree.taiga.io/project/penpot/issue/3448)
- Fix multiselection with shift not working inside a library group [Taiga #3532](https://tree.taiga.io/project/penpot/issue/3532)
- Fix drag and drop graphic assets in groups [Taiga #4002](https://tree.taiga.io/project/penpot/issue/4002)
- Fix bringing complete file data when launching the export dialog [Taiga #4006](https://tree.taiga.io/project/penpot/issue/4006)

### :arrow_up: Deps updates
### :heart: Community contributions by (Thank you!)

## 1.14.2-beta

### :bug: Bugs fixed

- Fix colors from unlinked libs in color selected widget [Taiga #3712](https://tree.taiga.io/project/penpot/issue/3712)
- Fix fill information not complete when paste plain text [Taiga #3680](https://tree.taiga.io/project/penpot/issue/3680)
- Fix problem when resizing groups [Taiga #3702](https://tree.taiga.io/project/penpot/issue/3702)
- Fix issues on typographies assets grouping [#2073](https://github.com/penpot/penpot/issues/2073)
- Fix text positioning inconsistencies between browsers

## 1.14.1-beta

### :bug: Bugs fixed

- Fix shortcut access in main menu [Taiga #3672](https://tree.taiga.io/project/penpot/issue/3672)
- Fix modify colors in a row in selected colors [Taiga #3653](https://tree.taiga.io/project/penpot/issue/3653)
- Fix crash when double click on viewer assets [Taiga #3625](https://tree.taiga.io/project/penpot/issue/3625)
- Fix right click on typographies assets [Taiga #3638](https://tree.taiga.io/project/penpot/issue/3638)

## 1.14.0-beta

### :sparkles: New features

- Added shortcut panel in workspace [Taiga #36](https://tree.taiga.io/project/penpot/us/36)
- Added selected colors widget in right sidebar [Taiga #2485](https://tree.taiga.io/project/penpot/us/2485)
- Added fixed elements when scrolling [Taiga #1533](https://tree.taiga.io/project/penpot/us/1533)
- Multiple team invitations on onboarding [Taiga #3084](https://tree.taiga.io/project/penpot/us/3084)
- Change text properties position at the sidebar [Taiga #3047](https://tree.taiga.io/project/penpot/us/3047)
- Group assets by drag and drop [Taiga #2831](https://tree.taiga.io/project/penpot/us/2831)
- Navigate to the original link after log in [Taiga #3624](https://tree.taiga.io/project/penpot/issue/3624)

### :bug: Bugs fixed

- Fix menu file not accessible in certain conditions [Taiga #3385](https://tree.taiga.io/project/penpot/issue/3385)
- Remove deprecated menu options [Taiga #3333](https://tree.taiga.io/project/penpot/issue/3333)
- Prototype connection should be under the rules [Taiga #3384](https://tree.taiga.io/project/penpot/issue/3384)
- Fix problem with empty text boxes events [Taiga #3627](https://tree.taiga.io/project/penpot/issue/3627)


## 1.13.5-beta

### :bug: Bugs fixed
- Fix orientation artboard preset not working with differently sized artboards [Taiga #3548](https://tree.taiga.io/project/penpot/issue/3548)
- Fix background on export arboards [Taiga #1991](https://tree.taiga.io/project/penpot/issue/1991)

## 1.13.4-beta

### :bug: Bugs fixed

- Fix undo when drawing curves [Taiga #3523](https://tree.taiga.io/project/penpot/issue/3523)
- Fix issue with text edition and certain fonts (WorkSans, Raleway, ...) and foreign objects [Taiga #3521](https://tree.taiga.io/project/penpot/issue/3521)
- Fix thumbnail generation when concurrent edition [Taiga #3522](https://tree.taiga.io/project/penpot/issue/3522)
- Fix environment import for exporter in Docker
- Fix auto scroll layers in Firefox [Taiga #3531](https://tree.taiga.io/project/penpot/issue/3531)
- Fix base background not visible for imported SVG

## 1.13.3-beta

### :bug: Bugs fixed

- Fix docker dependencies
- Sets invitations expirations to 7 days
- Add safety measure for text positions
- Fix old texts with opacity and no fill
- Remove default font on team change
- Fix github auth without name
- Fix problems with font loading in Firefox 95

## 1.13.2-beta

### :bug: Bugs fixed

- Improved performance when out of focus mode
- Improved performance for thumbnail generation
- Fix problem with out of sync thumbnails

## 1.13.1-beta

### :bug: Bugs fixed

- Fix problem with text positioning
- Fix issue with thumbnail generation before fonts loading
- Fix unable to hide artboards
- Fix problem with fonts cache causing hanging in certain pages

## 1.13.0-beta

### :boom: Breaking changes

- We've changed the behaviour of the border-radius so it works as CSS that [has some limits](https://www.w3.org/TR/css-backgrounds-3/#corner-overlap).
- Now exported text are SVG's native `text` tag instead of paths. This could break when opening the file depending on your engine. Some SVG's may require fonts to be installed at system level.

### :sparkles: New features

- Search and filter layers [Taiga #2564](https://tree.taiga.io/project/penpot/us/2564)
- Exporting big files flow [Taiga #2218](https://tree.taiga.io/project/penpot/us/2218)
- Multiexport from main menu [Taiga #520](https://tree.taiga.io/project/penpot/us/28541)
- Multiexport assets (aka bulk export) [Taiga #520](https://tree.taiga.io/project/penpot/us/520)
- Set the artboard layer fixed at the top side of the layers [Taiga #2636](https://tree.taiga.io/project/penpot/us/2636)
- Set an artboard as the file thumbnail [Taiga #1526](https://tree.taiga.io/project/penpot/us/1526)
- Social login redesign [Taiga #2974](https://tree.taiga.io/project/penpot/task/2974)
- Add border radius to artboards [Taiga #2056](https://tree.taiga.io/project/penpot/us/2056)
- Allow send multiple team invitations at once [Taiga #2798](https://tree.taiga.io/project/penpot/us/2798)
- Persist color palette and color picker across refresh [Taiga #1660](https://tree.taiga.io/project/penpot/issue/1660)
- Ability to add multiple strokes to a shape [Taiga #2778](https://tree.taiga.io/project/penpot/us/2778)
- Scroll to selected size in font size selector [Taiga #2825](https://tree.taiga.io/project/penpot/us/2825)
- Add new invitations section [Taiga #2797](https://tree.taiga.io/project/penpot/us/2797)
- Ability to add multiple fills to a shape [Taiga #1394](https://tree.taiga.io/project/penpot/us/1394)
- Team members redesign [Taiga #2283](https://tree.taiga.io/project/penpot/us/2283)
- New focus mode in workspace [Taiga #2748](https://tree.taiga.io/project/penpot/us/2748)
- Changed text shapes to be displayed as natives SVG text elements [Taiga #2759](https://tree.taiga.io/project/penpot/us/2759)
- Texts now can have strokes, multiple fills and can be used as masks
- Add the ability to specify the attribute for retrieve the email on OIDC integration [#1460](https://github.com/penpot/penpot/issues/1460)
- Allow registration with invitation token when registration is disabled
- Add the ability to disable standard, password login [Taiga #2999](https://tree.taiga.io/project/penpot/us/2999)
- Don't stop SVG import when an image cannot be imported [#1531](https://github.com/penpot/penpot/issues/1531)
- Show Penpot color in Safari tab bar [#1803](https://github.com/penpot/penpot/issues/1803)
- Added option to disable snap to pixel and improved behaviour for sub-pixel drawing [#2552](https://tree.taiga.io/project/penpot/us/2552)
- Delete guides while supr on hover [#2823](https://tree.taiga.io/project/penpot/us/2823)
- Opt-in subscription on on-premise instances [#2772](https://tree.taiga.io/project/penpot/us/2772)
- Optimizations in frame thumbnails [#3147](https://tree.taiga.io/project/penpot/us/3147)

### :bug: Bugs fixed

- Fix typo in viewer comment section [Taiga #3401](https://tree.taiga.io/project/penpot/issue/3401)
- Do not show team-up modal for users already on a team [Taiga #3311](https://tree.taiga.io/project/penpot/issue/3311)
- Constraints are not well assigned when default and multiselection [Taiga #3069](https://tree.taiga.io/project/penpot/issue/3069)
- Duplicate artboards create new flows if needed [Taiga #2221](https://tree.taiga.io/project/penpot/issue/2221)
- Round the size values on handoff to two decimals [Taiga #3227](https://tree.taiga.io/project/penpot/issue/3227)
- Fix paste shapes while editing text [Taiga #2396](https://tree.taiga.io/project/penpot/issue/2396)
- Round the size values on handoff to two decimals [Taiga #3227](https://tree.taiga.io/project/penpot/issue/3227)
- Fix blend modes ignored in component updates [Taiga #2626](https://tree.taiga.io/project/penpot/issue/2626)
- Fix internal error when hoverin over shape [Taiga #3237](https://tree.taiga.io/project/penpot/issue/3237)
- Fix mouse leave in handoff close overlay animation breaks [Taiga #3173](https://tree.taiga.io/project/penpot/issue/3173)
- Fix different behaviour during image drag [Taiga #2279](https://tree.taiga.io/project/penpot/issue/2279)
- Fix hidden file name on import [Taiga #3172](https://tree.taiga.io/project/penpot/issue/3172)
- Fix unnecessary scrollbars at the color list [Taiga #3211](https://tree.taiga.io/project/penpot/issue/3211)
- "Show in exports" is showing in multiselections [Taiga #3194](https://tree.taiga.io/project/penpot/issue/3194)
- Edit file name navigates to the file workspace [Taiga #3183](https://tree.taiga.io/project/penpot/issue/3183)
- Fix scroll into view behind fixed element [Taiga #3170](https://tree.taiga.io/project/penpot/issue/3170)
- Fix sidebar icon in viewer mode [Taiga #3184](https://tree.taiga.io/project/penpot/issue/3184)
- Fix send to back several shapes at a time [Taiga #3077](https://tree.taiga.io/project/penpot/issue/3077)
- Fix duplicate multi selected elements [Taiga #3155](https://tree.taiga.io/project/penpot/issue/3155)
- Fix add fills to artboard modify children [Taiga #3151](https://tree.taiga.io/project/penpot/issue/3151)
- Avoid numeric inputs to allow big numbers [Taiga #2858](https://tree.taiga.io/project/penpot/issue/2858)
- Fix component context menu size [Taiga #2480](https://tree.taiga.io/project/penpot/issue/2480)
- Add shadow to artboard make it lose the fill [Taiga #3139](https://tree.taiga.io/project/penpot/issue/3139)
- Avoid numeric inputs to change its value without focusing them [Taiga #3140](https://tree.taiga.io/project/penpot/issue/3140)
- Fix comments modal when changing pages [Taiga #2597](https://tree.taiga.io/project/penpot/issue/2508)
- Copy paste inside a text layer leaves pasted text transparent [Taiga #3096](https://tree.taiga.io/project/penpot/issue/3096)
- On dashboard enter on empty search refresh the page [Taiga #2597](https://tree.taiga.io/project/penpot/issue/2597)
- Pencil cursor changes when activated [Taiga #2276](https://tree.taiga.io/project/penpot/issue/2276)
- Fix icon placement in Mixed message [Taiga #3037](https://tree.taiga.io/project/penpot/issue/3037)
- Fix scroll in comment section [Taiga #3068](https://tree.taiga.io/project/penpot/issue/3068)
- Remove a decimal sets value to 0 [Taiga #3059](https://tree.taiga.io/project/penpot/issue/3054)
- Go to style library file to edit in a new tab [Taiga #2639](https://tree.taiga.io/project/penpot/issue/2639)
- Inner shadow with border not working properly [Taiga #2883](https://tree.taiga.io/project/penpot/issue/2883)
- Fix ellipsis in long page names [Taiga #2962](https://tree.taiga.io/project/penpot/issue/2962)
- Fix color palette animation [Taiga #2852](https://tree.taiga.io/project/penpot/issue/2852)
- Fix display code icon on preview hover [Taiga #2838](https://tree.taiga.io/project/penpot/us/2838)
- Fix crash on iOS when displaying viewer [#1522](https://github.com/penpot/penpot/issues/1522)
- Fix problem when importing a SVG with text [#1532](https://github.com/penpot/penpot/issues/1532)
- Fix problem when adding shadows to imported text [#Taiga 3057](https://tree.taiga.io/project/penpot/issue/3057)
- Fix problem when importing SVG's with uses with overriding properties [#Taiga 2884](https://tree.taiga.io/project/penpot/issue/2884)
- Fix inconsistency with radius in SVG an CSS [#1587](https://github.com/penpot/penpot/issues/1587)
- Fix clickable area in layers [#1680](https://github.com/penpot/penpot/issues/1680)
- Fix problems with trackpad zoom and scroll in MacOS [#1161](https://github.com/penpot/penpot/issues/1161)
- Fix problem with copy/paste in Safari [#1209](https://github.com/penpot/penpot/issues/1209)
- Fix paste ordering for frames not being respected [Taiga #3097](https://tree.taiga.io/project/penpot/issue/3097)
- Improved command support for MacOS [Taiga #2789](https://tree.taiga.io/project/penpot/issue/2789)
- Fix shift+2 shortcut in MacOS with non-english keyboards [Taiga #3038](https://tree.taiga.io/project/penpot/issue/3038)
- Some fixes to SVG imports [Taiga #3122](https://tree.taiga.io/project/penpot/issue/3122) [#1720](https://github.com/penpot/penpot/issues/1720) [Taiga #2884](https://tree.taiga.io/project/penpot/issue/2884)
- Fix drag guides to delete target area [#1679](https://github.com/penpot/penpot/issues/1679)
- Fix undo when rotating groups [Taiga #3136](https://tree.taiga.io/project/penpot/issue/3136)
- Fix component name in sidebar widget [Taiga #3144](https://tree.taiga.io/project/penpot/issue/3144)
- Fix resize rotated shape with top&down constraints [Taiga #3167](https://tree.taiga.io/project/penpot/issue/3167)
- Fix multi user not working [Taiga #3195](https://tree.taiga.io/project/penpot/issue/3195)
- Fix guides are not duplicated with the artboard [Taiga #3072](https://tree.taiga.io/project/penpot/issue/3072)
- Fix problem when changing group size with decimal values [Taiga #3203](https://tree.taiga.io/project/penpot/issue/3203)
- Fix error when drawing curves with only one point [Taiga #3282](https://tree.taiga.io/project/penpot/issue/3282)
- Fix issue with paste ordering sometimes not being respected [Taiga #3268](https://tree.taiga.io/project/penpot/issue/3268)
- Fix problem when export/importing guides attached to frame [#1838](https://github.com/penpot/penpot/issues/1838)
- Fix problem when resizing a group with texts with auto-width/height [#3171](https://tree.taiga.io/project/penpot/issue/3171)

### :arrow_up: Deps updates
### :heart: Community contributions by (Thank you!)

## 1.12.4-beta

### :bug: Bugs fixed

- Fix crash on iOS when displaying viewer [#1522](https://github.com/penpot/penpot/issues/1522)
- Fix problems with trackpad zoom and scroll in MacOS [#1161](https://github.com/penpot/penpot/issues/1161)
- Fix problem with copy/paste in Safari [#1209](https://github.com/penpot/penpot/issues/1209)
- Improved command support for MacOS [Taiga #2789](https://tree.taiga.io/project/penpot/issue/2789)
- Fix shift+2 shortcut in MacOS with non-english keyboards [Taiga #3038](https://tree.taiga.io/project/penpot/issue/3038)

## 1.12.3-beta

### :bug: Bugs fixed

- Fix issue with shift+select to deselect shapes [Taiga #3154](https://tree.taiga.io/project/penpot/issue/3154)
- Fix issue with drag-select shapes  [Taiga #3165](https://tree.taiga.io/project/penpot/issue/3165)
- Fix issue on password persistence after registration process on private instances

## 1.12.2-beta

### :bug: Bugs fixed

- Fix issue with guides over shape handlers [Taiga #3032](https://tree.taiga.io/project/penpot/issue/3032)
- Fix problem with shift+ctrl+click to select [#1671](https://github.com/penpot/penpot/issues/1671)
- Fix ellipsis in long page names [Taiga #2962](https://tree.taiga.io/project/penpot/issue/2962)

## 1.12.1-beta

### :bug: Bugs fixed

- Fix length of names in sidebar [Taiga #2962](https://tree.taiga.io/project/penpot/issue/2962)
- Fix issues on loki integration


## 1.12.0-beta

### :boom: Breaking changes

### :sparkles: New features

- Open feedback in a new window [Taiga #2901](https://tree.taiga.io/project/penpot/us/2901)
- Improve usage of file menu [Taiga #2853](https://tree.taiga.io/project/penpot/us/2853)
- Rotation to snap to 15º intervals with shift [Taiga #2437](https://tree.taiga.io/project/penpot/issue/2437)
- Support border radius and stroke properties for images [Taiga #497](https://tree.taiga.io/project/penpot/us/497)
- Disallow using same password as user email [Taiga #2454](https://tree.taiga.io/project/penpot/us/2454)
- Add configurable nudge amount [Taiga #910](https://tree.taiga.io/project/penpot/us/910)
- Add stroke properties for image shapes [Taiga #497](https://tree.taiga.io/project/penpot/us/497)
- On user settings, hide the theme selector as long as we only have one theme [Taiga #2610](https://tree.taiga.io/project/penpot/us/2610)
- Automatically open comments from dashboard notifications [Taiga #2605](https://tree.taiga.io/project/penpot/us/2605)
- Enhance the behaviour of the artboards list on view mode [Taiga #2634](https://tree.taiga.io/project/penpot/us/2634)
- Add recent used fonts in font selection widget [Taiga #1381](https://tree.taiga.io/project/penpot/us/1381)
- Allow to align items relative to groups [Taiga #2533](https://tree.taiga.io/project/penpot/us/2533)
- Scroll bars [Taiga #2550](https://tree.taiga.io/project/penpot/task/2550)
- Add select layer option to context menu [Taiga #2474](https://tree.taiga.io/project/penpot/us/2474)
- Guides [Taiga #290](https://tree.taiga.io/project/penpot/us/290)
- Improve file menu by adding semantically groups [Github #1203](https://github.com/penpot/penpot/issues/1203)
- Add update components in bulk option in context menu [Taiga #1975](https://tree.taiga.io/project/penpot/us/1975)
- Create first E2E tests [Taiga #2608](https://tree.taiga.io/project/penpot/task/2608), [Taiga #2608](https://tree.taiga.io/project/penpot/task/2608)
- Redesign of workspace toolbars [Taiga #2319](https://tree.taiga.io/project/penpot/us/2319)
- Graphic Tablet usability improvements [Taiga #1913](https://tree.taiga.io/project/penpot/us/1913)
- Improved mouse collision detection for groups and text shapes [Taiga #2452](https://tree.taiga.io/project/penpot/us/2452), [Taiga #2453](https://tree.taiga.io/project/penpot/us/2453)
- Add support for alternative S3 storage providers and all aws regions [#1267](https://github.com/penpot/penpot/issues/1267)

### :bug: Bugs fixed

- Fixed ungroup typography when editing it [Taiga #2391](https://tree.taiga.io/project/penpot/issue/2391)
- Fixed error when trying to post an empty comment [Taiga #2603](https://tree.taiga.io/project/penpot/issue/2603)
- Fixed missing translation strings [Taiga #2786](https://tree.taiga.io/project/penpot/issue/2786)
- Fixed color palette outside viewport [Taiga #2715](https://tree.taiga.io/project/penpot/issue/2715)
- Fixed missing translate string [Taiga #2780](https://tree.taiga.io/project/penpot/issue/2780)
- Fixed handoff shadow type text [Taiga #2717](https://tree.taiga.io/project/penpot/issue/2717)
- Fixed components get "dirty" marker when moved [Taiga #2764](https://tree.taiga.io/project/penpot/issue/2764)
- Fixed cannot align objects in a group that is not part of a frame [Taiga #2762](https://tree.taiga.io/project/penpot/issue/2762)
- Fix problem with double click on exit path editing [Taiga #2906](https://tree.taiga.io/project/penpot/issue/2906)
- Fixed alignment of layers with children [Taiga #2862](https://tree.taiga.io/project/penpot/issue/2862)

### :heart: Community contributions by (Thank you!)

- Cleanup unused static images (by @rhcarvalho) [#1561](https://github.com/penpot/penpot/pull/1561)
- Compress static images to save space (by @rhcarvalho) [#1562](https://github.com/penpot/penpot/pull/1562)

## 1.11.2-beta

### :bug: Bugs fixed

- Fix issue on handling empty content on boolean shapes
- Fix race condition issue on component renaming
- Handle EOF errors on writing streamed response
- Handle EOF errors on websocket send/ping methods
- Disable parallel upload of file media on import (causes too much
  contention on the rlimit subsistem that does not works as expected
  on high load).

### :sparkles: New features

- Add health check endpoint on API
- Increase default max connection pool size to 60
- Reduce resource usage of the error reporter.

## 1.11.1-beta

### :bug: Bugs fixed

- Fix issue related to default http host config value.
- Fix issue on rendering frames on firefox.

### :arrow_up: Deps updates

- Update nodejs version to 16.13.1 on docker images.

## 1.11.0-beta

### :sparkles: New features

- Add an option to hide artboards names on the viewport [Taiga #2034](https://tree.taiga.io/project/penpot/issue/2034)
- Limit pasted object position to container boundaries [Taiga #2449](https://tree.taiga.io/project/penpot/us/2449)
- Add new options for zoom widget in workspace and viewer mode [Taiga #896](https://tree.taiga.io/project/penpot/us/896)
- Allow decimals on stroke width and positions [Taiga #2035](https://tree.taiga.io/project/penpot/issue/2035)
- Ability to ignore background when exporting an artboard [Taiga #1395](https://tree.taiga.io/project/penpot/us/1395)
- Show color hex or name on hover [Taiga #2413](https://tree.taiga.io/project/penpot/us/2413)
- Add shortcut to create artboard from selected objects [Taiga #2412](https://tree.taiga.io/project/penpot/us/2412)
- Add shortcut for opacity [Taiga #2442](https://tree.taiga.io/project/penpot/us/2442)
- Setting fill automatically for new texts [Taiga #2441](https://tree.taiga.io/project/penpot/us/2441)
- Add shortcut to move action [Github #1213](https://github.com/penpot/penpot/issues/1213)
- Add alt as mod key to add stroke color from library menu [Taiga #2207](https://tree.taiga.io/project/penpot/us/2207)
- Add detach in bulk option to context menu [Taiga #2210](https://tree.taiga.io/project/penpot/us/2210)
- Add penpot look and feel to multiuser cursors [Taiga #1387](https://tree.taiga.io/project/penpot/us/1387)
- Add actions to go to main component context menu option [Taiga #2053](https://tree.taiga.io/project/penpot/us/2053)
- Add contrast between component select color and shape select color [Taiga #2121](https://tree.taiga.io/project/penpot/issue/2121)
- Add animations in interactions [Taiga #2244](https://tree.taiga.io/project/penpot/us/2244)
- Add performance improvements on .penpot file import process [Taiga #2497](https://tree.taiga.io/project/penpot/us/2497)
- On team settings set color of members count to black [Taiga #2607](https://tree.taiga.io/project/penpot/us/2607)

### :bug: Bugs fixed

- Fix remove gradient if any when applying color from library [Taiga #2299](https://tree.taiga.io/project/penpot/issue/2299)
- Fix Enter as key action to exit edit path [Taiga #2444](https://tree.taiga.io/project/penpot/issue/2444)
- Fix add fill color from palette to groups and components [Taiga #2313](https://tree.taiga.io/project/penpot/issue/2313)
- Fix default project name in all languages [Taiga #2280](https://tree.taiga.io/project/penpot/issue/2280)
- Fix line-height and letter-spacing inputs to allow negative values [Taiga #2381](https://tree.taiga.io/project/penpot/issue/2381)
- Fix typo in Handoff tooltip [Taiga #2428](https://tree.taiga.io/project/penpot/issue/2428)
- Fix crash when pressing Shift+1 on empty file [#1435](https://github.com/penpot/penpot/issues/1435)
- Fix masked group resize strange behavior [Taiga #2317](https://tree.taiga.io/project/penpot/issue/2317)
- Fix problems when exporting all artboards [Taiga #2234](https://tree.taiga.io/project/penpot/issue/2234)
- Fix problems with team management [#1353](https://github.com/penpot/penpot/issues/1353)
- Fix problem when importing in shared libraries [#1362](https://github.com/penpot/penpot/issues/1362)
- Fix problem with join nodes [#1422](https://github.com/penpot/penpot/issues/1422)
- After team onboarding importing a file will import into the team drafts [Taiga #2408](https://tree.taiga.io/project/penpot/issue/2408)
- Fix problem exporting shapes from handoff mode [Taiga #2386](https://tree.taiga.io/project/penpot/issue/2386)
- Fix lock/hide elements in context menu when multiples shapes selected [Taiga #2340](https://tree.taiga.io/project/penpot/issue/2340)
- Fix problem with booleans [Taiga #2356](https://tree.taiga.io/project/penpot/issue/2356)
- Fix line-height/letter-spacing inputs behaviour [Taiga #2331](https://tree.taiga.io/project/penpot/issue/2331)
- Fix dotted style in strokes [Taiga #2312](https://tree.taiga.io/project/penpot/issue/2312)
- Fix problem when resizing texts inside groups [Taiga #2310](https://tree.taiga.io/project/penpot/issue/2310)
- Fix problem with multiple exports [Taiga #2468](https://tree.taiga.io/project/penpot/issue/2468)
- Allow import to continue from recoverable failures [#1412](https://github.com/penpot/penpot/issues/1412)
- Improved behaviour on text options when not text is selected [Taiga #2390](https://tree.taiga.io/project/penpot/issue/2390)
- Fix decimal numbers in export viewbox [Taiga #2290](https://tree.taiga.io/project/penpot/issue/2290)
- Right click over artboard name to open its menu [Taiga #1679](https://tree.taiga.io/project/penpot/issue/1679)
- Make the default session cookue use SameSite=Lax instead of Strict (causes some issues in latest versions of Chrome)
- Fix "open in new tab" on dashboard [Taiga #2235](https://tree.taiga.io/project/penpot/issue/2355)
- Changing pages while comments activated will not close the panel [#1350](https://github.com/penpot/penpot/issues/1350)
- Fix navigate comments in right sidebar [Taiga #2163](https://tree.taiga.io/project/penpot/issue/2163)
- Fix keep name of component equal to the shape name [Taiga #2341](https://tree.taiga.io/project/penpot/issue/2341)
- Fix lossing changes when changing selection and an input was already changed [Taiga #2329](https://tree.taiga.io/project/penpot/issue/2329), [Taiga #2330](https://tree.taiga.io/project/penpot/issue/2330)
- Fix blur input field when click on viewport [Taiga #2164](https://tree.taiga.io/project/penpot/issue/2164)
- Fix default page id in workspace [Taiga #2205](https://tree.taiga.io/project/penpot/issue/2205)
- Fix problem when importing a file with grids [Taiga #2314](https://tree.taiga.io/project/penpot/issue/2314)
- Fix problem with imported svgs with filters [Taiga #2478](https://tree.taiga.io/project/penpot/issue/2478)
- Fix issues when updating selrect in paths [Taiga #2366](https://tree.taiga.io/project/penpot/issue/2366)
- Fix scroll jumps in handoff mode [Taiga #2383](https://tree.taiga.io/project/penpot/issue/2383)
- Fix handoff text with opacity [Taiga #2384](https://tree.taiga.io/project/penpot/issue/2384)
- Restored rules color [Taiga #2460](https://tree.taiga.io/project/penpot/issue/2460)
- Fix thumbnail not taking frame blending mode [Taiga #2301](https://tree.taiga.io/project/penpot/issue/2301)
- Fix import/export with SVG edge cases [Taiga #2389](https://tree.taiga.io/project/penpot/issue/2389)
- Avoid modifying component when moving into a group [Taiga #2534](https://tree.taiga.io/project/penpot/issue/2534)
- Show correctly group types label in handoff [Taiga #2482](https://tree.taiga.io/project/penpot/issue/2482)
- Display view mode buttons always centered in viewer [#Taiga 2466](https://tree.taiga.io/project/penpot/issue/2466)
- Fix default profile image generation issue [Taiga #2601](https://tree.taiga.io/project/penpot/issue/2601)
- Fix edit blur attributes for multiselection [Taiga #2625](https://tree.taiga.io/project/penpot/issue/2625)
- Fix auto hide header in viewer full screen [Taiga #2632](https://tree.taiga.io/project/penpot/issue/2632)
- Fix zoom in/out after fit or fill [Taiga #2630](https://tree.taiga.io/project/penpot/issue/2630)
- Normalize zoom levels in workspace and viewer [Taiga #2631](https://tree.taiga.io/project/penpot/issue/2631)
- Avoid empty names in projects, files and pages [Taiga #2594](https://tree.taiga.io/project/penpot/issue/2594)
- Fix "move to" menu when duplicated team or project names [Taiga #2655](https://tree.taiga.io/project/penpot/issue/2655)
- Fix ungroup a component leaves an asterisk in layers [Taiga #2694](https://tree.taiga.io/project/penpot/issue/2694)

### :arrow_up: Deps updates

- Update devenv docker image dependencies

### :heart: Community contributions by (Thank you!)

- Spelling fixes (by @jsoref) [#1340](https://github.com/penpot/penpot/pull/1340)
- Explain folders in components (by @candideu) [Penpot-docs #42](https://github.com/penpot/penpot-docs/pull/42)
- Readability improvements of user guide (by @PaulSchulz) [Penpot-docs #50](https://github.com/penpot/penpot-docs/pull/50)

## 1.10.4-beta

### :sparkles: Enhancements

- Allow parametrice file snapshoting interval

### :bug: Bugs fixed

- Fix issue on :mov-object change impl
- Minor fix on how file changes log is persisted
- Fix many issues on error reporting

## 1.10.3-beta

### :sparkles: Enhancements

- Make all logging asynchronous, this avoid some overhead on jetty threads at cost of logging latency.
- Increase default session time to 15 days.

### :bug: Bugs fixed

- Fix unexpected exception on saving pages with default grids [#2409](https://tree.taiga.io/project/penpot/issue/2409)
- Fix react warnings on setting size 1 on row and column grids.
- Fix minor issues on ZMQ logging listener (used in error reporting service)
- Remove "ALPHA" from the code.
- Fix value and nil handling on numeric-input component. This fixes many issues related to typography, components, etc. renaming.
- Fix NPE on email complains processing.
- Fix white page after leaving a team.
- Fix missing leave team button outside members page.

### :arrow_up: Deps updates

- Update log4j2 dependency.

## 1.10.2-beta

### :bug: Bugs fixed

- Fix corner case issues with media file uploads.
- Fix issue with default page grids validation.
- Fix issue related to some raceconditions on workspace navigation events.

### :arrow_up: Deps updates

- Update log4j2 dependency.

## 1.10.1-beta

### :bug: Bugs fixed

- Fix problems with team management [#1353](https://github.com/penpot/penpot/issues/1353)

## 1.10.0-beta

### :boom: Breaking changes

- The initial project / data mechanism (not documented) has been
  disabled. Is the mechanism used for creating initial project on user
  signup. With the new onboarding approach, this subsystem is no
  longer needed and is disabled.

### :sparkles: New features

- Allow ungroup groups in bulk [Taiga #2211](https://tree.taiga.io/project/penpot/us/2211)
- Enhance corner radius behavior [Taiga #2190](https://tree.taiga.io/project/penpot/issue/2190)
- Allow preserve scroll position in interactions [Taiga #2250](https://tree.taiga.io/project/penpot/us/2250)
- Add new onboarding modals.

### :bug: Bugs fixed

- Fix problem with exporting before the document is saved [Taiga #2189](https://tree.taiga.io/project/penpot/issue/2189)
- Fix undo stacking when changing color from color-picker [Taiga #2191](https://tree.taiga.io/project/penpot/issue/2191)
- Fix pages dropdown in viewer [Taiga #2087](https://tree.taiga.io/project/penpot/issue/2087)
- Fix problem when exporting texts with gradients or opacity [Taiga #2200](https://tree.taiga.io/project/penpot/issue/2200)
- Fix problem with view mode comments [Taiga #2226](https://tree.taiga.io/project/penpot/issue/2226)
- Disallow to create a component when already has one [Taiga #2237](https://tree.taiga.io/project/penpot/issue/2237)
- Add ellipsis in long labels for input fields [Taiga #2224](https://tree.taiga.io/project/penpot/issue/2224)
- Fix problem with text rendering on export [Taiga #2223](https://tree.taiga.io/project/penpot/issue/2223)
- Fix problem when flattening booleans losing styles [Taiga #2217](https://tree.taiga.io/project/penpot/issue/2217)
- Add shortcuts to boolean icons popups [Taiga #2220](https://tree.taiga.io/project/penpot/issue/2220)
- Fix a worker error when transforming a rectangle into path
- Fix max/min values for opacity fields [Taiga #2183](https://tree.taiga.io/project/penpot/issue/2183)
- Fix viewer comment position when zoom applied [Taiga #2240](https://tree.taiga.io/project/penpot/issue/2240)
- Remove change style on hover for options [Taiga #2172](https://tree.taiga.io/project/penpot/issue/2172)
- Fix problem in viewer with dropdowns when comments active [#1303](https://github.com/penpot/penpot/issues/1303)
- Add placeholder to create shareable link
- Fix project files count not refreshing correctly after import [Taiga #2216](https://tree.taiga.io/project/penpot/issue/2216)
- Remove button after import process finish [Taiga #2215](https://tree.taiga.io/project/penpot/issue/2215)
- Fix problem with styles in the viewer [Taiga #2467](https://tree.taiga.io/project/penpot/issue/2467)
- Fix default state in viewer [Taiga #2465](https://tree.taiga.io/project/penpot/issue/2465)
- Fix division by zero in bool operation [Taiga #2349](https://tree.taiga.io/project/penpot/issue/2349)

### :heart: Community contributions by (Thank you!)

- To the translation community for the hard work on making penpot
  available on so many languages.
- Guide to integrate with Azure Directory (by @skrzyneckik) [Penpot-docs #33](https://github.com/penpot/penpot-docs/pull/33)
- Improve libraries section readability (by @PaulSchulz) [Penpot-docs #39](https://github.com/penpot/penpot-docs/pull/39)

## 1.9.0-alpha

### :boom: Breaking changes

- Some stroke-caps can change behaviour.
- Text display bug fix could potentially make some texts jump a line.

### :sparkles: New features

- Add boolean shapes: intersections, unions, difference and exclusions[Taiga #748](https://tree.taiga.io/project/penpot/us/748)
- Add advanced prototyping [Taiga #244](https://tree.taiga.io/project/penpot/us/244)
- Add multiple flows [Taiga #2091](https://tree.taiga.io/project/penpot/us/2091)
- Change order of the teams menu so it's in the joined time order.

### :bug: Bugs fixed

- Enhance duplicating prototype connections behaviour [Taiga #2093](https://tree.taiga.io/project/penpot/us/2093)
- Ignore constraints in horizontal or vertical flip [Taiga #2038](https://tree.taiga.io/project/penpot/issue/2038)
- Fix color and typographies refs lost when duplicated file [Taiga #2165](https://tree.taiga.io/project/penpot/issue/2165)
- Fix problem with overflow dropdown on stroke-cap [#1216](https://github.com/penpot/penpot/issues/1216)
- Fix menu context for single element nested in components [#1186](https://github.com/penpot/penpot/issues/1186)
- Fix error screen when operations over comments fail [#1219](https://github.com/penpot/penpot/issues/1219)
- Fix undo problem when changing typography/color from library [#1230](https://github.com/penpot/penpot/issues/1230)
- Fix problem with text margin while rendering [#1231](https://github.com/penpot/penpot/issues/1231)
- Fix problem with masked texts on exporting [Taiga #2116](https://tree.taiga.io/project/penpot/issue/2116)
- Fix text editor enter behaviour with centered texts [Taiga #2126](https://tree.taiga.io/project/penpot/issue/2126)
- Fix residual stroke on imported svg [Taiga #2125](https://tree.taiga.io/project/penpot/issue/2125)
- Add links for terms of service and privacy policy in register checkbox [Taiga #2020](https://tree.taiga.io/project/penpot/issue/2020)
- Allow three character hex and web colors in color picker hex input [#1184](https://github.com/penpot/penpot/issues/1184)
- Allow lowercase search for fonts [#1180](https://github.com/penpot/penpot/issues/1180)
- Fix group renaming problem [Taiga #1969](https://tree.taiga.io/project/penpot/issue/1969)
- Fix export group with shadows on children [Taiga #2036](https://tree.taiga.io/project/penpot/issue/2036)
- Fix zoom context menu in viewer [Taiga #2041](https://tree.taiga.io/project/penpot/issue/2041)
- Fix stroke caps adjustments in relation with stroke size [Taiga #2123](https://tree.taiga.io/project/penpot/issue/2123)
- Fix problem duplicating paths [Taiga #2147](https://tree.taiga.io/project/penpot/issue/2147)
- Fix problem inheriting attributes from SVG root when importing [Taiga #2124](https://tree.taiga.io/project/penpot/issue/2124)
- Fix problem with lines and inside/outside stroke [Taiga #2146](https://tree.taiga.io/project/penpot/issue/2146)
- Add stroke width in selection calculation [Taiga #2146](https://tree.taiga.io/project/penpot/issue/2146)
- Fix shift+wheel to horizontal scrolling in MacOS [#1217](https://github.com/penpot/penpot/issues/1217)
- Fix path stroke is not working properly with high thickness [Taiga #2154](https://tree.taiga.io/project/penpot/issue/2154)
- Fix bug with transformation operations [Taiga #2155](https://tree.taiga.io/project/penpot/issue/2155)
- Fix bug in firefox when a text box is inside a mask [Taiga #2152](https://tree.taiga.io/project/penpot/issue/2152)
- Fix problem with stroke inside/outside [Taiga #2186](https://tree.taiga.io/project/penpot/issue/2186)
- Fix masks export area [Taiga #2189](https://tree.taiga.io/project/penpot/issue/2189)
- Fix paste in place in artboards [Taiga #2188](https://tree.taiga.io/project/penpot/issue/2188)
- Fix font size input stuck on selection change [Taiga #2184](https://tree.taiga.io/project/penpot/issue/2184)
- Fix stroke cut on shapes export [Taiga #2171](https://tree.taiga.io/project/penpot/issue/2171)
- Fix no color when boolean with an SVG [Taiga #2193](https://tree.taiga.io/project/penpot/issue/2193)
- Fix unlink color styles at strokes [Taiga #2206](https://tree.taiga.io/project/penpot/issue/2206)

### :arrow_up: Deps updates

### :heart: Community contributions by (Thank you!)

- To the translation community for the hard work on making penpot
  available on so many languages.

## 1.8.4-alpha

### :bug: Bugs fixed

- Fix problem importing components [Taiga #2151](https://tree.taiga.io/project/penpot/issue/2151)

## 1.8.3-alpha

### :sparkles: New features

- Adds progress report to importing process.

## 1.8.2-alpha

### :bug: Bugs fixed

- Fix problem with masking images in viewer [#1238](https://github.com/penpot/penpot/issues/1238)

## 1.8.1-alpha

### :bug: Bugs fixed

- Fix project renaming issue (and some other related to the same underlying bug)
- Fix internal exception on audit log persistence layer.
- Set proper environment variable on docker images for chrome executable.
- Fix internal metrics on websocket connections.

## 1.8.0-alpha

### :boom: Breaking changes

- This release includes a new approach for handling share links, and
  this feature is incompatible with the previous one. This means that
  all the public share links generated previously will stop working.

### :sparkles: New features

- Add tooltips to color picker tabs [Taiga #1814](https://tree.taiga.io/project/penpot/us/1814)
- Add styling to the end point of any open paths [Taiga #1107](https://tree.taiga.io/project/penpot/us/1107)
- Allow to zoom with ctrl + middle button [Taiga #1428](https://tree.taiga.io/project/penpot/us/1428)
- Auto placement of duplicated objects [Taiga #1386](https://tree.taiga.io/project/penpot/us/1386)
- Enable penpot SVG metadata only when exporting complete files [Taiga #1914](https://tree.taiga.io/project/penpot/us/1914?milestone=295883)
- Export to PDF all artboards of one page [Taiga #1895](https://tree.taiga.io/project/penpot/us/1895)
- Go to a undo step clicking on a history element of the list [Taiga #1374](https://tree.taiga.io/project/penpot/us/1374)
- Increment font size by 10 with shift+arrows [1047](https://github.com/penpot/penpot/issues/1047)
- New shortcut to detach components Ctrl+Shift+K [Taiga #1799](https://tree.taiga.io/project/penpot/us/1799)
- Set email inputs to type "email", to aid keyboard entry [Taiga #1921](https://tree.taiga.io/project/penpot/issue/1921)
- Use shift+move to move element orthogonally [#823](https://github.com/penpot/penpot/issues/823)
- Use space + mouse drag to pan, instead of only space [Taiga #1800](https://tree.taiga.io/project/penpot/us/1800)
- Allow navigate through pages on the viewer [Taiga #1550](https://tree.taiga.io/project/penpot/us/1550)
- Allow create share links with specific pages [Taiga #1844](https://tree.taiga.io/project/penpot/us/1844)

### :bug: Bugs fixed

- Prevent adding numeric suffix to layer names when not needed [Taiga #1929](https://tree.taiga.io/project/penpot/us/1929)
- Prevent deleting or moving the drafts project [Taiga #1935](https://tree.taiga.io/project/penpot/issue/1935)
- Fix problem with zoom and selection [Taiga #1919](https://tree.taiga.io/project/penpot/issue/1919)
- Fix problem with borders on shape export [#1092](https://github.com/penpot/penpot/issues/1092)
- Fix thumbnail cropping issue [Taiga #1964](https://tree.taiga.io/project/penpot/issue/1964)
- Fix repeated fetch on file selection [Taiga #1933](https://tree.taiga.io/project/penpot/issue/1933)
- Fix rename typography on text options [Taiga #1963](https://tree.taiga.io/project/penpot/issue/1963)
- Fix problems with order in groups [Taiga #1960](https://tree.taiga.io/project/penpot/issue/1960)
- Fix SVG components preview [#1134](https://github.com/penpot/penpot/issues/1134)
- Fix group renaming problem [Taiga #1969](https://tree.taiga.io/project/penpot/issue/1969)
- Fix problem with import broken images links [#1197](https://github.com/penpot/penpot/issues/1197)
- Fix problem while moving imported SVG's [#1199](https://github.com/penpot/penpot/issues/1199)

### :arrow_up: Deps updates

### :boom: Breaking changes

### :heart: Community contributions by (Thank you!)

- eduayme [#1129](https://github.com/penpot/penpot/pull/1129)

## 1.7.4-alpha

### :bug: Bugs fixed

- Fix demo user creation (self-hosted only)
- Add better ldap response validation and reporting (self-hosted only)

## 1.7.3-alpha

### :bug: Bugs fixed

- Fix font uploading issue on Windows.

## 1.7.2-alpha

### :sparkles: New features

- Add many improvements to text tool.

### :bug: Bugs fixed

- Add scroll bar to Teams menu [Taiga #1894](https://tree.taiga.io/project/penpot/issue/1894)
- Fix repeated names when duplicating artboards or groups [Taiga #1892](https://tree.taiga.io/project/penpot/issue/1892)
- Fix properly messages lifecycle on navigate.
- Fix handling repeated names on duplicate object trees.
- Fix group naming on group creation.
- Fix some issues in svg transformation.

### :arrow_up: Deps updates

- Update frontend build tooling.

### :heart: Community contributions by (Thank you!)

- soultipsy [#1100](https://github.com/penpot/penpot/pull/1100)

## 1.7.1-alpha

### :bug: Bugs fixed

- Fix issue related to the GC and images in path shapes.
- Fix issue on the shape order on some undo operations.
- Fix issue on undo page deletion.
- Fix some issues related to constraints.

## 1.7.0-alpha

### :sparkles: New features

- Allow nested asset groups [Taiga #1716](https://tree.taiga.io/project/penpot/us/1716)
- Allow to ungroup assets [Taiga #1719](https://tree.taiga.io/project/penpot/us/1719)
- Allow to rename assets groups [Taiga #1721](https://tree.taiga.io/project/penpot/us/1721)
- Component constraints (left, right, left and right, center, scale...) [Taiga #1125](https://tree.taiga.io/project/penpot/us/1125)
- Export elements to PDF [Taiga #519](https://tree.taiga.io/project/penpot/us/519)
- Memorize collapse state of assets in panel [Taiga #1718](https://tree.taiga.io/project/penpot/us/1718)
- Headers button sets and menus review [Taiga #1663](https://tree.taiga.io/project/penpot/us/1663)
- Preserve components if possible, when pasted into a different file [Taiga #1063](https://tree.taiga.io/project/penpot/issue/1063)
- Add the ability to offload file data to a cheaper storage when file becomes inactive.
- Import/Export Penpot files from dashboard.
- Double click won't make a shape a path until you change a node [Taiga #1796](https://tree.taiga.io/project/penpot/us/1796)
- Incremental area selection [#779](https://github.com/penpot/penpot/discussions/779)

### :bug: Bugs fixed

- Process numeric input changes only if the value actually changed.
- Remove unnecessary redirect from history when user goes to workspace from dashboard [Taiga #1820](https://tree.taiga.io/project/penpot/issue/1820)
- Detach shapes from deleted assets [Taiga #1850](https://tree.taiga.io/project/penpot/issue/1850)
- Fix tooltip position on view application [Taiga #1819](https://tree.taiga.io/project/penpot/issue/1819)
- Fix dashboard navigation on moving file to other team [Taiga #1817](https://tree.taiga.io/project/penpot/issue/1817)
- Fix workspace header presence styles and invalid link [Taiga #1813](https://tree.taiga.io/project/penpot/issue/1813)
- Fix color-input wrong behavior (on workspace page color) [Taiga #1795](https://tree.taiga.io/project/penpot/issue/1795)
- Fix file contextual menu in shared libraries at dashboard [Taiga #1865](https://tree.taiga.io/project/penpot/issue/1865)
- Fix problem with color picker and fonts [#1049](https://github.com/penpot/penpot/issues/1049)
- Fix negative values in blur [Taiga #1815](https://tree.taiga.io/project/penpot/issue/1815)
- Fix problem when editing color in group [Taiga #1816](https://tree.taiga.io/project/penpot/issue/1816)
- Fix resize/rotate with mouse buttons different than left [#1060](https://github.com/penpot/penpot/issues/1060)
- Fix header partially visible on fullscreen viewer mode [Taiga #1875](https://tree.taiga.io/project/penpot/issue/1875)
- Fix dynamic alignment enabled with hidden objects [#1063](https://github.com/penpot/penpot/issues/1063)

## 1.6.5-alpha

### :bug: Bugs fixed

- Fix problem with paths editing after flip [#1040](https://github.com/penpot/penpot/issues/1040)

## 1.6.4-alpha

### :sparkles: Minor improvements

- Decrease default bulk buffers on storage tasks.
- Reduce file_change preserve interval to 24h.

### :bug: Bugs fixed

- Don't allow rename drafts project.
- Fix custom font deletion task.
- Fix custom font rendering on exporting shapes.
- Fix font loading on viewer app.
- Fix problem when moving files with drag & drop.
- Fix unexpected exception on searching without term.
- Properly handle nil values on `update-shapes` function.
- Replace frame term usage by artboard on viewer app.

## 1.6.3-alpha

### :bug: Bugs fixed

- Fix problem with merge and join nodes [#990](https://github.com/penpot/penpot/issues/990)
- Fix problem with empty path editing.
- Fix problem with create component.
- Fix problem with move-objects.
- Fix problem with merge and join nodes.

## 1.6.2-alpha

### :bug: Bugs fixed

- Add better auth module logging.
- Add missing `email` scope to OIDC backend.
- Add missing cause prop on error logging.
- Fix empty font-family handling on custom fonts page.
- Fix incorrect unicode code points handling on draft-to-penpot conversion.
- Fix some problems with paths.
- Fix unexpected exception on duplicate project.
- Fix unexpected exception when user leaves typography name empty.
- Improve error report on uploading invalid image to library.
- Minor fix on previous commit.
- Minor improvements on svg uploading on libraries.

## 1.6.1-alpha

### :bug: Bugs fixed

- Add safety check on reg-objects change impl.
- Fix custom fonts embedding issue.
- Fix dashboard ordering issue.
- Fix problem when creating a component with empty data.
- Fix problem with moving shapes into frames.
- Fix problems with mov-objects.
- Fix unexpected exception related to rounding integers.
- Fix wrong type usage on libraries changes.
- Improve editor lifecycle management.
- Make the navigation async by default.

## 1.6.0-alpha

### :sparkles: New features

- Add improved workspace font selector [Taiga US #292](https://tree.taiga.io/project/penpot/us/292)
- Add option to interactively scale text [Taiga #1527](https://tree.taiga.io/project/penpot/us/1527)
- Add performance improvements on dashboard data loading.
- Add performance improvements to indexes handling on workspace.
- Add the ability to upload/use custom fonts (and automatically generate all needed webfonts) [Taiga US #292](https://tree.taiga.io/project/penpot/us/292)
- Transform shapes to path on double click
- Translate automatic names of new files and projects.
- Use shift instead of ctrl/cmd to keep aspect ratio [Taiga 1697](https://tree.taiga.io/project/penpot/issue/1697)
- New translations: Portuguese (Brazil) and Romanias.

### :bug: Bugs fixed

- Remove interactions when the destination artboard is deleted [Taiga #1656](https://tree.taiga.io/project/penpot/issue/1656)
- Fix problem with fonts that ends with numbers [#940](https://github.com/penpot/penpot/issues/940)
- Fix problem with imported SVG on editing paths [#971](https://github.com/penpot/penpot/issues/971)
- Fix problem with color picker positioning
- Fix order on color palette [#961](https://github.com/penpot/penpot/issues/961)
- Fix issue when group creation leaves an empty group [#1724](https://tree.taiga.io/project/penpot/issue/1724)
- Fix problem with :multiple for colors and typographies [#1668](https://tree.taiga.io/project/penpot/issue/1668)
- Fix problem with locked shapes when change parents [#974](https://github.com/penpot/penpot/issues/974)
- Fix problem with new nodes in paths [#978](https://github.com/penpot/penpot/issues/978)

### :arrow_up: Deps updates

- Update exporter dependencies (puppeteer), that fixes some unexpected exceptions.
- Update string manipulation library.

### :boom: Breaking changes

- The OIDC setting `PENPOT_OIDC_SCOPES` has changed the default semantics. Before this
  configuration added scopes to the default set. Now it replaces it, so use with care, because
  penpot requires at least `name` and `email` props found on the user info object.

### :heart: Community contributions by (Thank you!)

- Translations: Portuguese (Brazil) and Romanias.

## 1.5.4-alpha

### :bug: Bugs fixed

- Fix issues on group rendering.
- Fix problem with text editing auto-height [Taiga #1683](https://tree.taiga.io/project/penpot/issue/1683)

## 1.5.3-alpha

### :bug: Bugs fixed

- Fix problem undo/redo.

## 1.5.2-alpha

### :bug: Bugs fixed

- Fix problem with `close-path` command [#917](https://github.com/penpot/penpot/issues/917)
- Fix wrong query for obtain the profile default project-id
- Fix problems with empty paths and shortcuts [#923](https://github.com/penpot/penpot/issues/923)

## 1.5.1-alpha

### :bug: Bugs fixed

- Fix issue with bitmap image clipboard.
- Fix issue when removing all path points.
- Increase default team invitation token expiration to 48h.
- Fix wrong error message when an expired token is used.

## 1.5.0-alpha

### :sparkles: New features

- Add integration with gitpod.io (an online IDE) [#807](https://github.com/penpot/penpot/pull/807)
- Allow basic math operations in inputs [Taiga 1383](https://tree.taiga.io/project/penpot/us/1383)
- Autocomplete color names in hex inputs [Taiga 1596](https://tree.taiga.io/project/penpot/us/1596)
- Allow to group assets (components and graphics) [Taiga #1289](https://tree.taiga.io/project/penpot/us/1289)
- Change icon of pinned projects [Taiga 1298](https://tree.taiga.io/project/penpot/us/1298)
- Internal: refactor of http client, replace internal xhr usage with more modern Fetch API.
- New features for paths: snap points on edition, add/remove nodes, merge/join/split nodes. [Taiga #907](https://tree.taiga.io/project/penpot/us/907)
- Add OpenID-Connect support.
- Reimplement social auth providers on top of the generic openid impl.

### :bug: Bugs fixed

- Fix problem with pan and space [#811](https://github.com/penpot/penpot/issues/811)
- Fix issue when parsing exponential numbers in paths
- Remove legacy system user and team [#843](https://github.com/penpot/penpot/issues/843)
- Fix ordering of copy pasted objects [Taiga #1618](https://tree.taiga.io/project/penpot/issue/1617)
- Fix problems with blending modes [#837](https://github.com/penpot/penpot/issues/837)
- Fix problem with zoom an selection rect [#845](https://github.com/penpot/penpot/issues/845)
- Fix problem displaying team statistics [#859](https://github.com/penpot/penpot/issues/859)
- Fix problems with text editor selection [Taiga #1546](https://tree.taiga.io/project/penpot/issue/1546)
- Fix problem when opening the context menu in dashboard at the bottom [#856](https://github.com/penpot/penpot/issues/856)
- Fix problem when clicking an interactive group in view mode [#863](https://github.com/penpot/penpot/issues/863)
- Fix visibility of pages in sitemap when changing page [Taiga #1618](https://tree.taiga.io/project/penpot/issue/1618)
- Fix visual problem with group invite [Taiga #1290](https://tree.taiga.io/project/penpot/issue/1290)
- Fix issues with promote owner panel [Taiga #763](https://tree.taiga.io/project/penpot/issue/763)
- Allow use library colors when defining gradients [Taiga #1614](https://tree.taiga.io/project/penpot/issue/1614)
- Fix group selrect not updating after alignment [#895](https://github.com/penpot/penpot/issues/895)

### :arrow_up: Deps updates

### :boom: Breaking changes

- Translations refactor: now penpot uses gettext instead of a custom
  JSON, and each locale has its own separated file. All translations
  should be contributed via the weblate.org service.

### :heart: Community contributions by (Thank you!)

- madmath03 (by [Monogramm](https://github.com/Monogramm)) [#807](https://github.com/penpot/penpot/pull/807)
- zzkt [#814](https://github.com/penpot/penpot/pull/814)

## 1.4.1-alpha

### :bug: Bugs fixed

- Fix typography unlinking.
- Fix incorrect measures on shapes outside artboard.
- Fix issues on svg parsing related to numbers with exponents.
- Fix some race conditions on removing shape from workspace.
- Fix incorrect state management of user lang selection.
- Fix email validation usability issue on team invitation lightbox.

## 1.4.0-alpha

### :sparkles: New features

- Add blob-encoding v3 (uses ZSTD+transit) [#738](https://github.com/penpot/penpot/pull/738)
- Add http caching layer on top of Query RPC.
- Add layer opacity and blend mode to shapes [Taiga #937](https://tree.taiga.io/project/penpot/us/937)
- Add more chinese translations [#726](https://github.com/penpot/penpot/pull/726)
- Add native support for text-direction (RTL, LTR & auto)
- Add several enhancements in shape selection [Taiga #1195](https://tree.taiga.io/project/penpot/us/1195)
- Add thumbnail in memory caching mechanism.
- Add turkish translation strings [#759](https://github.com/penpot/penpot/pull/759), [#794](https://github.com/penpot/penpot/pull/794)
- Duplicate and move files and projects [Taiga #267](https://tree.taiga.io/project/penpot/us/267)
- Hide viewer navbar on fullscreen [Taiga 1375](https://tree.taiga.io/project/penpot/us/1375)
- Import SVG will create Penpot's shapes [Taiga #1006](https://tree.taiga.io/project/penpot/us/1066)
- Improve french translations [#731](https://github.com/penpot/penpot/pull/731)
- Reimplement workspace presence (remove database state)
- Remember last visited team when you re-enter the application [Taiga #1376](https://tree.taiga.io/project/penpot/us/1376)
- Rename artboard with double click on the title [Taiga #1392](https://tree.taiga.io/project/penpot/us/1392)
- Replace Slate-Editor with DraftJS [Taiga #1346](https://tree.taiga.io/project/penpot/us/1346)
- Set proper page title [Taiga #1377](https://tree.taiga.io/project/penpot/us/1377)

### :bug: Bugs fixed

- Disable buttons in view mode for users without permissions [Taiga #1328](https://tree.taiga.io/project/penpot/issue/1328)
- Fix broken profile and profile options form.
- Fix calculate size of some animated gifs [Taiga #1487](https://tree.taiga.io/project/penpot/issue/1487)
- Fix error with the "Navigate to" button on prototypes [Taiga #1268](https://tree.taiga.io/project/penpot/issue/1268)
- Fix issue when undo after changing the artboard of a shape [Taiga #1304](https://tree.taiga.io/project/penpot/issue/1304)
- Fix issue with Alt key in distance measurement [#672](https://github.com/penpot/penpot/issues/672)
- Fix issue with blending modes in masks [Taiga #1476](https://tree.taiga.io/project/penpot/issue/1476)
- Fix issue with blocked shapes [Taiga #1480](https://tree.taiga.io/project/penpot/issue/1480)
- Fix issue with comments styles on dashboard [Taiga #1405](https://tree.taiga.io/project/penpot/issue/1405)
- Fix issue with default square grid [Taiga #1344](https://tree.taiga.io/project/penpot/issue/1344)
- Fix issue with enter key shortcut [#775](https://github.com/penpot/penpot/issues/775)
- Fix issue with enter to edit paths [Taiga #1481](https://tree.taiga.io/project/penpot/issue/1481)
- Fix issue with mask and flip [#715](https://github.com/penpot/penpot/issues/715)
- Fix issue with masks interactions outside bounds [#718](https://github.com/penpot/penpot/issues/718)
- Fix issue with middle mouse button press moving the canvas when not moving mouse [#717](https://github.com/penpot/penpot/issues/717)
- Fix issue with resolved comments [Taiga #1406](https://tree.taiga.io/project/penpot/issue/1406)
- Fix issue with rotated blur [Taiga #1370](https://tree.taiga.io/project/penpot/issue/1370)
- Fix issue with rotation degree input [#741](https://github.com/penpot/penpot/issues/741)
- Fix issue with system shortcuts and application [#737](https://github.com/penpot/penpot/issues/737)
- Fix issue with team management in dashboard [Taiga #1475](https://tree.taiga.io/project/penpot/issue/1475)
- Fix issue with typographies panel cannot be collapsed [#707](https://github.com/penpot/penpot/issues/707)
- Fix text selection in comments [#745](https://github.com/penpot/penpot/issues/745)
- Update Work-Sans font [#744](https://github.com/penpot/penpot/issues/744)
- Fix issue with recent files not showing [Taiga #1493](https://tree.taiga.io/project/penpot/issue/1493)
- Fix issue when promoting to owner [Taiga #1494](https://tree.taiga.io/project/penpot/issue/1494)
- Fix cannot click on blocked elements in viewer [Taiga #1430](https://tree.taiga.io/project/penpot/issue/1430)
- Fix SVG not showing properties at code [Taiga #1437](https://tree.taiga.io/project/penpot/issue/1437)
- Fix shadows when exporting groups [Taiga #1495](https://tree.taiga.io/project/penpot/issue/1495)
- Fix drag-select when renaming layer text [Taiga #1307](https://tree.taiga.io/project/penpot/issue/1307)
- Fix layout problem for editable selects [Taiga #1488](https://tree.taiga.io/project/penpot/issue/1488)
- Fix artboard title wasn't move when resizing [Taiga #1479](https://tree.taiga.io/project/penpot/issue/1479)
- Fix titles in viewer thumbnails too long [Taiga #1474](https://tree.taiga.io/project/penpot/issue/1474)
- Fix when right click on a selected text shows artboard contextual menu [Taiga #1226](https://tree.taiga.io/project/penpot/issue/1226)

### :boom: Breaking changes

- The LDAP configuration variables interpolation starts using `:`
  (example `:username`) instead of `$`. The main reason is avoid
  unnecessary conflict with bash interpolation.

### :arrow_up: Deps updates

- Update backend to JDK16.
- Update exporter nodejs to v14.16.0

### :heart: Community contributions by (Thank you!)

- iblueer [#726](https://github.com/penpot/penpot/pull/726)
- gizembln [#759](https://github.com/penpot/penpot/pull/759)
- girafic [#748](https://github.com/penpot/penpot/pull/748)
- mbrksntrk [#794](https://github.com/penpot/penpot/pull/794)

## 1.3.0-alpha

### :sparkles: New features

- Add emailcatcher and ldap test containers to devenv. [#506](https://github.com/penpot/penpot/pull/506)
- Add major refactor of internal pubsub/redis code; improves scalability and performance [#640](https://github.com/penpot/penpot/pull/640)
- Add more chinese translations [#687](https://github.com/penpot/penpot/pull/687)
- Add more presets for artboard [#654](https://github.com/penpot/penpot/pull/654)
- Add optional loki integration [#645](https://github.com/penpot/penpot/pull/645)
- Add proper http session lifecycle handling.
- Allow to set border radius of each rect corner individually
- Bounce & Complaint handling [#635](https://github.com/penpot/penpot/pull/635)
- Disable groups interactions when holding "Ctrl" key (deep selection)
- New action in context menu to "edit" some shapes (bound to key "Enter")

### :bug: Bugs fixed

- Add more improvements to french translation strings [#591](https://github.com/penpot/penpot/pull/591)
- Add some missing database indexes (mainly improves performance on large databases on file-update rpc method, and some background tasks)
- Disables filters in masking elements (issue with Firefox rendering)
- Drawing tool will have priority over resize/rotate handlers [Taiga #1225](https://tree.taiga.io/project/penpot/issue/1225)
- Fix broken bounding box on editing paths [Taiga #1254](https://tree.taiga.io/project/penpot/issue/1254)
- Fix corner cases on invitation/signup flows.
- Fix errors on onboarding file [Taiga #1287](https://tree.taiga.io/project/penpot/issue/1287)
- Fix infinite recursion on logout.
- Fix issues with frame selection [Taiga #1300](https://tree.taiga.io/project/penpot/issue/1300), [Taiga #1255](https://tree.taiga.io/project/penpot/issue/1255)
- Fix local fonts error [#691](https://github.com/penpot/penpot/issues/691)
- Fix issue width handoff code generation [Taiga #1204](https://tree.taiga.io/project/penpot/issue/1204)
- Fix issue with indices refreshing on page changes [#646](https://github.com/penpot/penpot/issues/646)
- Have language change notification written in the new language [Taiga #1205](https://tree.taiga.io/project/penpot/issue/1205)
- Hide register screen when registration is disabled [#598](https://github.com/penpot/penpot/issues/598)
- Properly handle errors on github, gitlab and ldap auth backends.
- Properly mark profile auth backend (on first register/ auth with 3rd party auth provider)
- Refactor LDAP auth backend.

### :heart: Community contributions by (Thank you!)

- girafic [#538](https://github.com/penpot/penpot/pull/654)
- arkhi [#591](https://github.com/penpot/penpot/pull/591)

## 1.2.0-alpha

### :sparkles: New features

- Add horizontal/vertical flip
- Add images lock proportions by default [#541](https://github.com/penpot/penpot/discussions/541), [#609](https://github.com/penpot/penpot/issues/609)
- Add new blob storage format (Zstd+nippy)
- Add user feedback form
- Improve French translations
- Improve component testing
- Increase default deletion delay to 7 days
- Show a pixel grid when zoom greater than 800% [#519](https://github.com/penpot/penpot/discussions/519)
- Fix behavior of select all command when there are objects outside frames [Taiga #1209](https://tree.taiga.io/project/penpot/issue/1209)

### :bug: Bugs fixed

- Fix 404 when access shared link [#615](https://github.com/penpot/penpot/issues/615)
- Fix 500 when requestion password reset
- Fix issue when transforming path shapes [Taiga #1170](https://tree.taiga.io/project/penpot/issue/1170)
- Fix apply a color to a text selection from color palette was not working [Taiga #1189](https://tree.taiga.io/project/penpot/issue/1189)
- Fix issues when moving shapes outside groups [Taiga #1138](https://tree.taiga.io/project/penpot/issue/1138)
- Fix ldap function called on login click
- Fix logo icon in viewer should go to dashboard [Taiga #1149](https://tree.taiga.io/project/penpot/issue/1149)
- Fix ordering when restoring deleted shapes in sync [Taiga #1163](https://tree.taiga.io/project/penpot/issue/1163)
- Fix issue when editing text immediately after creating [Taiga #1207](https://tree.taiga.io/project/penpot/issue/1207)
- Fix issue when pasting URL's copied from the browser url bar [Taiga #1187](https://tree.taiga.io/project/penpot/issue/1187)
- Fix issue with multiple selection and groups [Taiga #1128](https://tree.taiga.io/project/penpot/issue/1128)
- Fix issue with red handler indicator on resize [Taiga #1188](https://tree.taiga.io/project/penpot/issue/1188)
- Fix show correct error when google auth is disabled [Taiga #1119](https://tree.taiga.io/project/penpot/issue/1119)
- Fix text alignment in preview [#594](https://github.com/penpot/penpot/issues/594)
- Fix unexpected exception when uploading image [Taiga #1120](https://tree.taiga.io/project/penpot/issue/1120)
- Fix updates on collaborative editing not updating selection rectangles [Taiga #1127](https://tree.taiga.io/project/penpot/issue/1127)
- Make the team deletion deferred (in the same way other objects)

### :heart: Community contributions by (Thank you!)

- abtinmo [#538](https://github.com/penpot/penpot/pull/538)
- kdrag0n [#585](https://github.com/penpot/penpot/pull/585)
- nisrulz [#586](https://github.com/penpot/penpot/pull/586)
- tomer [#575](https://github.com/penpot/penpot/pull/575)
- violoncelloCH [#554](https://github.com/penpot/penpot/pull/554)

## 1.1.0-alpha

- Bugfixing and stabilization post-launch
- Some changes to the register flow
- Improved MacOS shortcuts and helpers
- Small changes to shape creation

## 1.0.0-alpha

Initial release<|MERGE_RESOLUTION|>--- conflicted
+++ resolved
@@ -1,7 +1,6 @@
 # CHANGELOG
 
-<<<<<<< HEAD
-## :rocket: 1.20.0
+## 1.20.0
 
 ### :boom: Breaking changes & Deprecations
 
@@ -13,8 +12,7 @@
 
 ### :heart: Community contributions by (Thank you!)
 
-=======
->>>>>>> f75b1115
+
 ## 1.19.0
 
 ### :boom: Breaking changes & Deprecations
