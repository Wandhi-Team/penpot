--- conflicted
+++ resolved
@@ -1,6 +1,5 @@
 # CHANGELOG
 
-<<<<<<< HEAD
 ## 2.2.0
 
 ### :rocket: Epics and highlights
@@ -77,13 +76,6 @@
 - Fix scroll on color picker modal [Taiga #8353](https://tree.taiga.io/project/penpot/issue/8353)
 - Fix components are not dragged from the group to the assets tab [Taiga #8273](https://tree.taiga.io/project/penpot/issue/8273)
 
-
-## 2.1.3
-
-- Don't allow registration when registration is disabled and invitation token is used [Github #4975](https://github.com/penpot/penpot/issues/4975)
-
-## 2.1.2
-=======
 ## 2.1.4
 
 ### :bug: Bugs fixed
@@ -93,11 +85,8 @@
 - Fix render of some texts without position data.
 
 ## 2.1.3
->>>>>>> 689aab32
-
-### :bug: Bugs fixed
-
-- Don't allow registry with email and password, if password login is disabled (invitation workflow) [Github #4975](https://github.com/penpot/penpot/issues/4975)
+
+- Don't allow registration when registration is disabled and invitation token is used [Github #4975](https://github.com/penpot/penpot/issues/4975)
 
 ## 2.1.2
 
