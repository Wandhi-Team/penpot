--- conflicted
+++ resolved
@@ -41,16 +41,13 @@
 
 ### :bug: Bugs fixed
 
-<<<<<<< HEAD
 - Fix font rendering on grid thumbnails [Taiga #3473](https://tree.taiga.io/project/penpot/issue/3473)
-=======
 - Fix problem with group coordinates [#2008](https://github.com/penpot/penpot/issues/2008)
 - Fix problem with line-height and texts [Taiga #3578](https://tree.taiga.io/project/penpot/issue/3578)
 - Fix moving frame-guides outside frames [Taiga #3839](https://tree.taiga.io/project/penpot/issue/3839)
 - Fix problem with 180 degree rotations [#2082](https://github.com/penpot/penpot/issues/2082)
 - Fix font rendering on grid thumbnails [Taiga #3473](https://tree.taiga.io/project/penpot/issue/3473)
 - Fix Drag and drop font assets in groups
->>>>>>> 333e1d32
 
 ### :arrow_up: Deps updates
 ### :heart: Community contributions by (Thank you!)
