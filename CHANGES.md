--- conflicted
+++ resolved
@@ -1,6 +1,5 @@
 # CHANGELOG
 
-<<<<<<< HEAD
 ## :rocket: Next
 
 ### :boom: Breaking changes & Deprecations
@@ -31,9 +30,8 @@
 - Open project in new tab from workspace (by @akshay-gupta7) [Github #3246](https://github.com/penpot/penpot/pull/3246)
 - Distribute fix enabled when two elements were selected (by @dfelinto) [Github #3266](https://github.com/penpot/penpot/pull/3266)
 - Distribute vertical spacing failing for overlapped text (by @dfelinto) [Github #3267](https://github.com/penpot/penpot/pull/3267)
-=======
+
 ## 1.18.5
->>>>>>> cdc3367d
 
 ## 1.18.4
 
