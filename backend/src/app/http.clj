--- conflicted
+++ resolved
@@ -91,10 +91,7 @@
 (s/def ::storage map?)
 (s/def ::assets map?)
 (s/def ::feedback fn?)
-<<<<<<< HEAD
 (s/def ::ws fn?)
-=======
->>>>>>> bdfea7cd
 (s/def ::audit-http-handler fn?)
 (s/def ::debug map?)
 
@@ -104,11 +101,7 @@
                    ::debug ::audit-http-handler]))
 
 (defmethod ig/init-key ::router
-<<<<<<< HEAD
   [_ {:keys [ws session rpc oauth metrics assets feedback debug] :as cfg}]
-=======
-  [_ {:keys [session rpc oauth metrics assets feedback debug] :as cfg}]
->>>>>>> bdfea7cd
   (rr/router
    [["/metrics" {:get (:handler metrics)}]
     ["/assets" {:middleware [[middleware/format-response-body]
