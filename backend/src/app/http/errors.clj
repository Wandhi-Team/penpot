;; This Source Code Form is subject to the terms of the Mozilla Public
;; License, v. 2.0. If a copy of the MPL was not distributed with this
;; file, You can obtain one at http://mozilla.org/MPL/2.0/.
;;
;; Copyright (c) UXBOX Labs SL

(ns app.http.errors
  "A errors handling for the http server."
  (:require
   [app.common.exceptions :as ex]
   [app.common.logging :as l]
   [app.common.uuid :as uuid]
   [clojure.pprint]
   [clojure.spec.alpha :as s]
   [cuerdas.core :as str]))

(defn- parse-client-ip
  [{:keys [headers] :as request}]
  (or (some-> (get headers "x-forwarded-for") (str/split ",") first)
      (get headers "x-real-ip")
      (get request :remote-addr)))

(defn get-error-context
  [request error]
  (let [data (ex-data error)]
    (merge
     {:id            (uuid/next)
      :path          (:uri request)
      :method        (:request-method request)
      :hint          (or (:hint data) (ex-message error))
      :params        (l/stringify-data (:params request))
      :spec-problems (some-> data ::s/problems)
      :data          (some-> data (dissoc ::s/problems))
      :ip-addr       (parse-client-ip request)
      :profile-id    (:profile-id request)}

     (let [headers (:headers request)]
       {:user-agent (get headers "user-agent")
        :frontend-version (get headers "x-frontend-version" "unknown")}))))

(defmulti handle-exception
  (fn [err & _rest]
    (let [edata (ex-data err)]
      (or (:type edata)
          (class err)))))

(defmethod handle-exception :authentication
  [err _]
  {:status 401 :body (ex-data err)})

(defmethod handle-exception :restriction
  [err _]
  {:status 400 :body (ex-data err)})

(defmethod handle-exception :validation
  [err _]
  (let [edata (ex-data err)]
<<<<<<< HEAD
    {:status 400 :body edata}))
=======
    {:status 400 :body (dissoc edata ::s/problems)}))
>>>>>>> bdfea7cd

(defmethod handle-exception :assertion
  [error request]
  (let [edata (ex-data error)]
    (l/with-context (get-error-context request error)
      (l/error :hint (ex-message error) :cause error))
    {:status 500
     :body {:type :server-error
            :code :assertion
            :data (dissoc edata ::s/problems)}}))

(defmethod handle-exception :not-found
  [err _]
  {:status 404 :body (ex-data err)})

(defmethod handle-exception :default
  [error request]
  (let [edata (ex-data error)]
    ;; NOTE: this is a special case for the idle-in-transaction error;
    ;; when it happens, the connection is automatically closed and
    ;; next-jdbc combines the two errors in a single ex-info. We only
    ;; need the :handling error, because the :rollback error will be
    ;; always "connection closed".
    (if (and (ex/exception? (:rollback edata))
             (ex/exception? (:handling edata)))
      (handle-exception (:handling edata) request)
      (do
        (l/with-context (get-error-context request error)
          (l/error :hint (ex-message error) :cause error))

        {:status 500
         :body {:type :server-error
                :code :unexpected
                :hint (ex-message error)
                :data edata}}))))

(defmethod handle-exception org.postgresql.util.PSQLException
  [error request]
  (let [state (.getSQLState ^java.sql.SQLException error)]

    (l/with-context (get-error-context request error)
      (l/error :hint "psql exception"
               :error-message (ex-message error)
               :state state
               :cause error))

    (cond
      (= state "57014")
      {:status 504
       :body {:type :server-timeout
              :code :statement-timeout
              :hint (ex-message error)}}

      (= state "25P03")
      {:status 504
       :body {:type :server-timeout
              :code :idle-in-transaction-timeout
              :hint (ex-message error)}}

      :else
      {:status 500
       :body {:type :server-error
              :code :psql-exception
              :hint (ex-message error)
              :state state}})))

(defn handle
  [error req]
  (if (or (instance? java.util.concurrent.CompletionException error)
          (instance? java.util.concurrent.ExecutionException error))
    (handle-exception (.getCause ^Throwable error) req)
    (handle-exception error req)))<|MERGE_RESOLUTION|>--- conflicted
+++ resolved
@@ -55,11 +55,7 @@
 (defmethod handle-exception :validation
   [err _]
   (let [edata (ex-data err)]
-<<<<<<< HEAD
-    {:status 400 :body edata}))
-=======
     {:status 400 :body (dissoc edata ::s/problems)}))
->>>>>>> bdfea7cd
 
 (defmethod handle-exception :assertion
   [error request]
