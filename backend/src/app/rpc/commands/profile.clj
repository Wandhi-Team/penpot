;; This Source Code Form is subject to the terms of the Mozilla Public
;; License, v. 2.0. If a copy of the MPL was not distributed with this
;; file, You can obtain one at http://mozilla.org/MPL/2.0/.
;;
;; Copyright (c) KALEIDOS INC

(ns app.rpc.commands.profile
  (:require
   [app.auth :as auth]
   [app.common.data :as d]
   [app.common.exceptions :as ex]
   [app.common.spec :as us]
   [app.common.uuid :as uuid]
   [app.config :as cf]
   [app.db :as db]
   [app.email :as eml]
   [app.http.session :as session]
   [app.loggers.audit :as audit]
   [app.main :as-alias main]
   [app.media :as media]
   [app.rpc :as-alias rpc]
   [app.rpc.climit :as climit]
   [app.rpc.doc :as-alias doc]
   [app.rpc.helpers :as rph]
   [app.storage :as sto]
   [app.tokens :as tokens]
   [app.util.services :as sv]
   [app.util.time :as dt]
   [clojure.spec.alpha :as s]
   [cuerdas.core :as str]))

(declare check-profile-existence!)
(declare decode-row)
(declare derive-password)
(declare filter-props)
(declare get-profile)
(declare strip-private-attrs)
(declare verify-password)

;; --- QUERY: Get profile (own)

(s/def ::get-profile
  (s/keys :opt [::rpc/profile-id]))

(sv/defmethod ::get-profile
  {::rpc/auth false
   ::doc/added "1.18"}
  [{:keys [::db/pool] :as cfg} {:keys [::rpc/profile-id]}]
  ;; We need to return the anonymous profile object in two cases, when
  ;; no profile-id is in session, and when db call raises not found. In all other
  ;; cases we need to reraise the exception.

  (try
    (-> (get-profile pool profile-id)
        (strip-private-attrs)
        (update :props filter-props))
    (catch Throwable _
      {:id uuid/zero :fullname "Anonymous User"})))

(defn get-profile
  "Get profile by id. Throws not-found exception if no profile found."
  [conn id & {:as attrs}]
  (-> (db/get-by-id conn :profile id attrs)
      (decode-row)))


;; --- MUTATION: Update Profile (own)

(s/def ::email ::us/email)
(s/def ::fullname ::us/not-empty-string)
(s/def ::lang ::us/string)
(s/def ::theme ::us/string)

(s/def ::update-profile
  (s/keys :req [::rpc/profile-id]
          :req-un [::fullname]
          :opt-un [::lang ::theme]))

(sv/defmethod ::update-profile
  {::doc/added "1.0"}
  [{:keys [::db/pool] :as cfg} {:keys [::rpc/profile-id fullname lang theme] :as params}]
  (db/with-atomic [conn pool]
    ;; NOTE: we need to retrieve the profile independently if we use
    ;; it or not for explicit locking and avoid concurrent updates of
    ;; the same row/object.
    (let [profile (-> (db/get-by-id conn :profile profile-id ::db/for-update? true)
                      (decode-row))

          ;; Update the profile map with direct params
          profile (-> profile
                      (assoc :fullname fullname)
                      (assoc :lang lang)
                      (assoc :theme theme))
          ]

      (db/update! conn :profile
                  {:fullname fullname
                   :lang lang
                   :theme theme
                   :props (db/tjson (:props profile))}
                  {:id profile-id})

      (-> profile
          (strip-private-attrs)
          (d/without-nils)
          (rph/with-meta {::audit/props (audit/profile->props profile)})))))


;; --- MUTATION: Update Password

(declare validate-password!)
(declare update-profile-password!)
(declare invalidate-profile-session!)

(s/def ::password ::us/not-empty-string)
(s/def ::old-password (s/nilable ::us/string))

(s/def ::update-profile-password
  (s/keys :req [::rpc/profile-id]
          :req-un [::password ::old-password]))

(sv/defmethod ::update-profile-password
  [{:keys [::db/pool] :as cfg} {:keys [::rpc/profile-id password] :as params}]
  (db/with-atomic [conn pool]
    (let [cfg        (assoc cfg ::db/conn conn)
          profile    (validate-password! cfg (assoc params :profile-id profile-id))
          session-id (::session/id params)]

      (when (= (str/lower (:email profile))
               (str/lower (:password params)))
        (ex/raise :type :validation
                  :code :email-as-password
                  :hint "you can't use your email as password"))

      (update-profile-password! cfg (assoc profile :password password))
      (invalidate-profile-session! cfg profile-id session-id)
      nil)))

(defn- invalidate-profile-session!
  "Removes all sessions except the current one."
  [{:keys [::db/conn]} profile-id session-id]
  (let [sql "delete from http_session where profile_id = ? and id != ?"]
    (:next.jdbc/update-count (db/exec-one! conn [sql profile-id session-id]))))

(defn- validate-password!
  [{:keys [::db/conn] :as cfg} {:keys [profile-id old-password] :as params}]
  (let [profile (db/get-by-id conn :profile profile-id ::db/for-update? true)]
<<<<<<< HEAD
    (when-not (:valid (verify-password cfg old-password (:password profile)))
=======
    (when (and (not= (:password profile) "!")
               (not (:valid (auth/verify-password old-password (:password profile)))))
>>>>>>> 91e81823
      (ex/raise :type :validation
                :code :old-password-not-match))
    profile))

(defn update-profile-password!
  [{:keys [::db/conn] :as cfg} {:keys [id password] :as profile}]
  (let [password (derive-password cfg password)]
    (db/update! conn :profile
                {:password password}
                {:id id})))

;; --- MUTATION: Update Photo

(declare upload-photo)
(declare update-profile-photo)

(s/def ::file ::media/upload)
(s/def ::update-profile-photo
  (s/keys :req [::rpc/profile-id]
          :req-un [::file]))

(sv/defmethod ::update-profile-photo
  [cfg {:keys [::rpc/profile-id file] :as params}]
  ;; Validate incoming mime type
  (media/validate-media-type! file #{"image/jpeg" "image/png" "image/webp"})
  (let [cfg (update cfg ::sto/storage media/configure-assets-storage)]
    (update-profile-photo cfg (assoc params :profile-id profile-id))))

(defn update-profile-photo
  [{:keys [::db/pool ::sto/storage] :as cfg} {:keys [profile-id file] :as params}]
  (let [photo   (upload-photo cfg params)
        profile (db/get-by-id pool :profile profile-id ::db/for-update? true)]

    ;; Schedule deletion of old photo
    (when-let [id (:photo-id profile)]
      (sto/touch-object! storage id))

    ;; Save new photo
    (db/update! pool :profile
                {:photo-id (:id photo)}
                {:id profile-id})

    (-> (rph/wrap)
        (rph/with-meta {::audit/replace-props
                        {:file-name (:filename file)
                         :file-size (:size file)
                         :file-path (str (:path file))
                         :file-mtype (:mtype file)}}))))

(defn- generate-thumbnail!
  [file]
  (let [input   (media/run {:cmd :info :input file})
        thumb   (media/run {:cmd :profile-thumbnail
                            :format :jpeg
                            :quality 85
                            :width 256
                            :height 256
                            :input input})
        hash    (sto/calculate-hash (:data thumb))
        content (-> (sto/content (:data thumb) (:size thumb))
                    (sto/wrap-with-hash hash))]
    {::sto/content content
     ::sto/deduplicate? true
     :bucket "profile"
     :content-type (:mtype thumb)}))

(defn upload-photo
  [{:keys [::sto/storage] :as cfg} {:keys [file]}]
  (let [params (-> (climit/configure cfg :process-image)
                   (climit/submit! (partial generate-thumbnail! file)))]
    (sto/put-object! storage params)))


;; --- MUTATION: Request Email Change

(declare ^:private request-email-change!)
(declare ^:private change-email-immediately!)

(s/def ::request-email-change
  (s/keys :req [::rpc/profile-id]
          :req-un [::email]))

(sv/defmethod ::request-email-change
  [{:keys [::db/pool] :as cfg} {:keys [::rpc/profile-id email] :as params}]
  (db/with-atomic [conn pool]
    (let [profile (db/get-by-id conn :profile profile-id)
          cfg     (assoc cfg ::conn conn)
          params  (assoc params
                         :profile profile
                         :email (str/lower email))]
      (if (contains? cf/flags :smtp)
        (request-email-change! cfg params)
        (change-email-immediately! cfg params)))))

(defn- change-email-immediately!
  [{:keys [::conn]} {:keys [profile email] :as params}]
  (when (not= email (:email profile))
    (check-profile-existence! conn params))

  (db/update! conn :profile
              {:email email}
              {:id (:id profile)})

  {:changed true})

(defn- request-email-change!
  [{:keys [::conn] :as cfg} {:keys [profile email] :as params}]
  (let [token   (tokens/generate (::main/props cfg)
                                 {:iss :change-email
                                  :exp (dt/in-future "15m")
                                  :profile-id (:id profile)
                                  :email email})
        ptoken  (tokens/generate (::main/props cfg)
                                 {:iss :profile-identity
                                  :profile-id (:id profile)
                                  :exp (dt/in-future {:days 30})})]

    (when (not= email (:email profile))
      (check-profile-existence! conn params))

    (when-not (eml/allow-send-emails? conn profile)
      (ex/raise :type :validation
                :code :profile-is-muted
                :hint "looks like the profile has reported repeatedly as spam or has permanent bounces."))

    (when (eml/has-bounce-reports? conn email)
      (ex/raise :type :validation
                :code :email-has-permanent-bounces
                :hint "looks like the email you invite has been repeatedly reported as spam or permanent bounce"))

    (eml/send! {::eml/conn conn
                ::eml/factory eml/change-email
                :public-uri (cf/get :public-uri)
                :to (:email profile)
                :name (:fullname profile)
                :pending-email email
                :token token
                :extra-data ptoken})
    nil))


;; --- MUTATION: Update Profile Props

(s/def ::props map?)
(s/def ::update-profile-props
  (s/keys :req [::rpc/profile-id]
          :req-un [::props]))

(sv/defmethod ::update-profile-props
  [{:keys [::db/pool]} {:keys [::rpc/profile-id props]}]
  (db/with-atomic [conn pool]
    (let [profile (get-profile conn profile-id ::db/for-update? true)
          props   (reduce-kv (fn [props k v]
                               ;; We don't accept namespaced keys
                               (if (simple-ident? k)
                                 (if (nil? v)
                                   (dissoc props k)
                                   (assoc props k v))
                                 props))
                             (:props profile)
                             props)]

      (db/update! conn :profile
                  {:props (db/tjson props)}
                  {:id profile-id})

      (filter-props props))))


;; --- MUTATION: Delete Profile

(declare ^:private get-owned-teams-with-participants)

(s/def ::delete-profile
  (s/keys :req [::rpc/profile-id]))

(sv/defmethod ::delete-profile
  [{:keys [::db/pool] :as cfg} {:keys [::rpc/profile-id] :as params}]
  (db/with-atomic [conn pool]
    (let [teams      (get-owned-teams-with-participants conn profile-id)
          deleted-at (dt/now)]

      ;; If we found owned teams with participants, we don't allow
      ;; delete profile until the user properly transfer ownership or
      ;; explicitly removes all participants from the team
      (when (some pos? (map :participants teams))
        (ex/raise :type :validation
                  :code :owner-teams-with-people
                  :hint "The user need to transfer ownership of owned teams."
                  :context {:teams (mapv :id teams)}))

      (doseq [{:keys [id]} teams]
        (db/update! conn :team
                    {:deleted-at deleted-at}
                    {:id id}))

      (db/update! conn :profile
                  {:deleted-at deleted-at}
                  {:id profile-id})

      (rph/with-transform {} (session/delete-fn cfg)))))


;; --- HELPERS

(def sql:owned-teams
  "with owner_teams as (
      select tpr.team_id as id
        from team_profile_rel as tpr
       where tpr.is_owner is true
         and tpr.profile_id = ?
   )
   select tpr.team_id as id,
          count(tpr.profile_id) - 1 as participants
     from team_profile_rel as tpr
    where tpr.team_id in (select id from owner_teams)
      and tpr.profile_id != ?
    group by 1")

(defn- get-owned-teams-with-participants
  [conn profile-id]
  (db/exec! conn [sql:owned-teams profile-id profile-id]))

(def ^:private sql:profile-existence
  "select exists (select * from profile
                   where email = ?
                     and deleted_at is null) as val")

(defn check-profile-existence!
  [conn {:keys [email] :as params}]
  (let [email  (str/lower email)
        result (db/exec-one! conn [sql:profile-existence email])]
    (when (:val result)
      (ex/raise :type :validation
                :code :email-already-exists))
    params))

(def ^:private sql:profile-by-email
  "select p.* from profile as p
    where p.email = ?
      and (p.deleted_at is null or
           p.deleted_at > now())")

(defn get-profile-by-email
  "Returns a profile looked up by email or `nil` if not match found."
  [conn email]
  (->> (db/exec! conn [sql:profile-by-email (str/lower email)])
       (map decode-row)
       (first)))

(defn strip-private-attrs
  "Only selects a publicly visible profile attrs."
  [row]
  (dissoc row :password :deleted-at))

(defn filter-props
  "Removes all namespace qualified props from `props` attr."
  [props]
  (into {} (filter (fn [[k _]] (simple-ident? k))) props))

(defn derive-password
  [cfg password]
  (when password
    (-> (climit/configure cfg :derive-password)
        (climit/submit! (partial auth/derive-password password)))))

(defn verify-password
  [cfg password password-data]
  (-> (climit/configure cfg :derive-password)
      (climit/submit! (partial auth/verify-password password password-data))))

(defn decode-row
  [{:keys [props] :as row}]
  (cond-> row
    (db/pgobject? props "jsonb")
    (assoc :props (db/decode-transit-pgobject props))))<|MERGE_RESOLUTION|>--- conflicted
+++ resolved
@@ -145,12 +145,8 @@
 (defn- validate-password!
   [{:keys [::db/conn] :as cfg} {:keys [profile-id old-password] :as params}]
   (let [profile (db/get-by-id conn :profile profile-id ::db/for-update? true)]
-<<<<<<< HEAD
-    (when-not (:valid (verify-password cfg old-password (:password profile)))
-=======
     (when (and (not= (:password profile) "!")
-               (not (:valid (auth/verify-password old-password (:password profile)))))
->>>>>>> 91e81823
+               (not (:valid (verify-password cfg old-password (:password profile)))))
       (ex/raise :type :validation
                 :code :old-password-not-match))
     profile))
