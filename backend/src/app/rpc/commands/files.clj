--- conflicted
+++ resolved
@@ -997,14 +997,9 @@
           :opt-un [::data]))
 
 (sv/defmethod ::upsert-file-object-thumbnail
-<<<<<<< HEAD
-  {::doc/added "1.17"}
-  [{:keys [::db/pool] :as cfg} {:keys [::rpc/profile-id file-id] :as params}]
-=======
   {::doc/added "1.17"
    ::audit/skip true}
-  [{:keys [pool] :as cfg} {:keys [::rpc/profile-id file-id] :as params}]
->>>>>>> 6be83fc6
+  [{:keys [::db/pool] :as cfg} {:keys [::rpc/profile-id file-id] :as params}]
   (db/with-atomic [conn pool]
     (check-edition-permissions! conn profile-id file-id)
     (upsert-file-object-thumbnail! conn params)
@@ -1033,14 +1028,9 @@
 (sv/defmethod ::upsert-file-thumbnail
   "Creates or updates the file thumbnail. Mainly used for paint the
   grid thumbnails."
-<<<<<<< HEAD
-  {::doc/added "1.17"}
-  [{:keys [::db/pool] :as cfg} {:keys [::rpc/profile-id file-id] :as params}]
-=======
   {::doc/added "1.17"
    ::audit/skip true}
-  [{:keys [pool] :as cfg} {:keys [::rpc/profile-id file-id] :as params}]
->>>>>>> 6be83fc6
+  [{:keys [::db/pool] :as cfg} {:keys [::rpc/profile-id file-id] :as params}]
   (db/with-atomic [conn pool]
     (check-edition-permissions! conn profile-id file-id)
     (upsert-file-thumbnail conn params)
