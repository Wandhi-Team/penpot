--- conflicted
+++ resolved
@@ -9,22 +9,14 @@
   #_:clj-kondo/ignore
   (:require
    [app.common.data :as d]
-<<<<<<< HEAD
-=======
    [app.common.data.macros :as dm]
->>>>>>> a7f39e89
    [app.common.logging :as l]
    [app.common.pprint :as p]
    [app.common.spec :as us]
    [app.common.uuid :as uuid]
-<<<<<<< HEAD
-   [app.db :as db]
-   [app.media :as media]
-=======
    [app.config :as cf]
    [app.db :as db]
    [app.msgbus :as mbus]
->>>>>>> a7f39e89
    [app.rpc.commands.auth :as auth]
    [app.rpc.commands.profile :as profile]
    [app.rpc.commands.files-snapshot :as fsnap]
@@ -178,7 +170,6 @@
   (alter-var-root var (fn [f]
                         (or (::original (meta f)) f))))
 
-<<<<<<< HEAD
 (defn take-file-snapshot!
   "An internal helper that persist the file snapshot using non-gc
   collectable file-changes entry."
@@ -207,7 +198,7 @@
                                      :limit limit}]
                          (->> (fsnap/get-file-snapshots system (d/without-nils params))
                               (print-table [:id :revn :created-at :label]))))))
-=======
+
 (defn notify!
   [{:keys [::mbus/msgbus ::db/pool]} & {:keys [dest code message level]
                                         :or {code :generic level :info}
@@ -310,5 +301,4 @@
     (->> (resolve-dest dest)
          (filter some?)
          (into #{})
-         (run! send))))
->>>>>>> a7f39e89
+         (run! send))))