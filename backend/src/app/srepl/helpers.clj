;; This Source Code Form is subject to the terms of the Mozilla Public
;; License, v. 2.0. If a copy of the MPL was not distributed with this
;; file, You can obtain one at http://mozilla.org/MPL/2.0/.
;;
;; Copyright (c) KALEIDOS INC

(ns app.srepl.helpers
  "A  main namespace for server repl."
  (:refer-clojure :exclude [parse-uuid])
  #_:clj-kondo/ignore
  (:require
   [app.auth :refer [derive-password]]
   [app.common.data :as d]
   [app.common.exceptions :as ex]
   [app.common.files.features :as ffeat]
   [app.common.files.migrations :as pmg]
   [app.common.logging :as l]
   [app.common.pages :as cp]
   [app.common.pprint :refer [pprint]]
   [app.common.spec :as us]
   [app.common.uuid :as uuid]
   [app.config :as cfg]
   [app.db :as db]
   [app.db.sql :as sql]
   [app.main :refer [system]]
   [app.rpc.commands.files :as files]
   [app.util.blob :as blob]
   [app.util.objects-map :as omap]
   [app.util.pointer-map :as pmap]
   [app.util.time :as dt]
   [clojure.spec.alpha :as s]
   [clojure.stacktrace :as strace]
   [clojure.walk :as walk]
   [cuerdas.core :as str]
   [expound.alpha :as expound]
   [promesa.core :as p]
   [promesa.exec :as px]
   [promesa.exec.csp :as sp]))

(def ^:dynamic *conn* nil)
<<<<<<< HEAD
(def ^:dynamic *pool* nil)

(defn println!
  [& params]
  (locking println
    (apply println params)))

(defn parse-uuid
  [v]
  (if (uuid? v)
    v
    (d/parse-uuid v)))

(defn resolve-connectable
  [o]
  (if (db/connection? o)
    o
    (if (db/pool? o)
      o
      (or (::db/conn o)
          (::db/pool o)))))
=======
>>>>>>> e36b49b4

(defn reset-password!
  "Reset a password to a specific one for a concrete user or all users
  if email is `:all` keyword."
  [system & {:keys [email password] :or {password "123123"} :as params}]
  (us/verify! (contains? params :email) "`email` parameter is mandatory")
  (db/with-atomic [conn (:app.db/pool system)]
    (let [password (derive-password password)]
      (if (= email :all)
        (db/exec! conn ["update profile set password=?" password])
        (let [email (str/lower email)]
          (db/exec! conn ["update profile set password=? where email=?" password email]))))))

(defn reset-file-data!
  "Hardcode replace of the data of one file."
  [system id data]
  (db/with-atomic [conn (:app.db/pool system)]
    (db/update! conn :file
                {:data data}
                {:id id})))

(defn get-file
  "Get the migrated data of one file."
  [system id]
  (db/with-atomic [conn (:app.db/pool system)]
    (binding [pmap/*load-fn* (partial files/load-pointer conn id)]
      (-> (db/get-by-id conn :file id)
          (update :data blob/decode)
          (update :data pmg/migrate-data)
          (files/process-pointers deref)))))

(defn update-file!
  "Apply a function to the data of one file. Optionally save the changes or not.
  The function receives the decoded and migrated file data."
  [system & {:keys [update-fn id save? migrate? inc-revn?]
             :or {save? false migrate? true inc-revn? true}}]
  (db/with-atomic [conn (:app.db/pool system)]
    (let [file (-> (db/get-by-id conn :file id {::db/for-update? true})
                   (update :features db/decode-pgarray #{}))]
      (binding [*conn* conn
                pmap/*tracked* (atom {})
                pmap/*load-fn* (partial files/load-pointer conn id)
                ffeat/*wrap-with-pointer-map-fn*
                (if (contains? (:features file) "storage/pointer-map") pmap/wrap identity)
                ffeat/*wrap-with-objects-map-fn*
                (if (contains? (:features file) "storage/objectd-map") omap/wrap identity)]
        (let [file (-> file
                       (update :data blob/decode)
                       (cond-> migrate? (update :data pmg/migrate-data))
                       (update-fn)
                       (cond-> inc-revn? (update :revn inc)))]
          (when save?
            (let [features (db/create-array conn "text" (:features file))
                  data     (blob/encode (:data file))]
              (db/update! conn :file
                          {:data data
                           :revn (:revn file)
                           :features features}
                          {:id id})

              (when (contains? (:features file) "storage/pointer-map")
                (files/persist-pointers! conn id))))

          (dissoc file :data))))))

(def ^:private sql:retrieve-files-chunk
  "SELECT id, name, features, created_at, revn, data FROM file
    WHERE created_at < ? AND deleted_at is NULL
    ORDER BY created_at desc LIMIT ?")

(defn analyze-files
  "Apply a function to all files in the database, reading them in
  batches. Do not change data.

  The `on-file` parameter should be a function that receives the file
  and the previous state and returns the new state."
  [system & {:keys [chunk-size max-items start-at on-file on-error on-end on-init]
             :or {chunk-size 10 max-items Long/MAX_VALUE}}]
  (letfn [(get-chunk [conn cursor]
            (let [rows (db/exec! conn [sql:retrieve-files-chunk cursor chunk-size])]
              [(some->> rows peek :created-at) (seq rows)]))

          (get-candidates [conn]
            (->> (d/iteration (partial get-chunk conn)
                              :vf second
                              :kf first
                              :initk (or start-at (dt/now)))
                 (take max-items)
                 (map #(-> %
                           (update :data blob/decode)
                           (update :features db/decode-pgarray #{})))))

          (on-error* [cause file]
            (println "unexpected exception happened on processing file: " (:id file))
            (strace/print-stack-trace cause))]

    (when (fn? on-init) (on-init))

    (db/with-atomic [conn (:app.db/pool system)]
      (doseq [file (get-candidates conn)]
        (binding [*conn* conn
                  pmap/*tracked* (atom {})
                  pmap/*load-fn* (partial files/load-pointer conn (:id file))
                  ffeat/*wrap-with-pointer-map-fn*
                  (if (contains? (:features file) "storage/pointer-map") pmap/wrap identity)
                  ffeat/*wrap-with-objects-map-fn*
                  (if (contains? (:features file) "storage/objectd-map") omap/wrap identity)]
          (try
            (on-file file)
            (catch Throwable cause
              ((or on-error on-error*) cause file))))))

    (when (fn? on-end) (on-end))))

(defn process-files!
  "Apply a function to all files in the database, reading them in
  batches."

  [{:keys [::db/pool] :as system} & {:keys [chunk-size
                                            max-items
                                            workers
                                            start-at
                                            on-file
                                            on-error
                                            on-end
                                            on-init]
                                     :or {chunk-size 10
                                          max-items Long/MAX_VALUE
                                          workers 1}}]

  (letfn [(get-chunk [conn cursor]
            (let [rows (db/exec! conn [sql:retrieve-files-chunk cursor chunk-size])]
              [(some->> rows peek :created-at)
               (map #(update % :features db/decode-pgarray #{}) rows)]))

          (get-candidates [conn]
            (->> (d/iteration (partial get-chunk conn)
                              :vf second
                              :kf first
                              :initk (or start-at (dt/now)))
                 (take max-items)))

          (on-error* [cause file]
            (println! "unexpected exception happened on processing file: " (:id file))
            (strace/print-stack-trace cause))

          (process-file [conn file]
            (try
              (binding [*conn* conn
                        pmap/*tracked* (atom {})
                        pmap/*load-fn* (partial files/load-pointer conn (:id file))
                        ffeat/*wrap-with-pointer-map-fn*
                        (if (contains? (:features file) "storage/pointer-map") pmap/wrap identity)
                        ffeat/*wrap-with-objects-map-fn*
                        (if (contains? (:features file) "storage/objectd-map") omap/wrap identity)]
                (on-file file))
              (catch Throwable cause
                ((or on-error on-error*) cause file))))

          (run-worker [in index]
            (db/with-atomic [conn pool]
              (loop [i 0]
                (when-let [file (sp/take! in)]
                  (println! "=> worker: index:" index "| loop:" i "| file:" (:id file) "|" (px/get-name))
                  (process-file conn file)
                  (recur (inc i))))))

          (run-producer [input]
            (db/with-atomic [conn pool]
              (doseq [file (get-candidates conn)]
                (println! "=> producer:" (:id file) "|" (px/get-name))
                (sp/put! input file))
              (sp/close! input)))

          (start-worker [input index]
            (px/thread
              {:name (str "penpot/srepl/worker/" index)}
              (run-worker input index)))
          ]

    (when (fn? on-init) (on-init))

    (let [input    (sp/chan :buf chunk-size)
          producer (px/thread
                     {:name "penpot/srepl/producer"}
                     (run-producer input))
          threads  (->> (range workers)
                        (map (partial start-worker input))
                        (cons producer)
                        (doall))]

      (run! p/await! threads)
      (when (fn? on-end) (on-end)))))

(defn update-pages
  "Apply a function to all pages of one file. The function receives a page and returns an updated page."
  [data f]
  (update data :pages-index update-vals f))

(defn update-shapes
  "Apply a function to all shapes of one page The function receives a shape and returns an updated shape"
  [page f]
  (update page :objects update-vals f))<|MERGE_RESOLUTION|>--- conflicted
+++ resolved
@@ -38,8 +38,6 @@
    [promesa.exec.csp :as sp]))
 
 (def ^:dynamic *conn* nil)
-<<<<<<< HEAD
-(def ^:dynamic *pool* nil)
 
 (defn println!
   [& params]
@@ -60,8 +58,6 @@
       o
       (or (::db/conn o)
           (::db/pool o)))))
-=======
->>>>>>> e36b49b4
 
 (defn reset-password!
   "Reset a password to a specific one for a concrete user or all users
