--- conflicted
+++ resolved
@@ -33,12 +33,8 @@
   com.sun.mail/jakarta.mail {:mvn/version "2.0.1"}
 
   ;; exception printing
-<<<<<<< HEAD
-  io.aviso/pretty {:mvn/version "1.1"}
-=======
   fipp/fipp {:mvn/version "0.6.24"}
   io.aviso/pretty {:mvn/version "0.1.37"}
->>>>>>> 4bc2d744
   environ/environ {:mvn/version "1.2.0"}}
  :paths ["src"]
  :aliases
