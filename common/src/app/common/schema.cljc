--- conflicted
+++ resolved
@@ -908,13 +908,6 @@
     ::oapi/format "password"}})
 
 
-<<<<<<< HEAD
-;; FIXME: this should not be here
-(register! ::plugin-data
-  [:map-of {:gen/max 5} :string :string])
-
-=======
->>>>>>> 6f8ce1fc
 ;; ---- PREDICATES
 
 (def valid-safe-number?
