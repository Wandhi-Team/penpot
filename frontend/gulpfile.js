const fs = require("fs");
const l = require("lodash");
const path = require("path");

const gulp = require("gulp");
const gulpConcat = require("gulp-concat");
const gulpGzip = require("gulp-gzip");
const gulpMustache = require("gulp-mustache");
const gulpPostcss = require("gulp-postcss");
const gulpRename = require("gulp-rename");
const gulpSass = require("gulp-sass")(require("sass"));
const svgSprite = require("gulp-svg-sprite");

const autoprefixer = require("autoprefixer")
const clean = require("postcss-clean");
const mkdirp = require("mkdirp");
const rimraf = require("rimraf");
const sass = require("sass");
const gettext = require("gettext-parser");
const marked = require("marked");

const mapStream = require("map-stream");
const paths = {};
paths.resources = "./resources/";
paths.output = "./resources/public/";
paths.dist = "./target/dist/";

/***********************************************
 * Marked Extensions
 ***********************************************/

const renderer = {
  link(href, title, text) {
    return `<a href="${href}" target="_blank">${text}</a>`;
  }
};

marked.use({renderer});

/***********************************************
 * Helpers
 ***********************************************/

// Templates

function readLocales() {
<<<<<<< HEAD
  // const langs = ["ar", "he", "ca", "de", "el", "en", "es", "fr", "it", "tr", "ru", "zh_CN", "pt_BR", "ro"];
  const langs = ["ar", "he", "ca", "de", "el", "en", "es", "fr", "tr", "ru", "zh_CN", "pt_BR", "ro"];
=======
  const langs = ["ar", "ca", "de", "el", "en", "es", "fa", "fr", "he", "nb_NO", "pl", "pt_BR", "ro", "ru", "tr", "zh_CN", "zh_Hant"];
>>>>>>> 2ce766c4
  const result = {};

  for (let lang of langs) {
    const content = fs.readFileSync(`./translations/${lang}.po`, {encoding:"utf-8"});

    lang = lang.toLowerCase();

    const data = gettext.po.parse(content, "utf-8");
    const trdata = data.translations[""];

    for (let key of Object.keys(trdata)) {
      if (key === "") continue;
      const comments = trdata[key].comments || {};

      if (l.isNil(result[key])) {
        result[key] = {};
      }

      const isMarkdown = l.includes(comments.flag, "markdown");

      const msgs = trdata[key].msgstr;
      if (msgs.length === 1) {
        let message = msgs[0];
        if (isMarkdown) {
          message = marked.parseInline(message);
        }

        result[key][lang] = message;
      } else {
        result[key][lang] = msgs.map((item) => {
          if (isMarkdown) {
            return marked.parseInline(item);
          } else {
            return item;
          }
        });
      }
      // if (key === "modals.delete-font.title") {
      //   console.dir(trdata[key], {depth:10});
      //   console.dir(result[key], {depth:10});
      // }
    }
  }

  return JSON.stringify(result);
}

function readManifest() {
  try {
    const path = __dirname + "/resources/public/js/manifest.json";
    const content = JSON.parse(fs.readFileSync(path, {encoding: "utf8"}));

    const index = {
      "config": "js/config.js?ts=" + Date.now(),
      "polyfills": "js/polyfills.js?ts=" + Date.now(),
    };

    for (let item of content) {
      index[item.name] = "js/" + item["output-name"];
    };

    return index;
  } catch (e) {
    console.error("Error on reading manifest, using default.");
    return {
      "config": "js/config.js",
      "polyfills": "js/polyfills.js",
      "main": "js/main.js",
      "shared": "js/shared.js",
      "worker": "js/worker.js"
    };
  }
}

function touch() {
  return mapStream(function(file, cb) {
    if (file.isNull()) {
      return cb(null, file);
    }

    // Update file modification and access time
    return fs.utimes(file.path, new Date(), new Date(), () => {
      cb(null, file)
    });
  });
}

function templatePipeline(options) {
  return function() {
    const input = options.input;
    const output = options.output;
    const name = options.name;

    const ts = Math.floor(new Date());
    const th = process.env.APP_THEME || "default";
    const themes = ["default"];

    const locales = readLocales();
    const manifest = readManifest();

    const tmpl = gulpMustache({
      ts: ts,
      th: th,
      manifest: manifest,
      translations: JSON.stringify(locales),
      themes: JSON.stringify(themes),
    });

    return gulp.src(input)
      .pipe(tmpl)
      .pipe(gulpRename(name))
      .pipe(gulp.dest(output))
      .pipe(touch());
  };
}

/***********************************************
 * Generic
 ***********************************************/

gulpSass.compiler = sass;

gulp.task("scss", function() {
  return gulp.src(paths.resources + "styles/main-default.scss")
    .pipe(gulpSass.sync().on('error', gulpSass.logError))
    .pipe(gulpPostcss([
      autoprefixer,
      // clean({format: "keep-breaks", level: 1})
    ]))
    .pipe(gulp.dest(paths.output + "css/"));
});

gulp.task("svg:sprite:icons", function() {
  return gulp.src(paths.resources + "images/icons/*.svg")
    .pipe(gulpRename({prefix: "icon-"}))
    .pipe(svgSprite({mode:{symbol: {inline: true, sprite: "icons.svg"}}}))
    .pipe(gulp.dest(paths.output + "images/sprites/"));
});

gulp.task("svg:sprite:cursors", function() {
  return gulp.src(paths.resources + "images/cursors/*.svg")
    .pipe(gulpRename({prefix: "cursor-"}))
    .pipe(svgSprite({mode:{symbol: {inline: true, sprite: "cursors.svg"}}}))
    .pipe(gulp.dest(paths.output + "images/sprites/"));
});

gulp.task("template:main", templatePipeline({
  name: "index.html",
  input: paths.resources + "templates/index.mustache",
  output: paths.output
}));

gulp.task("template:render", templatePipeline({
  name: "render.html",
  input: paths.resources + "templates/render.mustache",
  output: paths.output
}));

gulp.task("templates", gulp.series("svg:sprite:icons", "svg:sprite:cursors", "template:main", "template:render"));

gulp.task("polyfills", function() {
  return gulp.src(paths.resources + "polyfills/*.js")
    .pipe(gulpConcat("polyfills.js"))
    .pipe(gulp.dest(paths.output + "js/"));
});

/***********************************************
 * Development
 ***********************************************/

gulp.task("clean", function(next) {
  rimraf(paths.output, next);
});

gulp.task("copy:assets:images", function() {
  return gulp.src(paths.resources + "images/**/*")
    .pipe(gulp.dest(paths.output + "images/"));
});

gulp.task("copy:assets:fonts", function() {
  return gulp.src(paths.resources + "fonts/**/*")
    .pipe(gulp.dest(paths.output + "fonts/"));
});

gulp.task("copy:assets", gulp.parallel("copy:assets:images", "copy:assets:fonts"));

gulp.task("dev:dirs", async function(next) {
  await mkdirp("./resources/public/css/");
  await mkdirp("./resources/public/js/");
  next();
});

gulp.task("watch:main", function() {
  gulp.watch(paths.resources + "styles/**/**.scss", gulp.series("scss"));
  gulp.watch(paths.resources + "images/**/*", gulp.series("copy:assets:images"));

  gulp.watch([paths.resources + "templates/*.mustache",
              "translations/*.po"],
             gulp.series("templates"));
});

gulp.task("build", gulp.parallel("polyfills", "scss", "templates", "copy:assets"));
gulp.task("watch", gulp.series("dev:dirs", "build", "watch:main"));

/***********************************************
 * Production
 ***********************************************/

gulp.task("dist:clean", function(next) {
  rimraf(paths.dist, next);
});

gulp.task("dist:copy", function() {
  return gulp.src(paths.output + "**/*")
    .pipe(gulp.dest(paths.dist));
});<|MERGE_RESOLUTION|>--- conflicted
+++ resolved
@@ -44,12 +44,7 @@
 // Templates
 
 function readLocales() {
-<<<<<<< HEAD
-  // const langs = ["ar", "he", "ca", "de", "el", "en", "es", "fr", "it", "tr", "ru", "zh_CN", "pt_BR", "ro"];
-  const langs = ["ar", "he", "ca", "de", "el", "en", "es", "fr", "tr", "ru", "zh_CN", "pt_BR", "ro"];
-=======
   const langs = ["ar", "ca", "de", "el", "en", "es", "fa", "fr", "he", "nb_NO", "pl", "pt_BR", "ro", "ru", "tr", "zh_CN", "zh_Hant"];
->>>>>>> 2ce766c4
   const result = {};
 
   for (let lang of langs) {
