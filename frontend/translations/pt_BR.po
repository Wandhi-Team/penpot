--- conflicted
+++ resolved
@@ -68,16 +68,10 @@
 msgstr "Github"
 
 #: src/app/main/ui/auth/login.cljs
-#, fuzzy
 msgid "auth.login-with-gitlab-submit"
-<<<<<<< HEAD
-msgstr "Gitlab"
-=======
 msgstr "GitLab"
->>>>>>> 97d5f48a
 
 #: src/app/main/ui/auth/login.cljs
-#, fuzzy
 msgid "auth.login-with-google-submit"
 msgstr "Google"
 
@@ -1196,7 +1190,6 @@
 msgid "labels.upload-custom-fonts"
 msgstr "Carregar fontes personalizadas"
 
-#, fuzzy
 msgid "labels.uploading"
 msgstr "Carregando…"
 
