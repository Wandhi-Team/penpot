msgid ""
msgstr ""
"PO-Revision-Date: 2022-08-18 16:16+0000\n"
"Last-Translator: andy <andres.gonzalez79@gmail.com>\n"
"Language-Team: English "
"<https://hosted.weblate.org/projects/penpot/frontend/en/>\n"
"Language: en\n"
"MIME-Version: 1.0\n"
"Content-Type: text/plain; charset=utf-8\n"
"Content-Transfer-Encoding: 8bit\n"
"Plural-Forms: nplurals=2; plural=n != 1;\n"
"X-Generator: Weblate 4.14-dev\n"

#: src/app/main/ui/auth/register.cljs
msgid "auth.already-have-account"
msgstr "Already have an account?"

#: src/app/main/ui/auth/register.cljs
msgid "auth.check-your-email"
msgstr "Check your email and click on the link to verify and start using Penpot."

#: src/app/main/ui/auth/recovery.cljs
msgid "auth.confirm-password"
msgstr "Confirm password"

#: src/app/main/ui/auth/register.cljs, src/app/main/ui/auth/login.cljs
msgid "auth.create-demo-account"
msgstr "Create demo account"

#: src/app/main/ui/auth/register.cljs, src/app/main/ui/auth/login.cljs
msgid "auth.create-demo-profile"
msgstr "Just wanna try it?"

#: src/app/main/ui/auth/register.cljs
msgid "auth.demo-warning"
msgstr ""
"This is a DEMO service, DO NOT USE for real work, the projects will be "
"periodically wiped."

#: src/app/main/ui/auth/register.cljs, src/app/main/ui/auth/recovery_request.cljs, src/app/main/ui/auth/login.cljs
msgid "auth.email"
msgstr "Email"

#: src/app/main/ui/auth/login.cljs
msgid "auth.forgot-password"
msgstr "Forgot password?"

#: src/app/main/ui/auth/register.cljs
msgid "auth.fullname"
msgstr "Full Name"

#: src/app/main/ui/auth/register.cljs
msgid "auth.login-here"
msgstr "Login here"

#: src/app/main/ui/auth/login.cljs
msgid "auth.login-submit"
msgstr "Login"

#: src/app/main/ui/auth/login.cljs
msgid "auth.login-title"
msgstr "Great to see you again!"

#: src/app/main/ui/auth/login.cljs
msgid "auth.login-with-github-submit"
msgstr "GitHub"

#: src/app/main/ui/auth/login.cljs
msgid "auth.login-with-gitlab-submit"
msgstr "GitLab"

#: src/app/main/ui/auth/login.cljs
msgid "auth.login-with-google-submit"
msgstr "Google"

#: src/app/main/ui/auth/login.cljs
msgid "auth.login-with-ldap-submit"
msgstr "LDAP"

#: src/app/main/ui/auth/login.cljs
msgid "auth.login-with-oidc-submit"
msgstr "OpenID"

#: src/app/main/ui/auth/recovery.cljs
msgid "auth.new-password"
msgstr "Type a new password"

#: src/app/main/ui/auth/register.cljs
msgid "auth.newsletter-subscription"
msgstr "I agree to subscribe to the Penpot mailing list."

#: src/app/main/ui/auth/recovery.cljs
msgid "auth.notifications.invalid-token-error"
msgstr "The recovery token is invalid."

#: src/app/main/ui/auth/recovery.cljs
msgid "auth.notifications.password-changed-successfully"
msgstr "Password successfully changed"

#: src/app/main/ui/auth/recovery_request.cljs
msgid "auth.notifications.profile-not-verified"
msgstr "Profile is not verified, please verify profile before continue."

#: src/app/main/ui/auth/recovery_request.cljs
msgid "auth.notifications.recovery-token-sent"
msgstr "Password recovery link sent to your inbox."

#: src/app/main/ui/auth/verify_token.cljs
msgid "auth.notifications.team-invitation-accepted"
msgstr "Joined the team successfully"

#: src/app/main/ui/auth/register.cljs, src/app/main/ui/auth/login.cljs
msgid "auth.password"
msgstr "Password"

#: src/app/main/ui/auth/register.cljs
msgid "auth.password-length-hint"
msgstr "At least 8 characters"

msgid "auth.privacy-policy"
msgstr "Privacy policy"

#: src/app/main/ui/auth/recovery_request.cljs
msgid "auth.recovery-request-submit"
msgstr "Recover Password"

#: src/app/main/ui/auth/recovery_request.cljs
msgid "auth.recovery-request-subtitle"
msgstr "We'll send you an email with instructions"

#: src/app/main/ui/auth/recovery_request.cljs
msgid "auth.recovery-request-title"
msgstr "Forgot password?"

#: src/app/main/ui/auth/recovery.cljs
msgid "auth.recovery-submit"
msgstr "Change your password"

#: src/app/main/ui/auth/login.cljs
msgid "auth.register"
msgstr "No account yet?"

#: src/app/main/ui/auth/register.cljs, src/app/main/ui/auth/login.cljs
msgid "auth.register-submit"
msgstr "Create an account"

#: src/app/main/ui/auth/register.cljs
msgid "auth.register-subtitle"
msgstr "It's free, it's Open Source"

#: src/app/main/ui/auth/register.cljs
msgid "auth.register-title"
msgstr "Create an account"

#: src/app/main/ui/auth.cljs
msgid "auth.sidebar-tagline"
msgstr "The open-source solution for design and prototyping."

msgid "auth.terms-of-service"
msgstr "Terms of service"

#: src/app/main/ui/auth/register.cljs
msgid "auth.terms-privacy-agreement"
msgstr ""
"When creating a new account, you agree to our terms of service and privacy "
"policy."

#: src/app/main/ui/auth/register.cljs
msgid "auth.verification-email-sent"
msgstr "We've sent a verification email to"

msgid "common.publish"
msgstr "Publish"

msgid "common.share-link.all-users"
msgstr "All Penpot users"

msgid "common.share-link.confirm-deletion-link-description"
msgstr ""
"Are you sure you want to remove this link? If you do it, it's no longer be "
"available for anyone"

msgid "common.share-link.current-tag"
msgstr "(current)"

msgid "common.share-link.destroy-link"
msgstr "Destroy link"

msgid "common.share-link.get-link"
msgstr "Get link"

msgid "common.share-link.link-copied-success"
msgstr "Link copied successfully"

msgid "common.share-link.link-deleted-success"
msgstr "Link deleted successfully"

msgid "common.share-link.manage-ops"
msgstr "Manage permissions"

msgid "common.share-link.page-shared"
msgid_plural "common.share-link.page-shared"
msgstr[0] "1 page shared"
msgstr[1] "%s pages shared"

msgid "common.share-link.permissions-can-comment"
msgstr "Can comment"

msgid "common.share-link.permissions-can-inspect"
msgstr "Can inspect code"

msgid "common.share-link.permissions-hint"
msgstr "Anyone with link will have access"

msgid "common.share-link.permissions-pages"
msgstr "Pages shared"

msgid "common.share-link.placeholder"
msgstr "Shareable link will appear here"

msgid "common.share-link.team-members"
msgstr "Only team members"

msgid "common.share-link.title"
msgstr "Share prototypes"

msgid "common.share-link.view-all"
msgstr "Select All"

msgid "common.unpublish"
msgstr "Unpublish"

#: src/app/main/ui/dashboard/projects.cljs
msgid "dasboard.team-hero.management"
msgstr "Team management"

#: src/app/main/ui/dashboard/projects.cljs
msgid "dasboard.team-hero.text"
msgstr ""
"Penpot is meant for teams. Invite members to work together on projects and "
"files"

#: src/app/main/ui/dashboard/projects.cljs
msgid "dasboard.team-hero.title"
msgstr "Team up!"

#: src/app/main/ui/dashboard/projects.cljs
msgid "dasboard.tutorial-hero.info"
msgstr ""
"Learn the basics at Penpot while having some fun with this hands on "
"tutorial."

#: src/app/main/ui/dashboard/projects.cljs
msgid "dasboard.tutorial-hero.start"
msgstr "Start the tutorial"

#: src/app/main/ui/dashboard/projects.cljs
msgid "dasboard.tutorial-hero.title"
msgstr "Hands on Tutorial"

#: src/app/main/ui/dashboard/projects.cljs
msgid "dasboard.walkthrough-hero.info"
msgstr "Take a walk through Penpot and get to know its main features."

#: src/app/main/ui/dashboard/projects.cljs
msgid "dasboard.walkthrough-hero.start"
msgstr "Start the tour"

#: src/app/main/ui/dashboard/projects.cljs
msgid "dasboard.walkthrough-hero.title"
msgstr "Interface Walkthrough"

#: src/app/main/ui/workspace/header.cljs, src/app/main/ui/dashboard/file_menu.cljs
msgid "dashboard.add-shared"
msgstr "Add as Shared Library"

#: src/app/main/ui/settings/profile.cljs
msgid "dashboard.change-email"
msgstr "Change email"

#: src/app/main/data/dashboard.cljs, src/app/main/data/dashboard.cljs
msgid "dashboard.copy-suffix"
msgstr "(copy)"

#: src/app/main/ui/dashboard/sidebar.cljs
msgid "dashboard.create-new-team"
msgstr "Create new team"

#: src/app/main/ui/dashboard/sidebar.cljs
msgid "dashboard.default-team-name"
msgstr "Your Penpot"

#: src/app/main/ui/dashboard/sidebar.cljs
msgid "dashboard.delete-team"
msgstr "Delete team"

msgid "dashboard.download-binary-file"
msgstr "Download Penpot file (.penpot)"

msgid "dashboard.download-standard-file"
msgstr "Download standard file (.svg + .json)"

msgid "dashboard.draft-title"
msgstr "Draft"

#: src/app/main/ui/dashboard/project_menu.cljs, src/app/main/ui/dashboard/file_menu.cljs
msgid "dashboard.duplicate"
msgstr "Duplicate"

#: src/app/main/ui/dashboard/file_menu.cljs
msgid "dashboard.duplicate-multi"
msgstr "Duplicate %s files"

#: src/app/main/ui/dashboard/grid.cljs
msgid "dashboard.empty-files"
msgstr "You still have no files here"

#: src/app/main/ui/dashboard/grid.cljs
#, markdown
msgid "dashboard.empty-placeholder-drafts"
msgstr ""
"Oh no! You have no files yet! If you want to try with some templates go to "
"[Libraries & templates](https://penpot.app/libraries-templates.html)"

msgid "dashboard.export-binary-multi"
msgstr "Download %s Penpot files (.penpot)"

msgid "dashboard.export-frames"
msgstr "Export boards to PDF"

#: src/app/main/ui/export.cljs
msgid "dashboard.export-frames.title"
msgstr "Export to PDF"

msgid "dashboard.export-multi"
msgstr "Export Penpot %s files"

#: src/app/main/ui/export.cljs
msgid "dashboard.export-multiple.selected"
msgstr "%s of %s elements selected"

#: src/app/main/ui/workspace/header.cljs
msgid "dashboard.export-shapes"
msgstr "Export"

#: src/app/main/ui/export.cljs
msgid "dashboard.export-shapes.how-to"
msgstr ""
"You can add export settings to elements from the design properties (at the "
"bottom of the right sidebar)."

#: src/app/main/ui/export.cljs
msgid "dashboard.export-shapes.how-to-link"
msgstr "Info how to set exports at Penpot."

#: src/app/main/ui/export.cljs
msgid "dashboard.export-shapes.no-elements"
msgstr "There are no elements with export settings."

#: src/app/main/ui/export.cljs
msgid "dashboard.export-shapes.title"
msgstr "Export selection"

msgid "dashboard.export-single"
msgstr "Export Penpot file"

msgid "dashboard.export-standard-multi"
msgstr "Download %s standard files (.svg + .json)"

msgid "dashboard.export.detail"
msgstr "* Might include components, graphics, colors and/or typographies."

msgid "dashboard.export.explain"
msgstr ""
"One or more files that you want to export are using shared libraries. What "
"do you want to do with their assets*?"

msgid "dashboard.export.options.all.message"
msgstr ""
"files with shared libraries will be included in the export, maintaining "
"their linkage."

msgid "dashboard.export.options.all.title"
msgstr "Export shared libraries"

msgid "dashboard.export.options.detach.message"
msgstr ""
"Shared libraries will not be included in the export and no assets will be "
"added to the library. "

msgid "dashboard.export.options.detach.title"
msgstr "Treat shared library assets as basic objects"

msgid "dashboard.export.options.merge.message"
msgstr ""
"Your file will be exported with all external assets merged into the file "
"library."

msgid "dashboard.export.options.merge.title"
msgstr "Include shared library assets in file libraries"

msgid "dashboard.export.title"
msgstr "Export files"

msgid "dashboard.fonts.deleted-placeholder"
msgstr "Font deleted"

#: src/app/main/ui/dashboard/fonts.cljs
msgid "dashboard.fonts.dismiss-all"
msgstr "Dismiss all"

msgid "dashboard.fonts.empty-placeholder"
msgstr "You still have no custom fonts installed."

#: src/app/main/ui/dashboard/fonts.cljs
msgid "dashboard.fonts.fonts-added"
msgid_plural "dashboard.fonts.fonts-added"
msgstr[0] "1 font added"
msgstr[1] "%s fonts added"

#, markdown
msgid "dashboard.fonts.hero-text1"
msgstr ""
"Any web font you upload here will be added to the font family list "
"available at the text properties of the files of this team. Fonts with the "
"same font family name will be grouped as a **single font family**. You can "
"upload fonts with the following formats: **TTF, OTF and WOFF** (only one "
"will be needed)."

#, markdown
msgid "dashboard.fonts.hero-text2"
msgstr ""
"You should only upload fonts you own or have license to use in Penpot. Find "
"out more in the Content rights section of [Penpot's Terms of "
"Service](https://penpot.app/terms.html). You also might want to read about "
"[font licensing](https://www.typography.com/faq)."

#: src/app/main/ui/dashboard/fonts.cljs
msgid "dashboard.fonts.upload-all"
msgstr "Upload all"

msgid "dashboard.import"
msgstr "Import Penpot files"

msgid "dashboard.import.analyze-error"
msgstr "Oops! We couldn't import this file"

msgid "dashboard.import.import-error"
msgstr "There was a problem importing the file. The file wasn't imported."

msgid "dashboard.import.import-message"
msgstr "%s files have been imported successfully."

msgid "dashboard.import.import-warning"
msgstr "Some files containted invalid objects that have been removed."

msgid "dashboard.import.progress.process-colors"
msgstr "Processing colors"

msgid "dashboard.import.progress.process-components"
msgstr "Processing components"

msgid "dashboard.import.progress.process-media"
msgstr "Processing media"

msgid "dashboard.import.progress.process-page"
msgstr "Processing page: %s"

msgid "dashboard.import.progress.process-typographies"
msgstr "Processing typographies"

msgid "dashboard.import.progress.upload-data"
msgstr "Uploading data to server (%s/%s)"

msgid "dashboard.import.progress.upload-media"
msgstr "Uploading file: %s"

#: src/app/main/ui/dashboard/team.cljs
msgid "dashboard.invite-profile"
msgstr "Invite to team"

#: src/app/main/ui/dashboard/sidebar.cljs, src/app/main/ui/dashboard/sidebar.cljs
msgid "dashboard.leave-team"
msgstr "Leave team"

msgid "dashboard.libraries-and-templates"
msgstr "Libraries & Templates"

msgid "dashboard.libraries-and-templates.explore"
msgstr "Explore more of them and know how to contribute"

msgid "dashboard.libraries-and-templates.import-error"
msgstr "There was a problem importing the template. The template wasn't imported."

#: src/app/main/ui/dashboard/libraries.cljs
msgid "dashboard.libraries-title"
msgstr "Libraries"

#: src/app/main/ui/dashboard/grid.cljs
msgid "dashboard.loading-files"
msgstr "loading your files …"

msgid "dashboard.loading-fonts"
msgstr "loading your fonts …"

#: src/app/main/ui/dashboard/project_menu.cljs, src/app/main/ui/dashboard/file_menu.cljs
msgid "dashboard.move-to"
msgstr "Move to"

#: src/app/main/ui/dashboard/file_menu.cljs
msgid "dashboard.move-to-multi"
msgstr "Move %s files to"

#: src/app/main/ui/dashboard/file_menu.cljs
msgid "dashboard.move-to-other-team"
msgstr "Move to other team"

#: src/app/main/ui/dashboard/projects.cljs, src/app/main/ui/dashboard/files.cljs
msgid "dashboard.new-file"
msgstr "+ New File"

#: src/app/main/data/dashboard.cljs
msgid "dashboard.new-file-prefix"
msgstr "New File"

#: src/app/main/ui/dashboard/projects.cljs
msgid "dashboard.new-project"
msgstr "+ New project"

#: src/app/main/data/dashboard.cljs
msgid "dashboard.new-project-prefix"
msgstr "New Project"

#: src/app/main/ui/settings/profile.cljs
msgid "dashboard.newsletter-msg"
msgstr "Send me news, product updates and recommendations about Penpot."

#: src/app/main/ui/settings/profile.cljs
msgid "dashboard.newsletter-title"
msgstr "Newsletter subscription"

#: src/app/main/ui/dashboard/search.cljs
msgid "dashboard.no-matches-for"
msgstr "No matches found for “%s“"

#: src/app/main/ui/dashboard/sidebar.cljs
msgid "dashboard.no-projects-placeholder"
msgstr "Pinned projects will appear here"

#: src/app/main/ui/auth/verify_token.cljs
msgid "dashboard.notifications.email-changed-successfully"
msgstr "Your email address has been updated successfully"

#: src/app/main/ui/auth/verify_token.cljs
msgid "dashboard.notifications.email-verified-successfully"
msgstr "Your email address has been verified successfully"

#: src/app/main/ui/settings/password.cljs
msgid "dashboard.notifications.password-saved"
msgstr "Password saved successfully!"

#: src/app/main/ui/dashboard/team.cljs
msgid "dashboard.num-of-members"
msgstr "%s members"

#: src/app/main/ui/dashboard/file_menu.cljs
msgid "dashboard.open-in-new-tab"
msgstr "Open file in a new tab"

msgid "dashboard.options"
msgstr "Options"

#: src/app/main/ui/settings/password.cljs
msgid "dashboard.password-change"
msgstr "Change password"

#: src/app/main/ui/dashboard/project_menu.cljs
msgid "dashboard.pin-unpin"
msgstr "Pin/Unpin"

#: src/app/main/ui/dashboard/projects.cljs
msgid "dashboard.projects-title"
msgstr "Projects"

#: src/app/main/ui/dashboard/team.cljs
msgid "dashboard.promote-to-owner"
msgstr "Promote to owner"

#: src/app/main/ui/settings/profile.cljs
msgid "dashboard.remove-account"
msgstr "Want to remove your account?"

#: src/app/main/ui/workspace/header.cljs, src/app/main/ui/dashboard/file_menu.cljs
msgid "dashboard.remove-shared"
msgstr "Remove as Shared Library"

#: src/app/main/ui/settings/profile.cljs
msgid "dashboard.save-settings"
msgstr "Save settings"

#: src/app/main/ui/dashboard/sidebar.cljs
msgid "dashboard.search-placeholder"
msgstr "Search…"

#: src/app/main/ui/dashboard/search.cljs
msgid "dashboard.searching-for"
msgstr "Searching for “%s“…"

#: src/app/main/ui/settings/options.cljs
msgid "dashboard.select-ui-language"
msgstr "Select UI language"

#: src/app/main/ui/settings/options.cljs
msgid "dashboard.select-ui-theme"
msgstr "Select theme"

#: src/app/main/ui/dashboard/grid.cljs
msgid "dashboard.show-all-files"
msgstr "Show all files"

#: src/app/main/ui/dashboard/file_menu.cljs
msgid "dashboard.success-delete-file"
msgstr "Your file has been deleted successfully"

#: src/app/main/ui/dashboard/project_menu.cljs
msgid "dashboard.success-delete-project"
msgstr "Your project has been deleted successfully"

#: src/app/main/ui/dashboard/file_menu.cljs
msgid "dashboard.success-duplicate-file"
msgstr "Your file has been duplicated successfully"

#: src/app/main/ui/dashboard/project_menu.cljs
msgid "dashboard.success-duplicate-project"
msgstr "Your project has been duplicated successfully"

#: src/app/main/ui/dashboard/grid.cljs, src/app/main/ui/dashboard/sidebar.cljs, src/app/main/ui/dashboard/file_menu.cljs
msgid "dashboard.success-move-file"
msgstr "Your file has been moved successfully"

#: src/app/main/ui/dashboard/file_menu.cljs
msgid "dashboard.success-move-files"
msgstr "Your files have been moved successfully"

#: src/app/main/ui/dashboard/project_menu.cljs
msgid "dashboard.success-move-project"
msgstr "Your project has been moved successfully"

#: src/app/main/ui/dashboard/team.cljs
msgid "dashboard.team-info"
msgstr "Team info"

#: src/app/main/ui/dashboard/team.cljs
msgid "dashboard.team-members"
msgstr "Team members"

#: src/app/main/ui/dashboard/team.cljs
msgid "dashboard.team-projects"
msgstr "Team projects"

#: src/app/main/ui/settings/options.cljs
msgid "dashboard.theme-change"
msgstr "UI theme"

#: src/app/main/ui/dashboard/search.cljs
msgid "dashboard.title-search"
msgstr "Search results"

#: src/app/main/ui/dashboard/search.cljs
msgid "dashboard.type-something"
msgstr "Type to search results"

#: src/app/main/ui/workspace/header.cljs, src/app/main/ui/dashboard/file_menu.cljs
msgid "dashboard.unpublish-shared"
msgstr "Unpublish Library"

#: src/app/main/ui/settings/password.cljs, src/app/main/ui/settings/options.cljs
msgid "dashboard.update-settings"
msgstr "Update settings"

#: src/app/main/ui/settings.cljs
msgid "dashboard.your-account-title"
msgstr "Your account"

#: src/app/main/ui/settings/profile.cljs
msgid "dashboard.your-email"
msgstr "Email"

#: src/app/main/ui/settings/profile.cljs
msgid "dashboard.your-name"
msgstr "Your name"

#: src/app/main/ui/dashboard/search.cljs, src/app/main/ui/dashboard/team.cljs, src/app/main/ui/dashboard/team.cljs, src/app/main/ui/dashboard/libraries.cljs, src/app/main/ui/dashboard/projects.cljs, src/app/main/ui/dashboard/sidebar.cljs, src/app/main/ui/dashboard/file_menu.cljs
msgid "dashboard.your-penpot"
msgstr "Your Penpot"

#: src/app/main/ui/alert.cljs
msgid "ds.alert-ok"
msgstr "Ok"

#: src/app/main/ui/alert.cljs
msgid "ds.alert-title"
msgstr "Attention"

#: src/app/main/ui/confirm.cljs
msgid "ds.component-subtitle"
msgstr "Components to update:"

#: src/app/main/ui/confirm.cljs
msgid "ds.confirm-cancel"
msgstr "Cancel"

#: src/app/main/ui/confirm.cljs
msgid "ds.confirm-ok"
msgstr "Ok"

#: src/app/main/ui/confirm.cljs, src/app/main/ui/confirm.cljs
msgid "ds.confirm-title"
msgstr "Are you sure?"

#: src/app/main/ui/dashboard/grid.cljs
msgid "ds.updated-at"
msgstr "Updated: %s"

#: src/app/main/ui/auth/login.cljs
msgid "errors.auth-provider-not-configured"
msgstr "Authentication provider not configured."

msgid "errors.auth.unable-to-login"
msgstr "Looks like you are not authenticated or session expired."

#: src/app/main/data/workspace.cljs
msgid "errors.clipboard-not-implemented"
msgstr "Your browser cannot do this operation"

#: src/app/main/data/workspace/persistence.cljs
msgid "errors.components-v2"
msgstr "This file has already used with Components V2 enabled."

#: src/app/main/ui/auth/verify_token.cljs, src/app/main/ui/settings/change_email.cljs
msgid "errors.email-already-exists"
msgstr "Email already used"

#: src/app/main/ui/auth/verify_token.cljs
msgid "errors.email-already-validated"
msgstr "Email already validated."

msgid "errors.email-as-password"
msgstr "You can't use your email as password"

#: src/app/main/ui/auth/register.cljs, src/app/main/ui/auth/recovery_request.cljs, src/app/main/ui/settings/change_email.cljs, src/app/main/ui/dashboard/team.cljs
msgid "errors.email-has-permanent-bounces"
msgstr "The email «%s» has many permanent bounce reports."

#: src/app/main/ui/settings/change_email.cljs
msgid "errors.email-invalid-confirmation"
msgstr "Confirmation email must match"

msgid "errors.email-spam-or-permanent-bounces"
msgstr "The email «%s» has been reported as spam or permanently bounce."

#: src/app/main/ui/auth/verify_token.cljs, src/app/main/ui/settings/feedback.cljs, src/app/main/ui/dashboard/team.cljs
msgid "errors.generic"
msgstr "Something wrong has happened."

#: src/app/main/ui/auth/login.cljs
msgid "errors.google-auth-not-enabled"
msgstr "Authentication with google disabled on backend"

#: src/app/main/ui/components/color_input.cljs
msgid "errors.invalid-color"
msgstr "Invalid color"

#: src/app/main/ui/auth/verify_token.cljs
msgid "errors.invite-invalid"
msgstr "Invite invalid"

msgid "errors.invite-invalid.info"
msgstr "This invite might be canceled or may be expired."

#: src/app/main/ui/auth/login.cljs
msgid "errors.ldap-disabled"
msgstr "LDAP authentication is disabled."

msgid "errors.media-format-unsupported"
msgstr "The image format is not supported (must be svg, jpg or png)."

#: src/app/main/data/workspace/persistence.cljs
msgid "errors.media-too-large"
msgstr "The image is too large to be inserted."

#: src/app/main/data/workspace/persistence.cljs, src/app/main/data/media.cljs
msgid "errors.media-type-mismatch"
msgstr "Seems that the contents of the image does not match the file extension."

#: src/app/main/data/workspace/persistence.cljs, src/app/main/data/workspace/persistence.cljs, src/app/main/data/workspace/persistence.cljs, src/app/main/data/workspace/persistence.cljs, src/app/main/data/media.cljs
msgid "errors.media-type-not-allowed"
msgstr "Seems that this is not a valid image."

#: src/app/main/ui/dashboard/team.cljs
msgid "errors.member-is-muted"
msgstr "The profile you inviting has emails muted (spam reports or high bounces)."

msgid "errors.network"
msgstr "Unable to connect to backend server."

#: src/app/main/ui/settings/password.cljs
msgid "errors.password-invalid-confirmation"
msgstr "Confirmation password must match"

#: src/app/main/ui/settings/password.cljs
msgid "errors.password-too-short"
msgstr "Password should at least be 8 characters"

msgid "errors.profile-blocked"
msgstr "The profile is blocked"

#: src/app/main/ui/auth/recovery_request.cljs, src/app/main/ui/settings/change_email.cljs, src/app/main/ui/dashboard/team.cljs
msgid "errors.profile-is-muted"
msgstr "Your profile has emails muted (spam reports or high bounces)."

#: src/app/main/ui/auth/register.cljs
msgid "errors.registration-disabled"
msgstr "The registration is currently disabled."

msgid "errors.team-leave.insufficient-members"
msgstr "Insufficient members to leave team, you probably want to delete it."

msgid "errors.team-leave.member-does-not-exists"
msgstr "The member you try to assign does not exist."

msgid "errors.team-leave.owner-cant-leave"
msgstr "Owner can't leave team, you must reassign the owner role."

msgid "errors.terms-privacy-agreement-invalid"
msgstr "You must accept our terms of service and privacy policy."

#: src/app/main/data/media.cljs, src/app/main/ui/workspace/sidebar/options/menus/exports.cljs, src/app/main/ui/handoff/exports.cljs
msgid "errors.unexpected-error"
msgstr "An unexpected error occurred."

#: src/app/main/ui/auth/verify_token.cljs
msgid "errors.unexpected-token"
msgstr "Unknown token"

#: src/app/main/ui/auth/login.cljs
msgid "errors.wrong-credentials"
msgstr "Username or password seems to be wrong."

#: src/app/main/ui/settings/password.cljs
msgid "errors.wrong-old-password"
msgstr "Old password is incorrect"

#: src/app/main/ui/settings/feedback.cljs
msgid "feedback.chat-start"
msgstr "Join the chat"

#: src/app/main/ui/settings/feedback.cljs
msgid "feedback.chat-subtitle"
msgstr "Feeling like talking? Chat with us at Gitter"

#: src/app/main/ui/settings/feedback.cljs
msgid "feedback.description"
msgstr "Description"

#: src/app/main/ui/settings/feedback.cljs
msgid "feedback.discourse-go-to"
msgstr "Go to Penpot forum"

#: src/app/main/ui/settings/feedback.cljs
msgid "feedback.discourse-subtitle1"
msgstr ""
"We're happy to have you here. If you need help, please search before you "
"post."

#: src/app/main/ui/settings/feedback.cljs
msgid "feedback.discourse-title"
msgstr "Penpot community"

#: src/app/main/ui/settings/feedback.cljs
msgid "feedback.subject"
msgstr "Subject"

#: src/app/main/ui/settings/feedback.cljs
msgid "feedback.subtitle"
msgstr ""
"Please describe the reason of your email, specifying if is an issue, an "
"idea or a doubt. A member of our team will respond as soon as possible."

#: src/app/main/ui/settings/feedback.cljs
msgid "feedback.title"
msgstr "Email"

#: src/app/main/ui/settings/feedback.cljs
msgid "feedback.twitter-go-to"
msgstr "Go to Twitter"

#: src/app/main/ui/settings/feedback.cljs
msgid "feedback.twitter-subtitle1"
msgstr "Here to help with your technical queries."

#: src/app/main/ui/settings/feedback.cljs
msgid "feedback.twitter-title"
msgstr "Twitter support account"

#: src/app/main/ui/settings/password.cljs
msgid "generic.error"
msgstr "An error has occurred"

#: src/app/main/ui/handoff/attributes/blur.cljs
msgid "handoff.attributes.blur"
msgstr "Blur"

#: src/app/main/ui/handoff/attributes/blur.cljs
msgid "handoff.attributes.blur.value"
msgstr "Value"

#: src/app/main/ui/handoff/attributes/common.cljs
msgid "handoff.attributes.color.hex"
msgstr "HEX"

#: src/app/main/ui/handoff/attributes/common.cljs
msgid "handoff.attributes.color.hsla"
msgstr "HSLA"

#: src/app/main/ui/handoff/attributes/common.cljs
msgid "handoff.attributes.color.rgba"
msgstr "RGBA"

#: src/app/main/ui/handoff/attributes/fill.cljs
msgid "handoff.attributes.fill"
msgstr "Fill"

#: src/app/main/ui/handoff/attributes/image.cljs
msgid "handoff.attributes.image.download"
msgstr "Download source image"

#: src/app/main/ui/handoff/attributes/image.cljs
msgid "handoff.attributes.image.height"
msgstr "Height"

#: src/app/main/ui/handoff/attributes/image.cljs
msgid "handoff.attributes.image.width"
msgstr "Width"

#: src/app/main/ui/handoff/attributes/layout.cljs
msgid "handoff.attributes.layout"
msgstr "Layout"

#: src/app/main/ui/handoff/attributes/layout.cljs
msgid "handoff.attributes.layout.height"
msgstr "Height"

#: src/app/main/ui/handoff/attributes/layout.cljs
msgid "handoff.attributes.layout.left"
msgstr "Left"

#: src/app/main/ui/handoff/attributes/layout.cljs, src/app/main/ui/handoff/attributes/layout.cljs
msgid "handoff.attributes.layout.radius"
msgstr "Radius"

#: src/app/main/ui/handoff/attributes/layout.cljs
msgid "handoff.attributes.layout.rotation"
msgstr "Rotation"

#: src/app/main/ui/handoff/attributes/layout.cljs
msgid "handoff.attributes.layout.top"
msgstr "Top"

#: src/app/main/ui/handoff/attributes/layout.cljs
msgid "handoff.attributes.layout.width"
msgstr "Width"

#: src/app/main/ui/handoff/attributes/shadow.cljs
msgid "handoff.attributes.shadow"
msgstr "Shadow"

#: src/app/main/ui/handoff/attributes/shadow.cljs
msgid "handoff.attributes.shadow.shorthand.blur"
msgstr "B"

#: src/app/main/ui/handoff/attributes/shadow.cljs
msgid "handoff.attributes.shadow.shorthand.offset-x"
msgstr "X"

#: src/app/main/ui/handoff/attributes/shadow.cljs
msgid "handoff.attributes.shadow.shorthand.offset-y"
msgstr "Y"

#: src/app/main/ui/handoff/attributes/shadow.cljs
msgid "handoff.attributes.shadow.shorthand.spread"
msgstr "S"

#: src/app/main/ui/handoff/attributes/stroke.cljs
msgid "handoff.attributes.stroke"
msgstr "Stroke"

#, permanent
msgid "handoff.attributes.stroke.alignment.center"
msgstr "Center"

#, permanent
msgid "handoff.attributes.stroke.alignment.inner"
msgstr "Inside"

#, permanent
msgid "handoff.attributes.stroke.alignment.outer"
msgstr "Outside"

msgid "handoff.attributes.stroke.style.dotted"
msgstr "Dotted"

msgid "handoff.attributes.stroke.style.mixed"
msgstr "Mixed"

msgid "handoff.attributes.stroke.style.none"
msgstr "None"

msgid "handoff.attributes.stroke.style.solid"
msgstr "Solid"

#: src/app/main/ui/handoff/attributes/stroke.cljs
msgid "handoff.attributes.stroke.width"
msgstr "Width"

#: src/app/main/ui/handoff/attributes/text.cljs
msgid "handoff.attributes.typography"
msgstr "Typography"

#: src/app/main/ui/handoff/attributes/text.cljs
msgid "handoff.attributes.typography.font-family"
msgstr "Font Family"

#: src/app/main/ui/handoff/attributes/text.cljs
msgid "handoff.attributes.typography.font-size"
msgstr "Font Size"

#: src/app/main/ui/handoff/attributes/text.cljs
msgid "handoff.attributes.typography.font-style"
msgstr "Font Style"

#: src/app/main/ui/handoff/attributes/text.cljs
msgid "handoff.attributes.typography.letter-spacing"
msgstr "Letter Spacing"

#: src/app/main/ui/handoff/attributes/text.cljs
msgid "handoff.attributes.typography.line-height"
msgstr "Line Height"

#: src/app/main/ui/handoff/attributes/text.cljs
msgid "handoff.attributes.typography.text-decoration"
msgstr "Text Decoration"

msgid "handoff.attributes.typography.text-decoration.none"
msgstr "None"

msgid "handoff.attributes.typography.text-decoration.strikethrough"
msgstr "Strikethrough"

msgid "handoff.attributes.typography.text-decoration.underline"
msgstr "Underline"

#: src/app/main/ui/handoff/attributes/text.cljs
msgid "handoff.attributes.typography.text-transform"
msgstr "Text Transform"

msgid "handoff.attributes.typography.text-transform.lowercase"
msgstr "Lower Case"

msgid "handoff.attributes.typography.text-transform.none"
msgstr "None"

msgid "handoff.attributes.typography.text-transform.titlecase"
msgstr "Title Case"

msgid "handoff.attributes.typography.text-transform.uppercase"
msgstr "Upper Case"

#: src/app/main/ui/handoff/right_sidebar.cljs
msgid "handoff.tabs.code"
msgstr "Code"

msgid "handoff.tabs.code.selected.circle"
msgstr "Circle"

msgid "handoff.tabs.code.selected.component"
msgstr "Component"

msgid "handoff.tabs.code.selected.curve"
msgstr "Curve"

msgid "handoff.tabs.code.selected.frame"
msgstr "Board"

msgid "handoff.tabs.code.selected.group"
msgstr "Group"

msgid "handoff.tabs.code.selected.image"
msgstr "Image"

msgid "handoff.tabs.code.selected.mask"
msgstr "Mask"

#: src/app/main/ui/handoff/right_sidebar.cljs
msgid "handoff.tabs.code.selected.multiple"
msgstr "%s Selected"

msgid "handoff.tabs.code.selected.path"
msgstr "Path"

msgid "handoff.tabs.code.selected.rect"
msgstr "Rectangle"

msgid "handoff.tabs.code.selected.svg-raw"
msgstr "SVG"

msgid "handoff.tabs.code.selected.text"
msgstr "Text"

#: src/app/main/ui/handoff/right_sidebar.cljs
msgid "handoff.tabs.info"
msgstr "Info"

msgid "history.alert-message"
msgstr "You are seeing version %s"

#: src/app/main/ui/workspace/header.cljs
msgid "label.shortcuts"
msgstr "Shortcuts"

#: src/app/main/ui/dashboard/sidebar.cljs
msgid "labels.about-penpot"
msgstr "About Penpot"

msgid "labels.accept"
msgstr "Accept"

msgid "labels.add-custom-font"
msgstr "Add custom font"

#: src/app/main/ui/dashboard/team.cljs, src/app/main/ui/dashboard/team.cljs, src/app/main/ui/dashboard/team.cljs
msgid "labels.admin"
msgstr "Admin"

#: src/app/main/ui/workspace/comments.cljs
msgid "labels.all"
msgstr "All"

msgid "labels.and"
msgstr "and"

msgid "labels.back"
msgstr "Back"

#: src/app/main/ui/static.cljs
msgid "labels.bad-gateway.desc-message"
msgstr ""
"Looks like you need to wait a bit and retry; we are performing small "
"maintenance of our servers."

#: src/app/main/ui/static.cljs
msgid "labels.bad-gateway.main-message"
msgstr "Bad Gateway"

#: src/app/main/ui/dashboard/sidebar.cljs
msgid "labels.cancel"
msgstr "Cancel"

msgid "labels.centered"
msgstr "Center"

msgid "labels.close"
msgstr "Close"

#: src/app/main/ui/dashboard/comments.cljs
msgid "labels.comments"
msgstr "Comments"

#: src/app/main/ui/dashboard/sidebar.cljs
msgid "labels.community"
msgstr "Community"

#: src/app/main/ui/settings/password.cljs
msgid "labels.confirm-password"
msgstr "Confirm password"

msgid "labels.content"
msgstr "Content"

msgid "labels.continue"
msgstr "Continue"

msgid "labels.continue-with"
msgstr "Continue with"

msgid "labels.continue-with-penpot"
msgstr "You can continue with a Penpot account"

#: src/app/main/ui/workspace/sidebar/assets.cljs
msgid "labels.create"
msgstr "Create"

#: src/app/main/ui/dashboard/team_form.cljs, src/app/main/ui/dashboard/team_form.cljs
msgid "labels.create-team"
msgstr "Create new team"

#: src/app/main/ui/dashboard/team_form.cljs
msgid "labels.create-team.placeholder"
msgstr "Enter new team name"

msgid "labels.custom-fonts"
msgstr "Custom fonts"

#: src/app/main/ui/settings/sidebar.cljs
msgid "labels.dashboard"
msgstr "Dashboard"

msgid "labels.default"
msgstr "default"

#: src/app/main/ui/dashboard/project_menu.cljs, src/app/main/ui/dashboard/file_menu.cljs
msgid "labels.delete"
msgstr "Delete"

#: src/app/main/ui/comments.cljs
msgid "labels.delete-comment"
msgstr "Delete comment"

#: src/app/main/ui/comments.cljs
msgid "labels.delete-comment-thread"
msgstr "Delete thread"

#: src/app/main/ui/dashboard/team.cljs
msgid "labels.delete-invitation"
msgstr "Delete invitation"

#: src/app/main/ui/dashboard/file_menu.cljs
msgid "labels.delete-multi-files"
msgstr "Delete %s files"

#: src/app/main/ui/dashboard/projects.cljs, src/app/main/ui/dashboard/sidebar.cljs, src/app/main/ui/dashboard/files.cljs, src/app/main/ui/dashboard/files.cljs, src/app/main/ui/dashboard/file_menu.cljs
msgid "labels.drafts"
msgstr "Drafts"

#: src/app/main/ui/comments.cljs
msgid "labels.edit"
msgstr "Edit"

msgid "labels.edit-file"
msgstr "Edit file"

#: src/app/main/ui/dashboard/team.cljs, src/app/main/ui/dashboard/team.cljs, src/app/main/ui/dashboard/team.cljs
msgid "labels.editor"
msgstr "Editor"

#: src/app/main/ui/dashboard/team.cljs, src/app/main/ui/dashboard/team.cljs
msgid "labels.email"
msgstr "Email"

#: src/app/main/ui/dashboard/team.cljs
msgid "labels.expired-invitation"
msgstr "Expired"

msgid "labels.export"
msgstr "Export"

#: src/app/main/ui/settings/feedback.cljs
msgid "labels.feedback-disabled"
msgstr "Feedback disabled"

#: src/app/main/ui/settings/feedback.cljs
msgid "labels.feedback-sent"
msgstr "Feedback sent"

msgid "labels.font-family"
msgstr "Font Family"

msgid "labels.font-providers"
msgstr "Font providers"

msgid "labels.font-variants"
msgstr "Styles"

msgid "labels.fonts"
msgstr "Fonts"

#: src/app/main/ui/dashboard/sidebar.cljs
msgid "labels.github-repo"
msgstr "Github repository"

#: src/app/main/ui/workspace/header.cljs, src/app/main/ui/settings/sidebar.cljs, src/app/main/ui/dashboard/sidebar.cljs
msgid "labels.give-feedback"
msgstr "Give feedback"

msgid "labels.go-back"
msgstr "Go back"

#: src/app/main/ui/dashboard/sidebar.cljs
msgid "labels.help-center"
msgstr "Help Center"

#: src/app/main/ui/workspace/comments.cljs, src/app/main/ui/viewer/header.cljs
msgid "labels.hide-resolved-comments"
msgstr "Hide resolved comments"

msgid "labels.icons"
msgstr "Icons"

msgid "labels.images"
msgstr "Images"

msgid "labels.installed-fonts"
msgstr "Installed fonts"

#: src/app/main/ui/static.cljs
msgid "labels.internal-error.desc-message"
msgstr ""
"Something bad happened. Please retry the operation and if the problem "
"persists, contact support."

#: src/app/main/ui/static.cljs
msgid "labels.internal-error.main-message"
msgstr "Internal Error"

#: src/app/main/ui/settings/sidebar.cljs, src/app/main/ui/dashboard/team.cljs, src/app/main/ui/dashboard/team.cljs, src/app/main/ui/dashboard/sidebar.cljs
msgid "labels.invitations"
msgstr "Invitations"

#: src/app/main/ui/settings/options.cljs
msgid "labels.language"
msgstr "Language"

#: src/app/main/ui/dashboard/sidebar.cljs
msgid "labels.libraries-and-templates"
msgstr "Libraries & Templates"

msgid "labels.link"
msgstr "Link"

msgid "labels.log-or-sign"
msgstr "Log in or sign up"

#: src/app/main/ui/settings.cljs, src/app/main/ui/dashboard/sidebar.cljs
msgid "labels.logout"
msgstr "Logout"

msgid "labels.manage-fonts"
msgstr "Manage fonts"

#: src/app/main/ui/dashboard/team.cljs, src/app/main/ui/dashboard/team.cljs, src/app/main/ui/dashboard/sidebar.cljs
msgid "labels.member"
msgstr "Member"

#: src/app/main/ui/dashboard/team.cljs, src/app/main/ui/dashboard/team.cljs, src/app/main/ui/dashboard/sidebar.cljs
msgid "labels.members"
msgstr "Members"

#: src/app/main/ui/dashboard/team.cljs
msgid "labels.name"
msgstr "Name"

#: src/app/main/ui/settings/password.cljs
msgid "labels.new-password"
msgstr "New password"

msgid "labels.next"
msgstr "Next"

#: src/app/main/ui/workspace/comments.cljs, src/app/main/ui/dashboard/comments.cljs
msgid "labels.no-comments-available"
msgstr "You have no pending comment notifications"

#: src/app/main/ui/dashboard/team.cljs
msgid "labels.no-invitations"
msgstr "There are no invitations."

#: src/app/main/ui/dashboard/team.cljs
msgid "labels.no-invitations-hint"
msgstr "Press the button \"Invite to team\" to invite more members to this team."

#: src/app/main/ui/static.cljs
msgid "labels.not-found.auth-info"
msgstr "You’re signed in as"

#: src/app/main/ui/static.cljs
msgid "labels.not-found.desc-message"
msgstr "This page might not exist or you don’t have permissions to access to it."

#: src/app/main/ui/static.cljs
msgid "labels.not-found.main-message"
msgstr "Oops!"

#: src/app/main/ui/dashboard/team.cljs
msgid "labels.num-of-files"
msgid_plural "labels.num-of-files"
msgstr[0] "1 file"
msgstr[1] "%s files"

msgid "labels.num-of-frames"
msgid_plural "labels.num-of-frames"
msgstr[0] "1 board"
msgstr[1] "%s boards"

#: src/app/main/ui/dashboard/team.cljs
msgid "labels.num-of-projects"
msgid_plural "labels.num-of-projects"
msgstr[0] "1 project"
msgstr[1] "%s projects"

#: src/app/main/ui/settings/password.cljs
msgid "labels.old-password"
msgstr "Old password"

#: src/app/main/ui/workspace/comments.cljs
msgid "labels.only-yours"
msgstr "Only yours"

msgid "labels.or"
msgstr "or"

#: src/app/main/ui/dashboard/team.cljs, src/app/main/ui/dashboard/team.cljs
msgid "labels.owner"
msgstr "Owner"

#: src/app/main/ui/settings/sidebar.cljs, src/app/main/ui/dashboard/sidebar.cljs
msgid "labels.password"
msgstr "Password"

#: src/app/main/ui/dashboard/team.cljs
msgid "labels.pending-invitation"
msgstr "Pending"

#: src/app/main/ui/dashboard/team.cljs
msgid "labels.permissions"
msgstr "Permissions"

#: src/app/main/ui/settings/sidebar.cljs
msgid "labels.profile"
msgstr "Profile"

#: src/app/main/ui/dashboard/sidebar.cljs
msgid "labels.projects"
msgstr "Projects"

msgid "labels.recent"
msgstr "Recent"

#: src/app/main/ui/settings/sidebar.cljs
msgid "labels.release-notes"
msgstr "Release notes"

#: src/app/main/ui/workspace/libraries.cljs, src/app/main/ui/dashboard/team.cljs
msgid "labels.remove"
msgstr "Remove"

#: src/app/main/ui/dashboard/team.cljs
msgid "labels.remove-member"
msgstr "Remove member"

#: src/app/main/ui/dashboard/sidebar.cljs, src/app/main/ui/dashboard/project_menu.cljs, src/app/main/ui/dashboard/file_menu.cljs
msgid "labels.rename"
msgstr "Rename"

#: src/app/main/ui/dashboard/team_form.cljs
msgid "labels.rename-team"
msgstr "Rename team"

#: src/app/main/ui/dashboard/team.cljs
msgid "labels.resend-invitation"
msgstr "Resend invitation"

#: src/app/main/ui/static.cljs, src/app/main/ui/static.cljs, src/app/main/ui/static.cljs
msgid "labels.retry"
msgstr "Retry"

#: src/app/main/ui/dashboard/team.cljs
msgid "labels.role"
msgstr "Role"

msgid "labels.save"
msgstr "Save"

msgid "labels.search-font"
msgstr "Search font"

#: src/app/main/ui/settings/feedback.cljs
msgid "labels.send"
msgstr "Send"

#: src/app/main/ui/settings/feedback.cljs
msgid "labels.sending"
msgstr "Sending…"

#: src/app/main/ui/static.cljs
msgid "labels.service-unavailable.desc-message"
msgstr "We are in programmed maintenance of our systems."

#: src/app/main/ui/static.cljs
msgid "labels.service-unavailable.main-message"
msgstr "Service Unavailable"

#: src/app/main/ui/settings/sidebar.cljs, src/app/main/ui/dashboard/team.cljs, src/app/main/ui/dashboard/team.cljs, src/app/main/ui/dashboard/sidebar.cljs
msgid "labels.settings"
msgstr "Settings"

msgid "labels.share-prototype"
msgstr "Share prototype"

#: src/app/main/ui/dashboard/sidebar.cljs
msgid "labels.shared-libraries"
msgstr "Libraries"

#: src/app/main/ui/workspace/comments.cljs, src/app/main/ui/viewer/header.cljs
msgid "labels.show-all-comments"
msgstr "Show all comments"

msgid "labels.show-comments-list"
msgstr "Show comments list"

#: src/app/main/ui/workspace/comments.cljs, src/app/main/ui/viewer/header.cljs
msgid "labels.show-your-comments"
msgstr "Show only your comments"

#: src/app/main/ui/static.cljs
msgid "labels.sign-out"
msgstr "Sign out"

msgid "labels.skip"
msgstr "Skip"

msgid "labels.start"
msgstr "Start"

#: src/app/main/ui/dashboard/team.cljs
msgid "labels.status"
msgstr "Status"

#: src/app/main/ui/dashboard/sidebar.cljs
msgid "labels.tutorials"
msgstr "Tutorials"

#: src/app/main/ui/settings/profile.cljs
msgid "labels.update"
msgstr "Update"

#: src/app/main/ui/dashboard/team_form.cljs
msgid "labels.update-team"
msgstr "Update team"

msgid "labels.upload"
msgstr "Upload"

msgid "labels.upload-custom-fonts"
msgstr "Upload custom fonts"

msgid "labels.uploading"
msgstr "Uploading…"

#: src/app/main/ui/dashboard/team.cljs
msgid "labels.viewer"
msgstr "Viewer"

msgid "labels.workspace"
msgstr "Workspace"

#: src/app/main/ui/comments.cljs
msgid "labels.write-new-comment"
msgstr "Write new comment"

#: src/app/main/ui/dashboard/team.cljs, src/app/main/ui/dashboard/team.cljs, src/app/main/ui/dashboard/sidebar.cljs
msgid "labels.you"
msgstr "(you)"

#: src/app/main/ui/dashboard/sidebar.cljs
msgid "labels.your-account"
msgstr "Your account"

#: src/app/main/data/workspace/persistence.cljs, src/app/main/data/workspace/persistence.cljs, src/app/main/data/media.cljs
msgid "media.loading"
msgstr "Loading image…"

#: src/app/main/ui/workspace/header.cljs, src/app/main/ui/dashboard/file_menu.cljs
msgid "modals.add-shared-confirm.accept"
msgstr "Add as Shared Library"

#: src/app/main/ui/workspace/header.cljs, src/app/main/ui/dashboard/file_menu.cljs
msgid "modals.add-shared-confirm.hint"
msgstr ""
"Once added as Shared Library, the assets of this file library will be "
"available to be used among the rest of your files."

#: src/app/main/ui/workspace/header.cljs, src/app/main/ui/dashboard/file_menu.cljs
msgid "modals.add-shared-confirm.message"
msgstr "Add “%s” as Shared Library"

#: src/app/main/ui/workspace/nudge.cljs
msgid "modals.big-nudge"
msgstr "Big nudge"

#: src/app/main/ui/settings/change_email.cljs
msgid "modals.change-email.confirm-email"
msgstr "Verify new email"

#: src/app/main/ui/settings/change_email.cljs
msgid "modals.change-email.info"
msgstr "We'll send you an email to your current email “%s” to verify your identity."

#: src/app/main/ui/settings/change_email.cljs
msgid "modals.change-email.new-email"
msgstr "New email"

#: src/app/main/ui/settings/change_email.cljs
msgid "modals.change-email.submit"
msgstr "Change email"

#: src/app/main/ui/settings/change_email.cljs
msgid "modals.change-email.title"
msgstr "Change your email"

#: src/app/main/ui/dashboard/sidebar.cljs
msgid "modals.change-owner-and-leave-confirm.message"
msgstr ""
"You are the owner of this team. Please select another member to promote to "
"owner before you leave."

#: src/app/main/ui/settings/delete_account.cljs
msgid "modals.delete-account.cancel"
msgstr "Cancel and keep my account"

#: src/app/main/ui/settings/delete_account.cljs
msgid "modals.delete-account.confirm"
msgstr "Yes, delete my account"

#: src/app/main/ui/settings/delete_account.cljs
msgid "modals.delete-account.info"
msgstr "By removing your account you’ll lose all your current projects and archives."

#: src/app/main/ui/settings/delete_account.cljs
msgid "modals.delete-account.title"
msgstr "Are you sure you want to delete your account?"

#: src/app/main/ui/comments.cljs
msgid "modals.delete-comment-thread.accept"
msgstr "Delete conversation"

#: src/app/main/ui/comments.cljs
msgid "modals.delete-comment-thread.message"
msgstr ""
"Are you sure you want to delete this conversation? All comments in this "
"thread will be deleted."

#: src/app/main/ui/comments.cljs
msgid "modals.delete-comment-thread.title"
msgstr "Delete conversation"

#: src/app/main/ui/dashboard/file_menu.cljs
msgid "modals.delete-file-confirm.accept"
msgstr "Delete file"

#: src/app/main/ui/dashboard/file_menu.cljs
msgid "modals.delete-file-confirm.message"
msgstr "Are you sure you want to delete this file?"

#: src/app/main/ui/dashboard/file_menu.cljs
msgid "modals.delete-file-confirm.title"
msgstr "Deleting file"

#: src/app/main/ui/dashboard/file_menu.cljs
msgid "modals.delete-file-multi-confirm.accept"
msgstr "Delete files"

#: src/app/main/ui/dashboard/file_menu.cljs
msgid "modals.delete-file-multi-confirm.message"
msgstr "Are you sure you want to delete %s files?"

#: src/app/main/ui/dashboard/file_menu.cljs
msgid "modals.delete-file-multi-confirm.title"
msgstr "Deleting %s files"

msgid "modals.delete-font-variant.message"
msgstr ""
"Are you sure you want to delete this font style? It will not load if is "
"used in a file."

msgid "modals.delete-font-variant.title"
msgstr "Deleting font style"

msgid "modals.delete-font.message"
msgstr ""
"Are you sure you want to delete this font? It will not load if is used in a "
"file."

msgid "modals.delete-font.title"
msgstr "Deleting font"

#: src/app/main/ui/workspace/sidebar/sitemap.cljs
msgid "modals.delete-page.body"
msgstr "Are you sure you want to delete this page?"

#: src/app/main/ui/workspace/sidebar/sitemap.cljs
msgid "modals.delete-page.title"
msgstr "Delete page"

#: src/app/main/ui/dashboard/project_menu.cljs
msgid "modals.delete-project-confirm.accept"
msgstr "Delete project"

#: src/app/main/ui/dashboard/project_menu.cljs
msgid "modals.delete-project-confirm.message"
msgstr "Are you sure you want to delete this project?"

#: src/app/main/ui/dashboard/project_menu.cljs
msgid "modals.delete-project-confirm.title"
msgstr "Delete project"

#: src/app/main/ui/workspace/header.cljs, src/app/main/ui/dashboard/file_menu.cljs
msgid "modals.delete-shared-confirm.accept"
msgid_plural "modals.delete-shared-confirm.accept"
msgstr[0] "Delete file"
msgstr[1] "Delete files"

#: src/app/main/ui/workspace/header.cljs, src/app/main/ui/dashboard/file_menu.cljs
msgid "modals.delete-shared-confirm.message"
msgid_plural "modals.delete-shared-confirm.message"
msgstr[0] "Are you sure you want to delete this file?"
msgstr[1] "Are you sure you want to delete these files?"

#: src/app/main/ui/workspace/header.cljs, src/app/main/ui/dashboard/file_menu.cljs
msgid "modals.delete-shared-confirm.scd-message"
msgid_plural "modals.delete-shared-confirm.scd-message"
msgstr[0] "This file has libraries that are being used in this file:"
msgstr[1] "This file has libraries that are being used in these files:"

#: src/app/main/ui/workspace/header.cljs, src/app/main/ui/dashboard/file_menu.cljs
msgid "modals.delete-shared-confirm.scd-message-plural"
msgid_plural "modals.delete-shared-confirm.scd-message-plural"
msgstr[0] "These files have libraries that are being used in this file:"
msgstr[1] "These files have libraries that are being used in these files:"

#: src/app/main/ui/workspace/header.cljs, src/app/main/ui/dashboard/file_menu.cljs
msgid "modals.delete-shared-confirm.title"
msgid_plural "modals.delete-shared-confirm.title"
msgstr[0] "Deleting file"
msgstr[1] "Deleting files"

#: src/app/main/ui/delete_shared.cljs
msgid "modals.delete-shared.title"
msgstr "Deleting file"

#: src/app/main/ui/dashboard/sidebar.cljs
msgid "modals.delete-team-confirm.accept"
msgstr "Delete team"

#: src/app/main/ui/dashboard/sidebar.cljs
msgid "modals.delete-team-confirm.message"
msgstr ""
"Are you sure you want to delete this team? All projects and files "
"associated with team will be permanently deleted."

#: src/app/main/ui/dashboard/sidebar.cljs
msgid "modals.delete-team-confirm.title"
msgstr "Deleting team"

#: src/app/main/ui/dashboard/team.cljs
msgid "modals.delete-team-member-confirm.accept"
msgstr "Delete member"

#: src/app/main/ui/dashboard/team.cljs
msgid "modals.delete-team-member-confirm.message"
msgstr "Are you sure you want to delete this member from the team?"

#: src/app/main/ui/dashboard/team.cljs
msgid "modals.delete-team-member-confirm.title"
msgstr "Delete team member"

#: src/app/main/ui/dashboard/team.cljs
msgid "modals.invite-member-confirm.accept"
msgstr "Send invitation"

msgid "modals.invite-member.emails"
msgstr "Emails, comma separated"

#: src/app/main/ui/dashboard/team.cljs
msgid "modals.invite-team-member.title"
msgstr "Invite members to the team"

#: src/app/main/ui/dashboard/sidebar.cljs
msgid "modals.leave-and-close-confirm.hint"
msgstr ""
"As you're the only member of this team, the team will be deleted along with "
"its projects and files."

#: src/app/main/ui/dashboard/sidebar.cljs
msgid "modals.leave-and-close-confirm.message"
msgstr "Are you sure you want to leave the %s team?"

msgid "modals.leave-and-reassign.forbidden"
msgstr ""
"You can not leave the team if there is no other member to promote to owner. "
"You might want to delete the team."

#: src/app/main/ui/dashboard/sidebar.cljs
msgid "modals.leave-and-reassign.hint1"
msgstr ""
"You are the owner of this team. Please select another member to promote to "
"owner before you leave."

#: src/app/main/ui/dashboard/sidebar.cljs
msgid "modals.leave-and-reassign.promote-and-leave"
msgstr "Promote and leave"

#: src/app/main/ui/dashboard/sidebar.cljs
msgid "modals.leave-and-reassign.select-member-to-promote"
msgstr "Select a member to promote"

#: src/app/main/ui/dashboard/sidebar.cljs
msgid "modals.leave-and-reassign.title"
msgstr "Before you leave"

#: src/app/main/ui/dashboard/sidebar.cljs
msgid "modals.leave-confirm.accept"
msgstr "Leave team"

#: src/app/main/ui/dashboard/sidebar.cljs
msgid "modals.leave-confirm.message"
msgstr "Are you sure you want to leave this team?"

#: src/app/main/ui/dashboard/sidebar.cljs
msgid "modals.leave-confirm.title"
msgstr "Leaving team"

#: src/app/main/ui/workspace/nudge.cljs
msgid "modals.nudge-title"
msgstr "Nudge amount"

#: src/app/main/ui/dashboard/team.cljs
msgid "modals.promote-owner-confirm.accept"
msgstr "Transfer ownership"

#: src/app/main/ui/dashboard/team.cljs
msgid "modals.promote-owner-confirm.hint"
msgstr ""
"If you transfer the ownership, you will change your role to Admin, losing "
"some permissions over this team. "

#: src/app/main/ui/dashboard/team.cljs
msgid "modals.promote-owner-confirm.message"
msgstr ""
"You are the current owner of this team. Are you sure you want to make %s "
"the new owner of the team?"

#: src/app/main/ui/dashboard/team.cljs
msgid "modals.promote-owner-confirm.title"
msgstr "New team owner"

#: src/app/main/ui/workspace/header.cljs, src/app/main/ui/dashboard/file_menu.cljs
msgid "modals.remove-shared-confirm.accept"
msgstr "Remove as Shared Library"

#: src/app/main/ui/workspace/header.cljs, src/app/main/ui/dashboard/file_menu.cljs
msgid "modals.remove-shared-confirm.hint"
msgstr ""
"Once removed as Shared Library, the File Library of this file will stop "
"being available to be used among the rest of your files."

#: src/app/main/ui/workspace/header.cljs, src/app/main/ui/dashboard/file_menu.cljs
msgid "modals.remove-shared-confirm.message"
msgstr "Remove “%s” as Shared Library"

#: src/app/main/ui/workspace/nudge.cljs
msgid "modals.small-nudge"
msgstr "Small nudge"

#: src/app/main/ui/workspace/header.cljs, src/app/main/ui/dashboard/file_menu.cljs
msgid "modals.unpublish-shared-confirm.accept"
msgstr "Unpublish"

#: src/app/main/ui/workspace/header.cljs, src/app/main/ui/dashboard/file_menu.cljs
msgid "modals.unpublish-shared-confirm.hint"
msgid_plural "modals.unpublish-shared-confirm.hint"
msgstr[0] "If you unpublish it, the assets in it became a library of this file."
msgstr[1] "If you unpublish it, the assets in it became a library of these files."

#: src/app/main/ui/workspace/header.cljs, src/app/main/ui/dashboard/file_menu.cljs
msgid "modals.unpublish-shared-confirm.message"
msgid_plural "modals.unpublish-shared-confirm.message"
msgstr[0] "Are you sure you want to unpublish this library?"
msgstr[1] "Are you sure you want to unpublish these libraries?"

#: src/app/main/ui/workspace/header.cljs, src/app/main/ui/dashboard/file_menu.cljs
msgid "modals.unpublish-shared-confirm.scd-message"
msgid_plural "modals.unpublish-shared-confirm.scd-message"
msgstr[0] "It's in use in this file:"
msgstr[1] "It's in use in these files:"

#: src/app/main/ui/workspace/header.cljs, src/app/main/ui/dashboard/file_menu.cljs
msgid "modals.unpublish-shared-confirm.title"
msgid_plural "modals.unpublish-shared-confirm.title"
msgstr[0] "Unpublish library"
msgstr[1] "Unpublish libraries"

#: src/app/main/ui/workspace/sidebar/options/menus/component.cljs, src/app/main/ui/workspace/context_menu.cljs
msgid "modals.update-remote-component-in-bulk.hint"
msgstr ""
"You are about to update components in a shared library. This may affect "
"other files that use it."

#: src/app/main/ui/workspace/sidebar/options/menus/component.cljs, src/app/main/ui/workspace/context_menu.cljs
msgid "modals.update-remote-component-in-bulk.message"
msgstr "Update components in a shared library"

#: src/app/main/ui/workspace/sidebar/options/menus/component.cljs, src/app/main/ui/workspace/context_menu.cljs
msgid "modals.update-remote-component.accept"
msgstr "Update"

#: src/app/main/ui/workspace/sidebar/options/menus/component.cljs, src/app/main/ui/workspace/context_menu.cljs
msgid "modals.update-remote-component.cancel"
msgstr "Cancel"

#: src/app/main/ui/workspace/sidebar/options/menus/component.cljs, src/app/main/ui/workspace/context_menu.cljs
msgid "modals.update-remote-component.hint"
msgstr ""
"You are about to update a component in a shared library. This may affect "
"other files that use it."

#: src/app/main/ui/workspace/sidebar/options/menus/component.cljs, src/app/main/ui/workspace/context_menu.cljs
msgid "modals.update-remote-component.message"
msgstr "Update a component in a shared library"

#: src/app/main/ui/dashboard/team.cljs
msgid "notifications.invitation-email-sent"
msgstr "Invitation sent successfully"

#: src/app/main/ui/settings/delete_account.cljs
msgid "notifications.profile-deletion-not-allowed"
msgstr "You can't delete you profile. Reassign your teams before proceed."

#: src/app/main/ui/settings/profile.cljs, src/app/main/ui/settings/options.cljs
msgid "notifications.profile-saved"
msgstr "Profile saved successfully!"

#: src/app/main/ui/settings/change_email.cljs
msgid "notifications.validation-email-sent"
msgstr "Verification email sent to %s. Check your email!"

msgid "onboarding-v2.before-start.desc1"
msgstr ""
"You should know that there are lots of resources available to help you get "
"started with Penpot, like the User Guide and our Youtube channel."

msgid "onboarding-v2.before-start.desc2"
msgstr ""
"Detailed info about how to use Penpot. From prototyping to organizing or "
"sharing designs."

msgid "onboarding-v2.before-start.desc2.title"
msgstr "User guide"

msgid "onboarding-v2.before-start.desc3"
msgstr "You can watch our tutorials and the tutorials made by our community."

msgid "onboarding-v2.before-start.desc3.title"
msgstr "Video tutorials"

msgid "onboarding-v2.before-start.title"
msgstr "Before you start"

msgid "onboarding-v2.newsletter.desc"
msgstr ""
"Subscribe to the Penpot newsletter to stay up to date with the product "
"development progress and news."

msgid "onboarding-v2.newsletter.news"
msgstr "Send me news about Penpot (blog posts, video tutorials, streamings...)."

msgid "onboarding-v2.newsletter.privacy1"
msgstr "We care about privacy, here you can read our "

msgid "onboarding-v2.newsletter.privacy2"
msgstr ""
"We will only send relevant emails to you. You can unsubscribe at any time "
"via the unsubscribe link in any of our newsletters."

msgid "onboarding-v2.newsletter.updates"
msgstr "Send me product updates (new features, releases, fixes...)."

msgid "onboarding-v2.welcome.desc1"
msgstr ""
"Penpot is Open Source and it is made by Kaleidos as well as the community, "
"where lots of people already help each other out. Everyone can collaborate "
"by:"

msgid "onboarding-v2.welcome.desc2"
msgstr ""
"A public space to learn, share and discuss about Penpot, its present and "
"future with the entire Community and the Penpot core team."

msgid "onboarding-v2.welcome.desc2.title"
msgstr "Participating in the Community"

msgid "onboarding-v2.welcome.desc3"
msgstr ""
"Where you’ll find how to collaborate with translations, feature requests, "
"core contributions, bug hunting…"

msgid "onboarding-v2.welcome.desc3.title"
msgstr "Contributing guide"

msgid "onboarding-v2.welcome.title"
msgstr "Welcome to Penpot!"

msgid "onboarding.choice.team-up.create-later"
msgstr "Create a team later"

msgid "onboarding.choice.team-up.create-team"
msgstr "Your team name"

msgid "onboarding.choice.team-up.create-team-desc"
msgstr "After naming your team, you will be able to invite people to join."

msgid "onboarding.choice.team-up.create-team-placeholder"
msgstr "Enter the name of the team"

msgid "onboarding.choice.team-up.invite-members"
msgstr "Invite members"

msgid "onboarding.choice.team-up.invite-members-info"
msgstr ""
"Remember to include everyone. Developers, designers, managers... diversity "
"adds up :)"

msgid "onboarding.choice.team-up.invite-members-skip"
msgstr "Create team and invite later"

msgid "onboarding.choice.team-up.invite-members-submit"
msgstr "Create team and send invites"

msgid "onboarding.choice.team-up.roles"
msgstr "Invite with the role:"

msgid "onboarding.choice.title"
msgstr "Welcome to Penpot"

msgid "onboarding.contrib.alt"
msgstr "Open Source"

msgid "onboarding.contrib.desc1"
msgstr ""
"Penpot is Open Source, made by and for the community. If you want to "
"collaborate, you are more than welcome!"

msgid "onboarding.contrib.desc2.1"
msgstr "You can access the"

msgid "onboarding.contrib.desc2.2"
msgstr "and follow the contribution instructions :)"

msgid "onboarding.contrib.link"
msgstr "project on github"

msgid "onboarding.contrib.title"
msgstr "Open Source Contributor?"

msgid "onboarding.newsletter.accept"
msgstr "Yes, subscribe"

msgid "onboarding.newsletter.acceptance-message"
msgstr ""
"Your subscription request has been sent, we will send you an email to "
"confirm it."

msgid "onboarding.newsletter.decline"
msgstr "No, thanks"

msgid "onboarding.newsletter.policy"
msgstr "Privacy Policy."

msgid "onboarding.newsletter.title"
msgstr "Want to receive Penpot news?"

msgid "onboarding.slide.0.alt"
msgstr "Create designs"

msgid "onboarding.slide.0.desc1"
msgstr "Create beautiful user interfaces in collaboration with all team members."

msgid "onboarding.slide.0.desc2"
msgstr "Maintain consistency at scale with components, libraries and design systems."

msgid "onboarding.slide.0.title"
msgstr "Design libraries, styles and components"

msgid "onboarding.slide.1.alt"
msgstr "Interactive prototypes"

msgid "onboarding.slide.1.desc1"
msgstr "Create rich interactions to mimic the product behaviour."

msgid "onboarding.slide.1.desc2"
msgstr ""
"Share to stakeholders, present proposals to your team and start user "
"testing with your designs, all in one place."

msgid "onboarding.slide.1.title"
msgstr "Bring your designs to life with interactions"

msgid "onboarding.slide.2.alt"
msgstr "Get feedback"

msgid "onboarding.slide.2.desc1"
msgstr ""
"All team members working simultaneously with real time design multiplayer "
"and centralised comments, ideas and feedback right over the designs."

msgid "onboarding.slide.2.title"
msgstr "Get feedback, present and share your work"

msgid "onboarding.slide.3.alt"
msgstr "Handoff and lowcode"

msgid "onboarding.slide.3.desc1"
msgstr ""
"Sync the design and code of all your components and styles and get code "
"snippets."

msgid "onboarding.slide.3.desc2"
msgstr ""
"Get and provide code specifications like markup (SVG, HTML) or styles (CSS, "
"Less, Stylus…)."

msgid "onboarding.slide.3.title"
msgstr "One shared source of truth"

msgid "onboarding.team-modal.create-team"
msgstr "Create a team"

msgid "onboarding.team-modal.create-team-desc"
msgstr ""
"A team allows you to collaborate with other Penpot users working in the "
"same files and projects."

msgid "onboarding.team-modal.create-team-feature-1"
msgstr "Unlimited files and projects"

msgid "onboarding.team-modal.create-team-feature-2"
msgstr "Multiplayer edition"

msgid "onboarding.team-modal.create-team-feature-3"
msgstr "Roles management"

msgid "onboarding.team-modal.create-team-feature-4"
msgstr "Unlimited members"

msgid "onboarding.team-modal.create-team-feature-5"
msgstr "100% free!"

msgid "onboarding.templates.subtitle"
msgstr "Here are some templates."

msgid "onboarding.templates.title"
msgstr "Start designing"

msgid "onboarding.welcome.alt"
msgstr "Penpot"

msgid "onboarding.welcome.title"
msgstr "Welcome to Penpot"

#: src/app/main/ui/auth/recovery.cljs
msgid "profile.recovery.go-to-login"
msgstr "Go to login"

#: src/app/main/ui/workspace/sidebar/options/rows/color_row.cljs, src/app/main/ui/workspace/sidebar/options/rows/color_row.cljs, src/app/main/ui/workspace/sidebar/options/menus/stroke.cljs, src/app/main/ui/workspace/sidebar/options/menus/layer.cljs, src/app/main/ui/workspace/sidebar/options/menus/typography.cljs, src/app/main/ui/workspace/sidebar/options/menus/typography.cljs, src/app/main/ui/workspace/sidebar/options/menus/typography.cljs, src/app/main/ui/workspace/sidebar/options/menus/shadow.cljs, src/app/main/ui/workspace/sidebar/options/menus/blur.cljs
msgid "settings.multiple"
msgstr "Mixed"

# SECTIONS
msgid "shortcut-section.basics"
msgstr "Basics"

msgid "shortcut-section.dashboard"
msgstr "Dashboard"

msgid "shortcut-section.viewer"
msgstr "Viewer"

msgid "shortcut-section.workspace"
msgstr "Workspace"

# SUBSECTIONS
msgid "shortcut-subsection.alignment"
msgstr "Alignment"

msgid "shortcut-subsection.edit"
msgstr "Edit"

msgid "shortcut-subsection.general-dashboard"
msgstr "Generic"

msgid "shortcut-subsection.general-viewer"
msgstr "Generic"

msgid "shortcut-subsection.main-menu"
msgstr "Main menu"

msgid "shortcut-subsection.modify-layers"
msgstr "Modify layers"

msgid "shortcut-subsection.navigation-dashboard"
msgstr "Navigation"

msgid "shortcut-subsection.navigation-viewer"
msgstr "Navigation"

msgid "shortcut-subsection.navigation-workspace"
msgstr "Navigation"

msgid "shortcut-subsection.panels"
msgstr "Panels"

msgid "shortcut-subsection.path-editor"
msgstr "Paths"

msgid "shortcut-subsection.shape"
msgstr "Shapes"

msgid "shortcut-subsection.tools"
msgstr "Tools"

msgid "shortcut-subsection.zoom-viewer"
msgstr "Zoom"

msgid "shortcut-subsection.zoom-workspace"
msgstr "Zoom"

msgid "shortcuts.add-comment"
msgstr "Comments"

msgid "shortcuts.add-node"
msgstr "Add node"

msgid "shortcuts.align-bottom"
msgstr "Align bottom"

msgid "shortcuts.align-hcenter"
msgstr "Align center horizontally"

msgid "shortcuts.align-left"
msgstr "Align left"

msgid "shortcuts.align-right"
msgstr "Align right"

msgid "shortcuts.align-top"
msgstr "Align top"

msgid "shortcuts.align-vcenter"
msgstr "Align center vertically"

msgid "shortcuts.artboard-selection"
msgstr "Create board from selection"

msgid "shortcuts.bool-difference"
msgstr "Boolean difference"

msgid "shortcuts.bool-exclude"
msgstr "Boolean exclude"

msgid "shortcuts.bool-intersection"
msgstr "Boolean intersection"

msgid "shortcuts.bool-union"
msgstr "Boolean union"

msgid "shortcuts.bring-back"
msgstr "Send to the back"

msgid "shortcuts.bring-backward"
msgstr "Send backward"

msgid "shortcuts.bring-forward"
msgstr "Bring forward"

msgid "shortcuts.bring-front"
msgstr "Bring to the front"

msgid "shortcuts.clear-undo"
msgstr "Clear undo"

msgid "shortcuts.copy"
msgstr "Copy"

msgid "shortcuts.create-component"
msgstr "Create component"

msgid "shortcuts.create-new-project"
msgstr "Create new"

msgid "shortcuts.cut"
msgstr "Cut"

msgid "shortcuts.decrease-zoom"
msgstr "Zoom out"

msgid "shortcuts.delete"
msgstr "Delete"

msgid "shortcuts.delete-node"
msgstr "Delete node"

msgid "shortcuts.detach-component"
msgstr "Detach component"

msgid "shortcuts.draw-curve"
msgstr "Curve"

msgid "shortcuts.draw-ellipse"
msgstr "Ellipse"

msgid "shortcuts.draw-frame"
msgstr "Board"

msgid "shortcuts.draw-nodes"
msgstr "Draw path"

msgid "shortcuts.draw-path"
msgstr "Path"

msgid "shortcuts.draw-rect"
msgstr "Rectangle"

msgid "shortcuts.draw-text"
msgstr "Text"

msgid "shortcuts.duplicate"
msgstr "Duplicate"

msgid "shortcuts.escape"
msgstr "Cancel"

msgid "shortcuts.export-shapes"
msgstr "Export shapes"

msgid "shortcuts.fit-all"
msgstr "Zoom to fit all"

msgid "shortcuts.flip-horizontal"
msgstr "Flip horizontally"

msgid "shortcuts.flip-vertical"
msgstr "Flip vertically"

msgid "shortcuts.go-to-drafts"
msgstr "Go to drafts"

msgid "shortcuts.go-to-libs"
msgstr "Go to shared libraries"

msgid "shortcuts.go-to-search"
msgstr "Search"

msgid "shortcuts.group"
msgstr "Group"

msgid "shortcuts.h-distribute"
msgstr "Distribute horizontally"

msgid "shortcuts.hide-ui"
msgstr "Show/hide UI"

msgid "shortcuts.increase-zoom"
msgstr "Zoom in"

msgid "shortcuts.insert-image"
msgstr "Insert image"

msgid "shortcuts.join-nodes"
msgstr "Join nodes"

msgid "shortcuts.make-corner"
msgstr "Make corner"

msgid "shortcuts.make-curve"
msgstr "Make curve"

msgid "shortcuts.mask"
msgstr "Mask"

msgid "shortcuts.merge-nodes"
msgstr "Merge nodes"

msgid "shortcuts.move"
msgstr "Move"

msgid "shortcuts.move-fast-down"
msgstr "Move down fast"

msgid "shortcuts.move-fast-left"
msgstr "Move left fast"

msgid "shortcuts.move-fast-right"
msgstr "Move right fast"

msgid "shortcuts.move-fast-up"
msgstr "Move up fast"

msgid "shortcuts.move-nodes"
msgstr "Move node"

msgid "shortcuts.move-unit-down"
msgstr "Move down"

msgid "shortcuts.move-unit-left"
msgstr "Move left"

msgid "shortcuts.move-unit-right"
msgstr "Move right"

msgid "shortcuts.move-unit-up"
msgstr "Move up"

msgid "shortcuts.next-frame"
msgstr "Next board"

msgid "shortcuts.not-found"
msgstr "No shortcuts found"

msgid "shortcuts.opacity-0"
msgstr "Set opacity to 100%"

msgid "shortcuts.opacity-1"
msgstr "Set opacity to 10%"

msgid "shortcuts.opacity-2"
msgstr "Set opacity to 20%"

msgid "shortcuts.opacity-3"
msgstr "Set opacity to 30%"

msgid "shortcuts.opacity-4"
msgstr "Set opacity to 40%"

msgid "shortcuts.opacity-5"
msgstr "Set opacity to 50%"

msgid "shortcuts.opacity-6"
msgstr "Set opacity to 60%"

msgid "shortcuts.opacity-7"
msgstr "Set opacity to 70%"

msgid "shortcuts.opacity-8"
msgstr "Set opacity to 80%"

msgid "shortcuts.opacity-9"
msgstr "Set opacity to 90%"

msgid "shortcuts.open-color-picker"
msgstr "Color picker"

msgid "shortcuts.open-comments"
msgstr "Go to viewer comment section"

msgid "shortcuts.open-dashboard"
msgstr "Go to dashboard"

msgid "shortcuts.open-handoff"
msgstr "Go to viewer handoff section"

msgid "shortcuts.open-interactions"
msgstr "Go to viewer interactions section"

msgid "shortcuts.open-viewer"
msgstr "Go to viewer interactions section"

msgid "shortcuts.open-workspace"
msgstr "Go to workspace"

msgid "shortcuts.or"
msgstr " or "

msgid "shortcuts.paste"
msgstr "Paste"

msgid "shortcuts.prev-frame"
msgstr "Previous board"

msgid "shortcuts.redo"
msgstr "Redo"

msgid "shortcuts.reset-zoom"
msgstr "Reset zoom"

msgid "shortcuts.search-placeholder"
msgstr "Search shortcuts"

msgid "shortcuts.select-all"
msgstr "Select all"

msgid "shortcuts.separate-nodes"
msgstr "Separate nodes"

msgid "shortcuts.show-pixel-grid"
msgstr "Show/hide pixel grid"

msgid "shortcuts.show-shortcuts"
msgstr "Show/hide shortcuts"

msgid "shortcuts.snap-nodes"
msgstr "Snap to nodes"

msgid "shortcuts.snap-pixel-grid"
msgstr "Snap to pixel grid"

msgid "shortcuts.start-editing"
msgstr "Start editing"

msgid "shortcuts.start-measure"
msgstr "Start measurement"

msgid "shortcuts.stop-measure"
msgstr "Stop measurement"

msgid "shortcuts.thumbnail-set"
msgstr "Set thumbnails"

#: src/app/main/ui/workspace/sidebar/shortcuts.cljs
msgid "shortcuts.title"
msgstr "Keyboard shortcuts"

msgid "shortcuts.toggle-alignment"
msgstr "Toggle dynamic alignment"

msgid "shortcuts.toggle-assets"
msgstr "Toggle assets"

msgid "shortcuts.toggle-colorpalette"
msgstr "Toggle color palette"

msgid "shortcuts.toggle-focus-mode"
msgstr "Toggle focus mode"

msgid "shortcuts.toggle-grid"
msgstr "Show/hide grid"

msgid "shortcuts.toggle-history"
msgstr "Toggle history"

msgid "shortcuts.toggle-layers"
msgstr "Toggle layers"

msgid "shortcuts.toggle-lock"
msgstr "Lock selected"

msgid "shortcuts.toggle-lock-size"
msgstr "Lock proportions"

msgid "shortcuts.toggle-rules"
msgstr "Show/hide rulers"

msgid "shortcuts.toggle-scale-text"
msgstr "Toggle scale text"

msgid "shortcuts.toggle-snap-grid"
msgstr "Snap to grid"

msgid "shortcuts.toggle-snap-guide"
msgstr "Snap to guides"

msgid "shortcuts.toggle-textpalette"
msgstr "Toggle text palette"

msgid "shortcuts.toggle-visibility"
msgstr "Toggle visibility"

msgid "shortcuts.toggle-zoom-style"
msgstr "Toggle zoom style"

msgid "shortcuts.toogle-fullscreen"
msgstr "Toogle fullscreen"

msgid "shortcuts.undo"
msgstr "Undo"

msgid "shortcuts.ungroup"
msgstr "Ungroup"

msgid "shortcuts.unmask"
msgstr "Unmask"

msgid "shortcuts.v-distribute"
msgstr "Distribute vertically"

msgid "shortcuts.zoom-selected"
msgstr "Zoom to selected"

#: src/app/main/ui/dashboard/files.cljs
msgid "title.dashboard.files"
msgstr "%s - Penpot"

#: src/app/main/ui/dashboard/fonts.cljs
msgid "title.dashboard.font-providers"
msgstr "Font Providers - %s - Penpot"

#: src/app/main/ui/dashboard/fonts.cljs
msgid "title.dashboard.fonts"
msgstr "Fonts - %s - Penpot"

#: src/app/main/ui/dashboard/projects.cljs
msgid "title.dashboard.projects"
msgstr "Projects - %s - Penpot"

#: src/app/main/ui/dashboard/search.cljs
msgid "title.dashboard.search"
msgstr "Search - %s - Penpot"

#: src/app/main/ui/dashboard/libraries.cljs
msgid "title.dashboard.shared-libraries"
msgstr "Shared Libraries - %s - Penpot"

#: src/app/main/ui/auth/verify_token.cljs, src/app/main/ui/auth.cljs
msgid "title.default"
msgstr "Penpot - Design Freedom for Teams"

#: src/app/main/ui/settings/feedback.cljs
msgid "title.settings.feedback"
msgstr "Give feedback - Penpot"

#: src/app/main/ui/settings/options.cljs
msgid "title.settings.options"
msgstr "Settings - Penpot"

#: src/app/main/ui/settings/password.cljs
msgid "title.settings.password"
msgstr "Password - Penpot"

#: src/app/main/ui/settings/profile.cljs
msgid "title.settings.profile"
msgstr "Profile - Penpot"

#: src/app/main/ui/dashboard/team.cljs
msgid "title.team-invitations"
msgstr "Invitations - %s - Penpot"

#: src/app/main/ui/dashboard/team.cljs
msgid "title.team-members"
msgstr "Members - %s - Penpot"

#: src/app/main/ui/dashboard/team.cljs
msgid "title.team-settings"
msgstr "Settings - %s - Penpot"

#: src/app/main/ui/handoff.cljs, src/app/main/ui/viewer.cljs
msgid "title.viewer"
msgstr "%s - View mode - Penpot"

#: src/app/main/ui/workspace.cljs
msgid "title.workspace"
msgstr "%s - Penpot"

msgid "viewer.breaking-change.description"
msgstr ""
"This shareable link is no longer valid. Create a new one or ask the owner "
"for a new one."

msgid "viewer.breaking-change.message"
msgstr "Sorry!"

#: src/app/main/ui/handoff.cljs, src/app/main/ui/viewer.cljs
msgid "viewer.empty-state"
msgstr "No boards found on the page."

#: src/app/main/ui/handoff.cljs, src/app/main/ui/viewer.cljs
msgid "viewer.frame-not-found"
msgstr "Board not found."

msgid "viewer.header.comments-section"
msgstr "Comments (%s)"

#: src/app/main/ui/viewer/header.cljs
msgid "viewer.header.dont-show-interactions"
msgstr "Don't show interactions"

#: src/app/main/ui/viewer/header.cljs
msgid "viewer.header.fullscreen"
msgstr "Full Screen"

msgid "viewer.header.handoff-section"
msgstr "Handoff (%s)"

#: src/app/main/ui/viewer/header.cljs
msgid "viewer.header.interactions"
msgstr "Interactions"

msgid "viewer.header.interactions-section"
msgstr "Interactions (%s)"

#: src/app/main/ui/viewer/header.cljs
msgid "viewer.header.share.copy-link"
msgstr "Copy link"

#: src/app/main/ui/viewer/header.cljs
msgid "viewer.header.share.create-link"
msgstr "Create link"

#: src/app/main/ui/viewer/header.cljs
msgid "viewer.header.share.placeholder"
msgstr "Share link will appear here"

#: src/app/main/ui/viewer/header.cljs
msgid "viewer.header.share.remove-link"
msgstr "Remove link"

#: src/app/main/ui/viewer/header.cljs
msgid "viewer.header.share.subtitle"
msgstr "Anyone with the link will have access"

#: src/app/main/ui/viewer/header.cljs
msgid "viewer.header.show-interactions"
msgstr "Show interactions"

#: src/app/main/ui/viewer/header.cljs
msgid "viewer.header.show-interactions-on-click"
msgstr "Show interactions on click"

#: src/app/main/ui/viewer/header.cljs
msgid "viewer.header.sitemap"
msgstr "Sitemap"

#: src/app/main/ui/workspace/sidebar/align.cljs
msgid "workspace.align.hcenter"
msgstr "Align horizontal center (%s)"

#: src/app/main/ui/workspace/sidebar/align.cljs
msgid "workspace.align.hdistribute"
msgstr "Distribute horizontal spacing (%s)"

#: src/app/main/ui/workspace/sidebar/align.cljs
msgid "workspace.align.hleft"
msgstr "Align left (%s)"

#: src/app/main/ui/workspace/sidebar/align.cljs
msgid "workspace.align.hright"
msgstr "Align right (%s)"

#: src/app/main/ui/workspace/sidebar/align.cljs
msgid "workspace.align.vbottom"
msgstr "Align bottom (%s)"

#: src/app/main/ui/workspace/sidebar/align.cljs
msgid "workspace.align.vcenter"
msgstr "Align vertical center (%s)"

#: src/app/main/ui/workspace/sidebar/align.cljs
msgid "workspace.align.vdistribute"
msgstr "Distribute vertical spacing (%s)"

#: src/app/main/ui/workspace/sidebar/align.cljs
msgid "workspace.align.vtop"
msgstr "Align top (%s)"

#: src/app/main/ui/workspace/sidebar/assets.cljs
msgid "workspace.assets.assets"
msgstr "Assets"

#: src/app/main/ui/workspace/sidebar/assets.cljs
msgid "workspace.assets.box-filter-all"
msgstr "All assets"

msgid "workspace.assets.box-filter-graphics"
msgstr "Graphics"

#: src/app/main/ui/workspace/sidebar/assets.cljs, src/app/main/ui/workspace/sidebar/assets.cljs
msgid "workspace.assets.colors"
msgstr "Colors"

#: src/app/main/ui/workspace/sidebar/assets.cljs, src/app/main/ui/workspace/sidebar/assets.cljs
msgid "workspace.assets.components"
msgstr "Components"

#: src/app/main/ui/workspace/sidebar/assets.cljs
msgid "workspace.assets.create-group"
msgstr "Create a group"

#: src/app/main/ui/workspace/sidebar/assets.cljs
msgid "workspace.assets.create-group-hint"
msgstr "Your items are going to be named automatically as \"group name / item name\""

#: src/app/main/ui/workspace/sidebar/sitemap.cljs, src/app/main/ui/workspace/sidebar/assets.cljs, src/app/main/ui/workspace/sidebar/assets.cljs, src/app/main/ui/workspace/sidebar/assets.cljs, src/app/main/ui/workspace/sidebar/assets.cljs
msgid "workspace.assets.delete"
msgstr "Delete"

#: src/app/main/ui/workspace/sidebar/sitemap.cljs, src/app/main/ui/workspace/sidebar/assets.cljs
msgid "workspace.assets.duplicate"
msgstr "Duplicate"

#: src/app/main/ui/workspace/sidebar/assets.cljs, src/app/main/ui/workspace/sidebar/assets.cljs
msgid "workspace.assets.edit"
msgstr "Edit"

#: src/app/main/ui/workspace/sidebar/assets.cljs, src/app/main/ui/workspace/sidebar/assets.cljs
msgid "workspace.assets.graphics"
msgstr "Graphics"

#: src/app/main/ui/workspace/sidebar/assets.cljs
msgid "workspace.assets.group"
msgstr "Group"

#: src/app/main/ui/workspace/sidebar/assets.cljs
msgid "workspace.assets.group-name"
msgstr "Group name"

#: src/app/main/ui/workspace/sidebar/assets.cljs
msgid "workspace.assets.libraries"
msgstr "Libraries"

msgid "workspace.assets.local-library"
msgstr "local library"

#: src/app/main/ui/workspace/sidebar/assets.cljs
msgid "workspace.assets.not-found"
msgstr "No assets found"

#: src/app/main/ui/workspace/sidebar/sitemap.cljs, src/app/main/ui/workspace/sidebar/assets.cljs, src/app/main/ui/workspace/sidebar/assets.cljs, src/app/main/ui/workspace/sidebar/assets.cljs, src/app/main/ui/workspace/sidebar/assets.cljs
msgid "workspace.assets.rename"
msgstr "Rename"

#: src/app/main/ui/workspace/sidebar/assets.cljs
msgid "workspace.assets.rename-group"
msgstr "Rename group"

#: src/app/main/ui/workspace/sidebar/assets.cljs
msgid "workspace.assets.search"
msgstr "Search assets"

#: src/app/main/ui/workspace/sidebar/assets.cljs
msgid "workspace.assets.selected-count"
msgid_plural "workspace.assets.selected-count"
msgstr[0] "%s item selected"
msgstr[1] "%s items selected"

#: src/app/main/ui/workspace/sidebar/assets.cljs
msgid "workspace.assets.shared"
msgstr "SHARED"

#: src/app/main/ui/workspace/sidebar/assets.cljs, src/app/main/ui/workspace/sidebar/assets.cljs
msgid "workspace.assets.typography"
msgstr "Typographies"

#: src/app/main/ui/workspace/sidebar/options/menus/typography.cljs
msgid "workspace.assets.typography.font-id"
msgstr "Font"

#: src/app/main/ui/workspace/sidebar/options/menus/typography.cljs
msgid "workspace.assets.typography.font-size"
msgstr "Size"

#: src/app/main/ui/workspace/sidebar/options/menus/typography.cljs
msgid "workspace.assets.typography.font-variant-id"
msgstr "Variant"

#: src/app/main/ui/workspace/sidebar/options/menus/typography.cljs
msgid "workspace.assets.typography.go-to-edit"
msgstr "Go to style library file to edit"

#: src/app/main/ui/workspace/sidebar/options/menus/typography.cljs
msgid "workspace.assets.typography.letter-spacing"
msgstr "Letter Spacing"

#: src/app/main/ui/workspace/sidebar/options/menus/typography.cljs
msgid "workspace.assets.typography.line-height"
msgstr "Line Height"

#: src/app/main/ui/workspace/sidebar/options/menus/typography.cljs, src/app/main/ui/handoff/attributes/text.cljs, src/app/main/ui/handoff/attributes/text.cljs
msgid "workspace.assets.typography.sample"
msgstr "Ag"

#: src/app/main/ui/workspace/sidebar/options/menus/typography.cljs
msgid "workspace.assets.typography.text-transform"
msgstr "Text Transform"

#: src/app/main/ui/workspace/sidebar/assets.cljs
msgid "workspace.assets.ungroup"
msgstr "Ungroup"

msgid "workspace.focus.focus-mode"
msgstr "Focus mode"

msgid "workspace.focus.focus-off"
msgstr "Focus off"

msgid "workspace.focus.focus-on"
msgstr "Focus on"

msgid "workspace.focus.selection"
msgstr "Selection"

#: src/app/main/data/workspace/libraries.cljs, src/app/main/ui/components/color_bullet.cljs
msgid "workspace.gradients.linear"
msgstr "Linear gradient"

#: src/app/main/data/workspace/libraries.cljs, src/app/main/ui/components/color_bullet.cljs
msgid "workspace.gradients.radial"
msgstr "Radial gradient"

#: src/app/main/ui/workspace/header.cljs
msgid "workspace.header.menu.disable-dynamic-alignment"
msgstr "Disable dynamic alignment"

#: src/app/main/ui/workspace/header.cljs
msgid "workspace.header.menu.disable-scale-text"
msgstr "Disable scale text"

#: src/app/main/ui/workspace/header.cljs
msgid "workspace.header.menu.disable-snap-grid"
msgstr "Disable snap to grid"

#: src/app/main/ui/workspace/header.cljs
msgid "workspace.header.menu.disable-snap-guides"
msgstr "Disable snap to guides"

msgid "workspace.header.menu.disable-snap-pixel-grid"
msgstr "Disable snap to pixel"

#: src/app/main/ui/workspace/header.cljs
msgid "workspace.header.menu.enable-dynamic-alignment"
msgstr "Enable dynamic alignment"

#: src/app/main/ui/workspace/header.cljs
msgid "workspace.header.menu.enable-scale-text"
msgstr "Enable scale text"

#: src/app/main/ui/workspace/header.cljs
msgid "workspace.header.menu.enable-snap-grid"
msgstr "Snap to grid"

#: src/app/main/ui/workspace/header.cljs
msgid "workspace.header.menu.enable-snap-guides"
msgstr "Snap to guides"

msgid "workspace.header.menu.enable-snap-pixel-grid"
msgstr "Enable snap to pixel"

#: src/app/main/ui/workspace/header.cljs
msgid "workspace.header.menu.hide-artboard-names"
msgstr "Hide board names"

#: src/app/main/ui/workspace/header.cljs
msgid "workspace.header.menu.hide-grid"
msgstr "Hide grids"

#: src/app/main/ui/workspace/header.cljs
msgid "workspace.header.menu.hide-palette"
msgstr "Hide color palette"

msgid "workspace.header.menu.hide-pixel-grid"
msgstr "Hide pixel grid"

#: src/app/main/ui/workspace/header.cljs
msgid "workspace.header.menu.hide-rules"
msgstr "Hide rulers"

#: src/app/main/ui/workspace/header.cljs
msgid "workspace.header.menu.hide-textpalette"
msgstr "Hide fonts palette"

#: src/app/main/ui/workspace/header.cljs
msgid "workspace.header.menu.option.edit"
msgstr "Edit"

#: src/app/main/ui/workspace/header.cljs
msgid "workspace.header.menu.option.file"
msgstr "File"

#: src/app/main/ui/workspace/header.cljs
msgid "workspace.header.menu.option.help-info"
msgstr "Help & info"

#: src/app/main/ui/workspace/header.cljs
msgid "workspace.header.menu.option.preferences"
msgstr "Preferences"

#: src/app/main/ui/workspace/header.cljs
msgid "workspace.header.menu.option.view"
msgstr "View"

#: src/app/main/ui/workspace/header.cljs
msgid "workspace.header.menu.select-all"
msgstr "Select all"

#: src/app/main/ui/workspace/header.cljs
msgid "workspace.header.menu.show-artboard-names"
msgstr "Show boards names"

#: src/app/main/ui/workspace/header.cljs
msgid "workspace.header.menu.show-grid"
msgstr "Show grid"

#: src/app/main/ui/workspace/header.cljs
msgid "workspace.header.menu.show-palette"
msgstr "Show color palette"

msgid "workspace.header.menu.show-pixel-grid"
msgstr "Show pixel grid"

#: src/app/main/ui/workspace/header.cljs
msgid "workspace.header.menu.show-rules"
msgstr "Show rulers"

#: src/app/main/ui/workspace/header.cljs
msgid "workspace.header.menu.show-textpalette"
msgstr "Show fonts palette"

#: src/app/main/ui/workspace/header.cljs
msgid "workspace.header.reset-zoom"
msgstr "Reset"

#: src/app/main/ui/workspace/header.cljs
msgid "workspace.header.save-error"
msgstr "Error on saving"

#: src/app/main/ui/workspace/header.cljs
msgid "workspace.header.saved"
msgstr "Saved"

#: src/app/main/ui/workspace/header.cljs
msgid "workspace.header.saving"
msgstr "Saving"

#: src/app/main/ui/workspace/header.cljs
msgid "workspace.header.unsaved"
msgstr "Unsaved changes"

#: src/app/main/ui/workspace/header.cljs
msgid "workspace.header.viewer"
msgstr "View mode (%s)"

#: src/app/main/ui/workspace/header.cljs
msgid "workspace.header.zoom-fill"
msgstr "Fill - Scale to fill"

#: src/app/main/ui/workspace/header.cljs
msgid "workspace.header.zoom-fit"
msgstr "Fit - Scale down to fit"

#: src/app/main/ui/workspace/header.cljs
msgid "workspace.header.zoom-fit-all"
msgstr "Zoom to fit all"

#: src/app/main/ui/workspace/header.cljs
msgid "workspace.header.zoom-full-screen"
msgstr "Full screen"

#: src/app/main/ui/workspace/header.cljs
msgid "workspace.header.zoom-selected"
msgstr "Zoom to selected"

#: src/app/main/ui/workspace/libraries.cljs
msgid "workspace.libraries.add"
msgstr "Add"

#: src/app/main/ui/workspace/libraries.cljs
msgid "workspace.libraries.colors"
msgstr "%s colors"

#: src/app/main/ui/workspace/colorpalette.cljs
msgid "workspace.libraries.colors.big-thumbnails"
msgstr "Big thumbnails"

#: src/app/main/ui/workspace/colorpicker/libraries.cljs, src/app/main/ui/workspace/colorpalette.cljs
msgid "workspace.libraries.colors.file-library"
msgstr "File library"

#: src/app/main/ui/workspace/colorpicker.cljs
msgid "workspace.libraries.colors.hsv"
msgstr "HSV"

#: src/app/main/ui/workspace/colorpicker/libraries.cljs, src/app/main/ui/workspace/colorpalette.cljs
msgid "workspace.libraries.colors.recent-colors"
msgstr "Recent colors"

#: src/app/main/ui/workspace/colorpicker.cljs
msgid "workspace.libraries.colors.rgb-complementary"
msgstr "RGB Complementary"

#: src/app/main/ui/workspace/colorpicker.cljs
msgid "workspace.libraries.colors.rgba"
msgstr "RGBA"

#: src/app/main/ui/workspace/colorpicker.cljs
msgid "workspace.libraries.colors.save-color"
msgstr "Save color style"

#: src/app/main/ui/workspace/colorpalette.cljs
msgid "workspace.libraries.colors.small-thumbnails"
msgstr "Small thumbnails"

#: src/app/main/ui/workspace/libraries.cljs
msgid "workspace.libraries.components"
msgstr "%s components"

#: src/app/main/ui/workspace/libraries.cljs
msgid "workspace.libraries.file-library"
msgstr "File library"

#: src/app/main/ui/workspace/libraries.cljs
msgid "workspace.libraries.graphics"
msgstr "%s graphics"

#: src/app/main/ui/workspace/libraries.cljs
msgid "workspace.libraries.in-this-file"
msgstr "LIBRARIES IN THIS FILE"

#: src/app/main/ui/workspace/libraries.cljs
msgid "workspace.libraries.libraries"
msgstr "LIBRARIES"

#: src/app/main/ui/workspace/libraries.cljs
msgid "workspace.libraries.library"
msgstr "LIBRARY"

#: src/app/main/ui/workspace/libraries.cljs
msgid "workspace.libraries.no-libraries-need-sync"
msgstr "There are no Shared Libraries that need update"

#: src/app/main/ui/workspace/libraries.cljs
msgid "workspace.libraries.no-matches-for"
msgstr "No matches found for “%s“"

#: src/app/main/ui/workspace/libraries.cljs
msgid "workspace.libraries.no-shared-libraries-available"
msgstr "There are no Shared Libraries available"

#: src/app/main/ui/workspace/libraries.cljs
msgid "workspace.libraries.search-shared-libraries"
msgstr "Search shared libraries"

#: src/app/main/ui/workspace/libraries.cljs
msgid "workspace.libraries.shared-libraries"
msgstr "SHARED LIBRARIES"

#: src/app/main/ui/workspace/sidebar/options/menus/text.cljs
msgid "workspace.libraries.text.multiple-typography"
msgstr "Multiple typographies"

#: src/app/main/ui/workspace/sidebar/options/menus/text.cljs
msgid "workspace.libraries.text.multiple-typography-tooltip"
msgstr "Unlink all typographies"

#: src/app/main/ui/workspace/libraries.cljs
msgid "workspace.libraries.typography"
msgstr "%s typographies"

#: src/app/main/ui/workspace/libraries.cljs
msgid "workspace.libraries.update"
msgstr "Update"

#: src/app/main/ui/workspace/libraries.cljs
msgid "workspace.libraries.updates"
msgstr "UPDATES"

msgid "workspace.library.all"
msgstr "All libraries"

msgid "workspace.library.libraries"
msgstr "Libraries"

msgid "workspace.library.own"
msgstr "My libraries"

msgid "workspace.library.store"
msgstr "Store libraries"

#: src/app/main/ui/workspace/sidebar/options/menus/interactions.cljs
msgid "workspace.options.add-interaction"
msgstr "Click the + button to add interactions."

msgid "workspace.options.blur-options.background-blur"
msgstr "Background"

msgid "workspace.options.blur-options.layer-blur"
msgstr "Layer"

#: src/app/main/ui/workspace/sidebar/options/menus/blur.cljs
msgid "workspace.options.blur-options.title"
msgstr "Blur"

#: src/app/main/ui/workspace/sidebar/options/menus/blur.cljs
msgid "workspace.options.blur-options.title.group"
msgstr "Group blur"

#: src/app/main/ui/workspace/sidebar/options/menus/blur.cljs
msgid "workspace.options.blur-options.title.multiple"
msgstr "Selection blur"

#: src/app/main/ui/workspace/sidebar/options/page.cljs
msgid "workspace.options.canvas-background"
msgstr "Canvas background"

msgid "workspace.options.clip-content"
msgstr "Clip content"

#: src/app/main/ui/workspace/sidebar/options/menus/component.cljs
msgid "workspace.options.component"
msgstr "Component"

#: src/app/main/ui/workspace/sidebar/options/menus/measures.cljs
msgid "workspace.options.constraints"
msgstr "Constraints"

#: src/app/main/ui/workspace/sidebar/options/menus/measures.cljs
msgid "workspace.options.constraints.bottom"
msgstr "Bottom"

#: src/app/main/ui/workspace/sidebar/options/menus/measures.cljs
msgid "workspace.options.constraints.center"
msgstr "Center"

#: src/app/main/ui/workspace/sidebar/options/menus/measures.cljs
msgid "workspace.options.constraints.fix-when-scrolling"
msgstr "Fix when scrolling"

#: src/app/main/ui/workspace/sidebar/options/menus/measures.cljs
msgid "workspace.options.constraints.left"
msgstr "Left"

#: src/app/main/ui/workspace/sidebar/options/menus/measures.cljs
msgid "workspace.options.constraints.leftright"
msgstr "Left & Right"

#: src/app/main/ui/workspace/sidebar/options/menus/measures.cljs
msgid "workspace.options.constraints.right"
msgstr "Right"

#: src/app/main/ui/workspace/sidebar/options/menus/measures.cljs
msgid "workspace.options.constraints.scale"
msgstr "Scale"

#: src/app/main/ui/workspace/sidebar/options/menus/measures.cljs
msgid "workspace.options.constraints.top"
msgstr "Top"

#: src/app/main/ui/workspace/sidebar/options/menus/measures.cljs
msgid "workspace.options.constraints.topbottom"
msgstr "Top & Bottom"

#: src/app/main/ui/workspace/sidebar/options.cljs
msgid "workspace.options.design"
msgstr "Design"

#: src/app/main/ui/workspace/sidebar/options/menus/exports.cljs, src/app/main/ui/handoff/exports.cljs
msgid "workspace.options.export"
msgstr "Export"

#: src/app/main/ui/workspace/sidebar/options/menus/exports.cljs, src/app/main/ui/handoff/exports.cljs
msgid "workspace.options.export-multiple"
msgstr "Export selection"

#: src/app/main/ui/workspace/sidebar/options/menus/exports.cljs, src/app/main/ui/handoff/exports.cljs
msgid "workspace.options.export-object"
msgid_plural "workspace.options.export-object"
msgstr[0] "Export 1 element"
msgstr[1] "Export %s elements"

#: src/app/main/ui/workspace/sidebar/options/menus/exports.cljs
msgid "workspace.options.export.suffix"
msgstr "Suffix"

#: src/app/main/ui/workspace/sidebar/options/menus/exports.cljs, src/app/main/ui/handoff/exports.cljs, src/app/main/ui/workspace/header.cljs
msgid "workspace.options.exporting-complete"
msgstr "Export complete"

#: src/app/main/ui/workspace/sidebar/options/menus/exports.cljs, src/app/main/ui/handoff/exports.cljs, src/app/main/ui/workspace/header.cljs
msgid "workspace.options.exporting-object"
msgstr "Exporting…"

#: src/app/main/ui/workspace/sidebar/options/menus/exports.cljs, src/app/main/ui/handoff/exports.cljs, src/app/main/ui/workspace/header.cljs
msgid "workspace.options.exporting-object-error"
msgstr "Export failed"

#: src/app/main/ui/workspace/sidebar/options/menus/exports.cljs, src/app/main/ui/handoff/exports.cljs, src/app/main/ui/workspace/header.cljs
msgid "workspace.options.exporting-object-slow"
msgstr "Export unexpectedly slow"

#: src/app/main/ui/workspace/sidebar/options/menus/fill.cljs
msgid "workspace.options.fill"
msgstr "Fill"

#: src/app/main/ui/workspace/sidebar/options/menus/interactions.cljs
msgid "workspace.options.flows.add-flow-start"
msgstr "Add flow start"

#: src/app/main/ui/workspace/sidebar/options/menus/interactions.cljs
msgid "workspace.options.flows.flow-start"
msgstr "Flow start"

#: src/app/main/ui/workspace/sidebar/options/menus/interactions.cljs
msgid "workspace.options.flows.flow-starts"
msgstr "Flow starts"

#: src/app/main/ui/workspace/sidebar/options/menus/frame_grid.cljs
msgid "workspace.options.grid.auto"
msgstr "Auto"

#: src/app/main/ui/workspace/sidebar/options/menus/frame_grid.cljs
msgid "workspace.options.grid.column"
msgstr "Columns"

#: src/app/main/ui/workspace/sidebar/options/menus/frame_grid.cljs
msgid "workspace.options.grid.grid-title"
msgstr "Grid"

msgid "workspace.options.grid.params.color"
msgstr "Color"

#: src/app/main/ui/workspace/sidebar/options/menus/frame_grid.cljs
msgid "workspace.options.grid.params.columns"
msgstr "Columns"

#: src/app/main/ui/workspace/sidebar/options/menus/frame_grid.cljs
msgid "workspace.options.grid.params.gutter"
msgstr "Gutter"

#: src/app/main/ui/workspace/sidebar/options/menus/frame_grid.cljs
msgid "workspace.options.grid.params.height"
msgstr "Height"

#: src/app/main/ui/workspace/sidebar/options/menus/frame_grid.cljs
msgid "workspace.options.grid.params.margin"
msgstr "Margin"

#: src/app/main/ui/workspace/sidebar/options/menus/frame_grid.cljs
msgid "workspace.options.grid.params.rows"
msgstr "Rows"

#: src/app/main/ui/workspace/sidebar/options/menus/frame_grid.cljs
msgid "workspace.options.grid.params.set-default"
msgstr "Set as default"

#: src/app/main/ui/workspace/sidebar/options/menus/frame_grid.cljs
msgid "workspace.options.grid.params.size"
msgstr "Size"

#: src/app/main/ui/workspace/sidebar/options/menus/frame_grid.cljs
msgid "workspace.options.grid.params.type"
msgstr "Type"

#: src/app/main/ui/workspace/sidebar/options/menus/frame_grid.cljs
msgid "workspace.options.grid.params.type.bottom"
msgstr "Bottom"

#: src/app/main/ui/workspace/sidebar/options/menus/frame_grid.cljs
msgid "workspace.options.grid.params.type.center"
msgstr "Center"

#: src/app/main/ui/workspace/sidebar/options/menus/frame_grid.cljs
msgid "workspace.options.grid.params.type.left"
msgstr "Left"

#: src/app/main/ui/workspace/sidebar/options/menus/frame_grid.cljs
msgid "workspace.options.grid.params.type.right"
msgstr "Right"

#: src/app/main/ui/workspace/sidebar/options/menus/frame_grid.cljs
msgid "workspace.options.grid.params.type.stretch"
msgstr "Stretch"

#: src/app/main/ui/workspace/sidebar/options/menus/frame_grid.cljs
msgid "workspace.options.grid.params.type.top"
msgstr "Top"

#: src/app/main/ui/workspace/sidebar/options/menus/frame_grid.cljs
msgid "workspace.options.grid.params.use-default"
msgstr "Use default"

#: src/app/main/ui/workspace/sidebar/options/menus/frame_grid.cljs
msgid "workspace.options.grid.params.width"
msgstr "Width"

#: src/app/main/ui/workspace/sidebar/options/menus/frame_grid.cljs
msgid "workspace.options.grid.row"
msgstr "Rows"

#: src/app/main/ui/workspace/sidebar/options/menus/frame_grid.cljs
msgid "workspace.options.grid.square"
msgstr "Square"

#: src/app/main/ui/workspace/sidebar/options/menus/fill.cljs
msgid "workspace.options.group-fill"
msgstr "Group fill"

#: src/app/main/ui/workspace/sidebar/options/menus/stroke.cljs
msgid "workspace.options.group-stroke"
msgstr "Group stroke"

msgid "workspace.options.height"
msgstr "Height"

#: src/app/main/ui/workspace/sidebar/options/menus/interactions.cljs
msgid "workspace.options.interaction-action"
msgstr "Action"

#: src/app/main/ui/workspace/sidebar/options/menus/interactions.cljs
msgid "workspace.options.interaction-after-delay"
msgstr "After delay"

#: src/app/main/ui/workspace/sidebar/options/menus/interactions.cljs
msgid "workspace.options.interaction-animation"
msgstr "Animation"

#: src/app/main/ui/workspace/sidebar/options/menus/interactions.cljs
msgid "workspace.options.interaction-animation-dissolve"
msgstr "Dissolve"

#: src/app/main/ui/workspace/sidebar/options/menus/interactions.cljs
msgid "workspace.options.interaction-animation-none"
msgstr "None"

#: src/app/main/ui/workspace/sidebar/options/menus/interactions.cljs
msgid "workspace.options.interaction-animation-push"
msgstr "Push"

#: src/app/main/ui/workspace/sidebar/options/menus/interactions.cljs
msgid "workspace.options.interaction-animation-slide"
msgstr "Slide"

#: src/app/main/ui/workspace/sidebar/options/menus/interactions.cljs
msgid "workspace.options.interaction-background"
msgstr "Add background overlay"

#: src/app/main/ui/workspace/sidebar/options/menus/interactions.cljs
msgid "workspace.options.interaction-close-outside"
msgstr "Close when clicking outside"

#: src/app/main/ui/workspace/sidebar/options/menus/interactions.cljs
msgid "workspace.options.interaction-close-overlay"
msgstr "Close overlay"

#: src/app/main/ui/workspace/sidebar/options/menus/interactions.cljs
msgid "workspace.options.interaction-close-overlay-dest"
msgstr "Close overlay: %s"

#: src/app/main/ui/workspace/sidebar/options/menus/interactions.cljs
msgid "workspace.options.interaction-delay"
msgstr "Delay"

#: src/app/main/ui/workspace/sidebar/options/menus/interactions.cljs
msgid "workspace.options.interaction-destination"
msgstr "Destination"

#: src/app/main/ui/workspace/sidebar/options/menus/interactions.cljs
msgid "workspace.options.interaction-duration"
msgstr "Duration"

#: src/app/main/ui/workspace/sidebar/options/menus/interactions.cljs
msgid "workspace.options.interaction-easing"
msgstr "Easing"

#: src/app/main/ui/workspace/sidebar/options/menus/interactions.cljs
msgid "workspace.options.interaction-easing-ease"
msgstr "Ease"

#: src/app/main/ui/workspace/sidebar/options/menus/interactions.cljs
msgid "workspace.options.interaction-easing-ease-in"
msgstr "Ease in"

#: src/app/main/ui/workspace/sidebar/options/menus/interactions.cljs
msgid "workspace.options.interaction-easing-ease-in-out"
msgstr "Ease in out"

#: src/app/main/ui/workspace/sidebar/options/menus/interactions.cljs
msgid "workspace.options.interaction-easing-ease-out"
msgstr "Ease out"

#: src/app/main/ui/workspace/sidebar/options/menus/interactions.cljs
msgid "workspace.options.interaction-easing-linear"
msgstr "Linear"

#: src/app/main/ui/workspace/sidebar/options/menus/interactions.cljs
msgid "workspace.options.interaction-in"
msgstr "In"

#: src/app/main/ui/workspace/sidebar/options/menus/interactions.cljs
msgid "workspace.options.interaction-mouse-enter"
msgstr "Mouse enter"

#: src/app/main/ui/workspace/sidebar/options/menus/interactions.cljs
msgid "workspace.options.interaction-mouse-leave"
msgstr "Mouse leave"

#: src/app/main/ui/workspace/sidebar/options/menus/interactions.cljs
msgid "workspace.options.interaction-ms"
msgstr "ms"

#: src/app/main/ui/workspace/sidebar/options/menus/interactions.cljs
msgid "workspace.options.interaction-navigate-to"
msgstr "Navigate to"

#: src/app/main/ui/workspace/sidebar/options/menus/interactions.cljs
msgid "workspace.options.interaction-navigate-to-dest"
msgstr "Navigate to: %s"

#: src/app/main/ui/workspace/sidebar/options/menus/interactions.cljs
msgid "workspace.options.interaction-none"
msgstr "(not set)"

#: src/app/main/ui/workspace/sidebar/options/menus/interactions.cljs
msgid "workspace.options.interaction-offset-effect"
msgstr "Offset effect"

#: src/app/main/ui/workspace/sidebar/options/menus/interactions.cljs
msgid "workspace.options.interaction-on-click"
msgstr "On Click"

#: src/app/main/ui/workspace/sidebar/options/menus/interactions.cljs
msgid "workspace.options.interaction-open-overlay"
msgstr "Open overlay"

#: src/app/main/ui/workspace/sidebar/options/menus/interactions.cljs
msgid "workspace.options.interaction-open-overlay-dest"
msgstr "Open overlay: %s"

#: src/app/main/ui/workspace/sidebar/options/menus/interactions.cljs
msgid "workspace.options.interaction-open-url"
msgstr "Open url"

#: src/app/main/ui/workspace/sidebar/options/menus/interactions.cljs
msgid "workspace.options.interaction-out"
msgstr "Out"

#: src/app/main/ui/workspace/sidebar/options/menus/interactions.cljs
msgid "workspace.options.interaction-pos-bottom-center"
msgstr "Bottom center"

#: src/app/main/ui/workspace/sidebar/options/menus/interactions.cljs
msgid "workspace.options.interaction-pos-bottom-left"
msgstr "Bottom left"

#: src/app/main/ui/workspace/sidebar/options/menus/interactions.cljs
msgid "workspace.options.interaction-pos-bottom-right"
msgstr "Bottom right"

#: src/app/main/ui/workspace/sidebar/options/menus/interactions.cljs
msgid "workspace.options.interaction-pos-center"
msgstr "Center"

#: src/app/main/ui/workspace/sidebar/options/menus/interactions.cljs
msgid "workspace.options.interaction-pos-manual"
msgstr "Manual"

#: src/app/main/ui/workspace/sidebar/options/menus/interactions.cljs
msgid "workspace.options.interaction-pos-top-center"
msgstr "Top center"

#: src/app/main/ui/workspace/sidebar/options/menus/interactions.cljs
msgid "workspace.options.interaction-pos-top-left"
msgstr "Top left"

#: src/app/main/ui/workspace/sidebar/options/menus/interactions.cljs
msgid "workspace.options.interaction-pos-top-right"
msgstr "Top right"

#: src/app/main/ui/workspace/sidebar/options/menus/interactions.cljs
msgid "workspace.options.interaction-position"
msgstr "Position"

#: src/app/main/ui/workspace/sidebar/options/menus/interactions.cljs
msgid "workspace.options.interaction-preserve-scroll"
msgstr "Preserve scroll position"

#: src/app/main/ui/workspace/sidebar/options/menus/interactions.cljs
msgid "workspace.options.interaction-prev-screen"
msgstr "Previous screen"

#: src/app/main/ui/workspace/sidebar/options/menus/interactions.cljs
msgid "workspace.options.interaction-self"
msgstr "self"

#: src/app/main/ui/workspace/sidebar/options/menus/interactions.cljs
msgid "workspace.options.interaction-toggle-overlay"
msgstr "Toggle overlay"

#: src/app/main/ui/workspace/sidebar/options/menus/interactions.cljs
msgid "workspace.options.interaction-toggle-overlay-dest"
msgstr "Toggle overlay: %s"

#: src/app/main/ui/workspace/sidebar/options/menus/interactions.cljs
msgid "workspace.options.interaction-trigger"
msgstr "Trigger"

#: src/app/main/ui/workspace/sidebar/options/menus/interactions.cljs
msgid "workspace.options.interaction-url"
msgstr "URL"

#: src/app/main/ui/workspace/sidebar/options/menus/interactions.cljs
msgid "workspace.options.interaction-while-hovering"
msgstr "While Hovering"

#: src/app/main/ui/workspace/sidebar/options/menus/interactions.cljs
msgid "workspace.options.interaction-while-pressing"
msgstr "While Pressing"

#: src/app/main/ui/workspace/sidebar/options/menus/interactions.cljs
msgid "workspace.options.interactions"
msgstr "Interactions"

#: src/app/main/ui/workspace/sidebar/options/menus/layer.cljs
msgid "workspace.options.layer-options.blend-mode.color"
msgstr "Color"

#: src/app/main/ui/workspace/sidebar/options/menus/layer.cljs
msgid "workspace.options.layer-options.blend-mode.color-burn"
msgstr "Color burn"

#: src/app/main/ui/workspace/sidebar/options/menus/layer.cljs
msgid "workspace.options.layer-options.blend-mode.color-dodge"
msgstr "Color dodge"

#: src/app/main/ui/workspace/sidebar/options/menus/layer.cljs
msgid "workspace.options.layer-options.blend-mode.darken"
msgstr "Darken"

#: src/app/main/ui/workspace/sidebar/options/menus/layer.cljs
msgid "workspace.options.layer-options.blend-mode.difference"
msgstr "Difference"

#: src/app/main/ui/workspace/sidebar/options/menus/layer.cljs
msgid "workspace.options.layer-options.blend-mode.exclusion"
msgstr "Exclusion"

#: src/app/main/ui/workspace/sidebar/options/menus/layer.cljs
msgid "workspace.options.layer-options.blend-mode.hard-light"
msgstr "Hard light"

#: src/app/main/ui/workspace/sidebar/options/menus/layer.cljs
msgid "workspace.options.layer-options.blend-mode.hue"
msgstr "Hue"

#: src/app/main/ui/workspace/sidebar/options/menus/layer.cljs
msgid "workspace.options.layer-options.blend-mode.lighten"
msgstr "Lighten"

#: src/app/main/ui/workspace/sidebar/options/menus/layer.cljs
msgid "workspace.options.layer-options.blend-mode.luminosity"
msgstr "Luminosity"

#: src/app/main/ui/workspace/sidebar/options/menus/layer.cljs
msgid "workspace.options.layer-options.blend-mode.multiply"
msgstr "Multiply"

#: src/app/main/ui/workspace/sidebar/options/menus/layer.cljs
msgid "workspace.options.layer-options.blend-mode.normal"
msgstr "Normal"

#: src/app/main/ui/workspace/sidebar/options/menus/layer.cljs
msgid "workspace.options.layer-options.blend-mode.overlay"
msgstr "Overlay"

#: src/app/main/ui/workspace/sidebar/options/menus/layer.cljs
msgid "workspace.options.layer-options.blend-mode.saturation"
msgstr "Saturation"

#: src/app/main/ui/workspace/sidebar/options/menus/layer.cljs
msgid "workspace.options.layer-options.blend-mode.screen"
msgstr "Screen"

#: src/app/main/ui/workspace/sidebar/options/menus/layer.cljs
msgid "workspace.options.layer-options.blend-mode.soft-light"
msgstr "Soft light"

#: src/app/main/ui/workspace/sidebar/options/menus/layer.cljs
msgid "workspace.options.layer-options.title"
msgstr "Layer"

#: src/app/main/ui/workspace/sidebar/options/menus/layer.cljs
msgid "workspace.options.layer-options.title.group"
msgstr "Group layers"

#: src/app/main/ui/workspace/sidebar/options/menus/layer.cljs
msgid "workspace.options.layer-options.title.multiple"
msgstr "Selected layers"

#: src/app/main/ui/workspace/sidebar/options/menus/layout_item.cljs
msgid "workspace.options.layout-item.advanced-ops"
msgstr "Advanced options"

#: src/app/main/ui/workspace/sidebar/options/menus/layout_item.cljs
msgid "workspace.options.layout-item.layout-max-h"
msgstr "Max.Height"

#: src/app/main/ui/workspace/sidebar/options/menus/layout_item.cljs
msgid "workspace.options.layout-item.layout-max-w"
msgstr "Max.Width"

#: src/app/main/ui/workspace/sidebar/options/menus/layout_item.cljs
msgid "workspace.options.layout-item.layout-min-h"
msgstr "Min.Height"

#: src/app/main/ui/workspace/sidebar/options/menus/layout_item.cljs
msgid "workspace.options.layout-item.layout-min-w"
msgstr "Min.Width"

#: src/app/main/ui/workspace/sidebar/options/menus/layout_item.cljs
msgid "workspace.options.layout-item.title"
msgstr "Element resizing"

#: src/app/main/ui/workspace/sidebar/options/menus/layout_item.cljs
msgid "workspace.options.layout-item.title.layout-max-h"
msgstr "Maximum height"

#: src/app/main/ui/workspace/sidebar/options/menus/layout_item.cljs
msgid "workspace.options.layout-item.title.layout-max-w"
msgstr "Maximum width"

#: src/app/main/ui/workspace/sidebar/options/menus/layout_item.cljs
msgid "workspace.options.layout-item.title.layout-min-h"
msgstr "Minimum height"

#: src/app/main/ui/workspace/sidebar/options/menus/layout_item.cljs
msgid "workspace.options.layout-item.title.layout-min-w"
msgstr "Minimum width"

#: src/app/main/ui/workspace/sidebar/options/menus/layout.cljs
msgid "workspace.options.layout.bottom"
msgstr "Bottom"

#: src/app/main/ui/workspace/sidebar/options/menus/layout.cljs
msgid "workspace.options.layout.direction.bottom"
msgstr "Column"

#: src/app/main/ui/workspace/sidebar/options/menus/layout.cljs
msgid "workspace.options.layout.direction.left"
msgstr "Row"

#: src/app/main/ui/workspace/sidebar/options/menus/layout.cljs
msgid "workspace.options.layout.direction.right"
msgstr "Reverse row"

#: src/app/main/ui/workspace/sidebar/options/menus/layout.cljs
msgid "workspace.options.layout.direction.top"
msgstr "Reverse column"

#: src/app/main/ui/workspace/sidebar/options/menus/layout.cljs
msgid "workspace.options.layout.gap"
msgstr "Gap"

#: src/app/main/ui/workspace/sidebar/options/menus/layout.cljs
msgid "workspace.options.layout.h.center"
msgstr "center"

#: src/app/main/ui/workspace/sidebar/options/menus/layout.cljs
msgid "workspace.options.layout.h.left"
msgstr "left"

#: src/app/main/ui/workspace/sidebar/options/menus/layout.cljs
msgid "workspace.options.layout.h.right"
msgstr "right"

#: src/app/main/ui/workspace/sidebar/options/menus/layout.cljs
msgid "workspace.options.layout.left"
msgstr "Left"

#: src/app/main/ui/workspace/sidebar/options/menus/layout_item.cljs
msgid "workspace.options.layout.margin"
msgstr "Margin"

#: src/app/main/ui/workspace/sidebar/options/menus/layout_item.cljs
msgid "workspace.options.layout.margin-all"
msgstr "All sides"

#: src/app/main/ui/workspace/sidebar/options/menus/layout_item.cljs
msgid "workspace.options.layout.margin-simple"
msgstr "Simple margin"

#: src/app/main/ui/workspace/sidebar/options/menus/layout.cljs
msgid "workspace.options.layout.no-wrap"
msgstr "no wrap"

#: src/app/main/ui/workspace/sidebar/options/menus/layout.cljs
msgid "workspace.options.layout.packed"
msgstr "packed"

#: src/app/main/ui/workspace/sidebar/options/menus/layout.cljs
msgid "workspace.options.layout.padding"
msgstr "Padding"

#: src/app/main/ui/workspace/sidebar/options/menus/layout.cljs
msgid "workspace.options.layout.padding-all"
msgstr "All sides"

#: src/app/main/ui/workspace/sidebar/options/menus/layout.cljs
msgid "workspace.options.layout.padding-simple"
msgstr "Simple padding"

#: src/app/main/ui/workspace/sidebar/options/menus/layout.cljs
msgid "workspace.options.layout.right"
msgstr "Right"

#: src/app/main/ui/workspace/sidebar/options/menus/layout.cljs
msgid "workspace.options.layout.space-around"
msgstr "space around"

#: src/app/main/ui/workspace/sidebar/options/menus/layout.cljs
msgid "workspace.options.layout.space-between"
msgstr "space between"

#: src/app/main/ui/workspace/sidebar/options/menus/layout.cljs
msgid "workspace.options.layout.title"
msgstr "Layout"

#: src/app/main/ui/workspace/sidebar/options/menus/layout.cljs
msgid "workspace.options.layout.top"
msgstr "Top"

#: src/app/main/ui/workspace/sidebar/options/menus/layout.cljs
msgid "workspace.options.layout.v.bottom"
msgstr "bottom"

#: src/app/main/ui/workspace/sidebar/options/menus/layout.cljs
msgid "workspace.options.layout.v.center"
msgstr "center"

#: src/app/main/ui/workspace/sidebar/options/menus/layout.cljs
msgid "workspace.options.layout.v.top"
msgstr "top"

#: src/app/main/ui/workspace/sidebar/options/menus/layout.cljs
msgid "workspace.options.layout.wrap"
msgstr "wrap"

#: src/app/main/ui/workspace/sidebar/options/menus/color_selection.cljs
msgid "workspace.options.more-colors"
msgstr "More colors"

#: src/app/main/ui/workspace/sidebar/options/menus/color_selection.cljs
msgid "workspace.options.more-lib-colors"
msgstr "More library colors"

msgid "workspace.options.opacity"
msgstr "Opacity"

#: src/app/main/ui/workspace/sidebar/options/shapes/frame.cljs, src/app/main/ui/workspace/sidebar/options/menus/measures.cljs
msgid "workspace.options.position"
msgstr "Position"

#: src/app/main/ui/workspace/sidebar/options.cljs
msgid "workspace.options.prototype"
msgstr "Prototype"

msgid "workspace.options.radius"
msgstr "Radius"

#: src/app/main/ui/workspace/sidebar/options/menus/measures.cljs
msgid "workspace.options.radius.all-corners"
msgstr "All corners"

#: src/app/main/ui/workspace/sidebar/options/menus/measures.cljs
msgid "workspace.options.radius.single-corners"
msgstr "Single corners"

msgid "workspace.options.recent-fonts"
msgstr "Recent"

#: src/app/main/ui/workspace/sidebar/options/menus/exports.cljs, src/app/main/ui/handoff/exports.cljs, src/app/main/ui/workspace/header.cljs
msgid "workspace.options.retry"
msgstr "Retry"

#: src/app/main/ui/workspace/sidebar/options/menus/measures.cljs
msgid "workspace.options.rotation"
msgstr "Rotation"

msgid "workspace.options.search-font"
msgstr "Search font"

#: src/app/main/ui/workspace/sidebar/options/menus/interactions.cljs
msgid "workspace.options.select-a-shape"
msgstr "Select a shape, board or group to drag a connection to other board."

#: src/app/main/ui/workspace/sidebar/options/menus/interactions.cljs
msgid "workspace.options.select-artboard"
msgstr "Select board"

#: src/app/main/ui/workspace/sidebar/options/menus/color_selection.cljs
msgid "workspace.options.selection-color"
msgstr "Selected colors"

#: src/app/main/ui/workspace/sidebar/options/menus/fill.cljs
msgid "workspace.options.selection-fill"
msgstr "Selection fill"

#: src/app/main/ui/workspace/sidebar/options/menus/stroke.cljs
msgid "workspace.options.selection-stroke"
msgstr "Selection stroke"

#: src/app/main/ui/workspace/sidebar/options/menus/shadow.cljs
msgid "workspace.options.shadow-options.blur"
msgstr "Blur"

msgid "workspace.options.shadow-options.color"
msgstr "Shadow color"

#: src/app/main/ui/workspace/sidebar/options/menus/shadow.cljs
msgid "workspace.options.shadow-options.drop-shadow"
msgstr "Drop shadow"

#: src/app/main/ui/workspace/sidebar/options/menus/shadow.cljs
msgid "workspace.options.shadow-options.inner-shadow"
msgstr "Inner shadow"

#: src/app/main/ui/workspace/sidebar/options/menus/shadow.cljs
msgid "workspace.options.shadow-options.offsetx"
msgstr "X"

#: src/app/main/ui/workspace/sidebar/options/menus/shadow.cljs
msgid "workspace.options.shadow-options.offsety"
msgstr "Y"

#: src/app/main/ui/workspace/sidebar/options/menus/shadow.cljs
msgid "workspace.options.shadow-options.spread"
msgstr "Spread"

#: src/app/main/ui/workspace/sidebar/options/menus/shadow.cljs
msgid "workspace.options.shadow-options.title"
msgstr "Shadow"

#: src/app/main/ui/workspace/sidebar/options/menus/shadow.cljs
msgid "workspace.options.shadow-options.title.group"
msgstr "Group shadow"

#: src/app/main/ui/workspace/sidebar/options/menus/shadow.cljs
msgid "workspace.options.shadow-options.title.multiple"
msgstr "Selection shadows"

#: src/app/main/ui/workspace/sidebar/options/menus/fill.cljs
msgid "workspace.options.show-fill-on-export"
msgstr "Show in exports"

msgid "workspace.options.show-in-viewer"
msgstr "Show in view mode"

#: src/app/main/ui/workspace/sidebar/options/shapes/frame.cljs, src/app/main/ui/workspace/sidebar/options/menus/measures.cljs
msgid "workspace.options.size"
msgstr "Size"

#: src/app/main/ui/workspace/sidebar/options/shapes/frame.cljs
msgid "workspace.options.size-presets"
msgstr "Size presets"

#: src/app/main/ui/workspace/sidebar/options/menus/stroke.cljs
msgid "workspace.options.stroke"
msgstr "Stroke"

#: src/app/main/ui/workspace/sidebar/options/menus/stroke.cljs
msgid "workspace.options.stroke-cap.circle-marker"
msgstr "Circle marker"

#: src/app/main/ui/workspace/sidebar/options/menus/stroke.cljs
msgid "workspace.options.stroke-cap.diamond-marker"
msgstr "Diamond marker"

#: src/app/main/ui/workspace/sidebar/options/menus/stroke.cljs
msgid "workspace.options.stroke-cap.line-arrow"
msgstr "Line arrow"

#: src/app/main/ui/workspace/sidebar/options/menus/stroke.cljs
msgid "workspace.options.stroke-cap.none"
msgstr "None"

#: src/app/main/ui/workspace/sidebar/options/menus/stroke.cljs
msgid "workspace.options.stroke-cap.round"
msgstr "Round"

#: src/app/main/ui/workspace/sidebar/options/menus/stroke.cljs
msgid "workspace.options.stroke-cap.square"
msgstr "Square"

#: src/app/main/ui/workspace/sidebar/options/menus/stroke.cljs
msgid "workspace.options.stroke-cap.square-marker"
msgstr "Square marker"

#: src/app/main/ui/workspace/sidebar/options/menus/stroke.cljs
msgid "workspace.options.stroke-cap.triangle-arrow"
msgstr "Triangle arrow"

msgid "workspace.options.stroke-color"
msgstr "Stroke color"

msgid "workspace.options.stroke-width"
msgstr "Stroke width"

#: src/app/main/ui/workspace/sidebar/options/menus/stroke.cljs
msgid "workspace.options.stroke.center"
msgstr "Center"

#: src/app/main/ui/workspace/sidebar/options/menus/stroke.cljs
msgid "workspace.options.stroke.dashed"
msgstr "Dashed"

#: src/app/main/ui/workspace/sidebar/options/menus/stroke.cljs
msgid "workspace.options.stroke.dotted"
msgstr "Dotted"

#: src/app/main/ui/workspace/sidebar/options/menus/stroke.cljs
msgid "workspace.options.stroke.inner"
msgstr "Inside"

#: src/app/main/ui/workspace/sidebar/options/menus/stroke.cljs
msgid "workspace.options.stroke.mixed"
msgstr "Mixed"

#: src/app/main/ui/workspace/sidebar/options/menus/stroke.cljs
msgid "workspace.options.stroke.outer"
msgstr "Outside"

#: src/app/main/ui/workspace/sidebar/options/menus/stroke.cljs
msgid "workspace.options.stroke.solid"
msgstr "Solid"

#: src/app/main/ui/workspace/sidebar/options/menus/text.cljs
msgid "workspace.options.text-options.align-bottom"
msgstr "Align bottom"

#: src/app/main/ui/workspace/sidebar/options/menus/text.cljs
msgid "workspace.options.text-options.align-center"
msgstr "Align center"

#: src/app/main/ui/workspace/sidebar/options/menus/text.cljs
msgid "workspace.options.text-options.align-justify"
msgstr "Justify"

#: src/app/main/ui/workspace/sidebar/options/menus/text.cljs
msgid "workspace.options.text-options.align-left"
msgstr "Align left"

#: src/app/main/ui/workspace/sidebar/options/menus/text.cljs
msgid "workspace.options.text-options.align-middle"
msgstr "Align middle"

#: src/app/main/ui/workspace/sidebar/options/menus/text.cljs
msgid "workspace.options.text-options.align-right"
msgstr "Align right"

#: src/app/main/ui/workspace/sidebar/options/menus/text.cljs
msgid "workspace.options.text-options.align-top"
msgstr "Align top"

msgid "workspace.options.text-options.decoration"
msgstr "Decoration"

#: src/app/main/ui/workspace/sidebar/options/menus/text.cljs
msgid "workspace.options.text-options.direction-ltr"
msgstr "LTR"

#: src/app/main/ui/workspace/sidebar/options/menus/text.cljs
msgid "workspace.options.text-options.direction-rtl"
msgstr "RTL"

#: src/app/main/ui/workspace/sidebar/options/menus/typography.cljs
msgid "workspace.options.text-options.google"
msgstr "Google"

#: src/app/main/ui/workspace/sidebar/options/menus/text.cljs
msgid "workspace.options.text-options.grow-auto-height"
msgstr "Auto height"

#: src/app/main/ui/workspace/sidebar/options/menus/text.cljs
msgid "workspace.options.text-options.grow-auto-width"
msgstr "Auto width"

#: src/app/main/ui/workspace/sidebar/options/menus/text.cljs
msgid "workspace.options.text-options.grow-fixed"
msgstr "Fixed"

#: src/app/main/ui/workspace/sidebar/options/menus/typography.cljs
msgid "workspace.options.text-options.letter-spacing"
msgstr "Letter Spacing"

#: src/app/main/ui/workspace/sidebar/options/menus/typography.cljs
msgid "workspace.options.text-options.line-height"
msgstr "Line height"

#: src/app/main/ui/workspace/sidebar/options/menus/typography.cljs
msgid "workspace.options.text-options.lowercase"
msgstr "Lowercase"

#: src/app/main/ui/workspace/sidebar/options/menus/text.cljs, src/app/main/ui/workspace/sidebar/options/menus/typography.cljs
msgid "workspace.options.text-options.none"
msgstr "None"

#: src/app/main/ui/workspace/sidebar/options/menus/typography.cljs
msgid "workspace.options.text-options.preset"
msgstr "Preset"

#: src/app/main/ui/workspace/sidebar/options/menus/text.cljs
msgid "workspace.options.text-options.strikethrough"
msgstr "Strikethrough"

msgid "workspace.options.text-options.text-case"
msgstr "Case"

#: src/app/main/ui/workspace/sidebar/options/menus/text.cljs
msgid "workspace.options.text-options.title"
msgstr "Text"

#: src/app/main/ui/workspace/sidebar/options/menus/text.cljs
msgid "workspace.options.text-options.title-group"
msgstr "Group text"

#: src/app/main/ui/workspace/sidebar/options/menus/text.cljs
msgid "workspace.options.text-options.title-selection"
msgstr "Selection text"

#: src/app/main/ui/workspace/sidebar/options/menus/typography.cljs
msgid "workspace.options.text-options.titlecase"
msgstr "Title Case"

#: src/app/main/ui/workspace/sidebar/options/menus/text.cljs
msgid "workspace.options.text-options.underline"
msgstr "Underline"

#: src/app/main/ui/workspace/sidebar/options/menus/typography.cljs
msgid "workspace.options.text-options.uppercase"
msgstr "Uppercase"

msgid "workspace.options.text-options.vertical-align"
msgstr "Vertical align"

#: src/app/main/ui/workspace/sidebar/options/menus/interactions.cljs
msgid "workspace.options.use-play-button"
msgstr "Use the play button at the header to run the prototype view."

msgid "workspace.options.width"
msgstr "Width"

msgid "workspace.options.x"
msgstr "X"

msgid "workspace.options.y"
msgstr "Y"

msgid "workspace.path.actions.add-node"
msgstr "Add node (%s)"

msgid "workspace.path.actions.delete-node"
msgstr "Delete node (%s)"

msgid "workspace.path.actions.draw-nodes"
msgstr "Draw nodes (%s)"

msgid "workspace.path.actions.join-nodes"
msgstr "Join nodes (%s)"

msgid "workspace.path.actions.make-corner"
msgstr "To corner (%s)"

msgid "workspace.path.actions.make-curve"
msgstr "To curve (%s)"

msgid "workspace.path.actions.merge-nodes"
msgstr "Merge nodes (%s)"

msgid "workspace.path.actions.move-nodes"
msgstr "Move nodes (%s)"

msgid "workspace.path.actions.separate-nodes"
msgstr "Separate nodes (%s)"

msgid "workspace.path.actions.snap-nodes"
msgstr "Snap nodes (%s)"

#: src/app/main/ui/workspace/context_menu.cljs
msgid "workspace.shape.menu.back"
msgstr "Send to back"

#: src/app/main/ui/workspace/context_menu.cljs
msgid "workspace.shape.menu.backward"
msgstr "Send backward"

#: src/app/main/ui/workspace/context_menu.cljs
msgid "workspace.shape.menu.copy"
msgstr "Copy"

#: src/app/main/ui/workspace/context_menu.cljs
msgid "workspace.shape.menu.create-artboard-from-selection"
msgstr "Selection to board"

#: src/app/main/ui/workspace/context_menu.cljs
msgid "workspace.shape.menu.create-component"
msgstr "Create component"

#: src/app/main/ui/workspace/context_menu.cljs
msgid "workspace.shape.menu.cut"
msgstr "Cut"

#: src/app/main/ui/workspace/context_menu.cljs
msgid "workspace.shape.menu.delete"
msgstr "Delete"

#: src/app/main/ui/workspace/context_menu.cljs
msgid "workspace.shape.menu.delete-flow-start"
msgstr "Delete flow start"

#: src/app/main/ui/workspace/sidebar/options/menus/component.cljs, src/app/main/ui/workspace/sidebar/options/menus/component.cljs, src/app/main/ui/workspace/context_menu.cljs, src/app/main/ui/workspace/context_menu.cljs
msgid "workspace.shape.menu.detach-instance"
msgstr "Detach instance"

#: src/app/main/ui/workspace/sidebar/options/menus/component.cljs, src/app/main/ui/workspace/sidebar/options/menus/component.cljs, src/app/main/ui/workspace/context_menu.cljs, src/app/main/ui/workspace/context_menu.cljs
msgid "workspace.shape.menu.detach-instances-in-bulk"
msgstr "Detach instances"

msgid "workspace.shape.menu.difference"
msgstr "Difference"

#: src/app/main/ui/workspace/context_menu.cljs
msgid "workspace.shape.menu.duplicate"
msgstr "Duplicate"

#: src/app/main/ui/workspace/context_menu.cljs
msgid "workspace.shape.menu.edit"
msgstr "Edit"

msgid "workspace.shape.menu.exclude"
msgstr "Exclude"

msgid "workspace.shape.menu.flatten"
msgstr "Flatten"

#: src/app/main/ui/workspace/context_menu.cljs
msgid "workspace.shape.menu.flip-horizontal"
msgstr "Flip horizontal"

#: src/app/main/ui/workspace/context_menu.cljs
msgid "workspace.shape.menu.flip-vertical"
msgstr "Flip vertical"

#: src/app/main/ui/workspace/context_menu.cljs
msgid "workspace.shape.menu.flow-start"
msgstr "Flow start"

#: src/app/main/ui/workspace/context_menu.cljs
msgid "workspace.shape.menu.forward"
msgstr "Bring forward"

#: src/app/main/ui/workspace/context_menu.cljs
msgid "workspace.shape.menu.front"
msgstr "Bring to front"

#: src/app/main/ui/workspace/sidebar/options/menus/component.cljs, src/app/main/ui/workspace/context_menu.cljs
msgid "workspace.shape.menu.go-main"
msgstr "Go to main component file"

#: src/app/main/ui/workspace/context_menu.cljs
msgid "workspace.shape.menu.group"
msgstr "Group"

#: src/app/main/ui/workspace/context_menu.cljs
msgid "workspace.shape.menu.hide"
msgstr "Hide"

msgid "workspace.shape.menu.hide-ui"
msgstr "Show/Hide UI"

msgid "workspace.shape.menu.intersection"
msgstr "Intersection"

#: src/app/main/ui/workspace/context_menu.cljs
msgid "workspace.shape.menu.lock"
msgstr "Lock"

#: src/app/main/ui/workspace/context_menu.cljs, src/app/main/ui/workspace/context_menu.cljs
msgid "workspace.shape.menu.mask"
msgstr "Mask"

#: src/app/main/ui/workspace/context_menu.cljs, src/app/main/ui/workspace/context_menu.cljs
msgid "workspace.shape.menu.paste"
msgstr "Paste"

msgid "workspace.shape.menu.path"
msgstr "Path"

#: src/app/main/ui/workspace/sidebar/options/menus/component.cljs, src/app/main/ui/workspace/sidebar/options/menus/component.cljs, src/app/main/ui/workspace/context_menu.cljs, src/app/main/ui/workspace/context_menu.cljs
msgid "workspace.shape.menu.reset-overrides"
msgstr "Reset overrides"

msgid "workspace.shape.menu.restore-main"
msgstr "Restore main component"

#: src/app/main/ui/workspace/context_menu.cljs
msgid "workspace.shape.menu.select-layer"
msgstr "Select layer"

#: src/app/main/ui/workspace/context_menu.cljs
msgid "workspace.shape.menu.show"
msgstr "Show"

#: src/app/main/ui/workspace/sidebar/options/menus/component.cljs, src/app/main/ui/workspace/context_menu.cljs
msgid "workspace.shape.menu.show-in-assets"
msgstr "Show in assets panel"

#: src/app/main/ui/workspace/sidebar/options/menus/component.cljs, src/app/main/ui/workspace/context_menu.cljs
msgid "workspace.shape.menu.show-main"
msgstr "Show main component"

msgid "workspace.shape.menu.thumbnail-remove"
msgstr "Remove thumbnail"

msgid "workspace.shape.menu.thumbnail-set"
msgstr "Set as thumbnail"

msgid "workspace.shape.menu.transform-to-path"
msgstr "Transform to path"

#: src/app/main/ui/workspace/context_menu.cljs
msgid "workspace.shape.menu.ungroup"
msgstr "Ungroup"

msgid "workspace.shape.menu.union"
msgstr "Union"

#: src/app/main/ui/workspace/context_menu.cljs
msgid "workspace.shape.menu.unlock"
msgstr "Unlock"

#: src/app/main/ui/workspace/context_menu.cljs
msgid "workspace.shape.menu.unmask"
msgstr "Unmask"

#: src/app/main/ui/workspace/sidebar/options/menus/component.cljs, src/app/main/ui/workspace/sidebar/options/menus/component.cljs, src/app/main/ui/workspace/context_menu.cljs, src/app/main/ui/workspace/context_menu.cljs
msgid "workspace.shape.menu.update-components-in-bulk"
msgstr "Update main components"

#: src/app/main/ui/workspace/sidebar/options/menus/component.cljs, src/app/main/ui/workspace/sidebar/options/menus/component.cljs, src/app/main/ui/workspace/context_menu.cljs, src/app/main/ui/workspace/context_menu.cljs
msgid "workspace.shape.menu.update-main"
msgstr "Update main component"

msgid "workspace.sidebar.collapse"
msgstr "Collapse sidebar"

msgid "workspace.sidebar.expand"
msgstr "Expand sidebar"

#: src/app/main/ui/workspace/left_toolbar.cljs
msgid "workspace.sidebar.history"
msgstr "History (%s)"

#: src/app/main/ui/workspace/left_toolbar.cljs
msgid "workspace.sidebar.layers"
msgstr "Layers"

msgid "workspace.sidebar.layers.components"
msgstr "Components"

msgid "workspace.sidebar.layers.frames"
msgstr "Boards"

msgid "workspace.sidebar.layers.groups"
msgstr "Groups"

msgid "workspace.sidebar.layers.images"
msgstr "Images"

msgid "workspace.sidebar.layers.masks"
msgstr "Masks"

msgid "workspace.sidebar.layers.search"
msgstr "Search layers"

msgid "workspace.sidebar.layers.shapes"
msgstr "Shapes"

msgid "workspace.sidebar.layers.texts"
msgstr "Texts"

#: src/app/main/ui/workspace/sidebar/options/menus/svg_attrs.cljs, src/app/main/ui/handoff/attributes/svg.cljs
msgid "workspace.sidebar.options.svg-attrs.title"
msgstr "Imported SVG Attributes"

#: src/app/main/ui/workspace/sidebar/sitemap.cljs
msgid "workspace.sidebar.sitemap"
msgstr "Pages"

#: src/app/main/ui/workspace/header.cljs
msgid "workspace.sitemap"
msgstr "Sitemap"

#: src/app/main/ui/workspace/left_toolbar.cljs
msgid "workspace.toolbar.assets"
msgstr "Assets"

#: src/app/main/ui/workspace/left_toolbar.cljs
msgid "workspace.toolbar.color-palette"
msgstr "Color Palette (%s)"

#: src/app/main/ui/workspace/left_toolbar.cljs
msgid "workspace.toolbar.comments"
msgstr "Comments (%s)"

#: src/app/main/ui/workspace/left_toolbar.cljs
msgid "workspace.toolbar.curve"
msgstr "Curve (%s)"

#: src/app/main/ui/workspace/left_toolbar.cljs
msgid "workspace.toolbar.ellipse"
msgstr "Ellipse (%s)"

#: src/app/main/ui/workspace/left_toolbar.cljs
msgid "workspace.toolbar.frame"
msgstr "Board (%s)"

#: src/app/main/ui/workspace/left_toolbar.cljs
msgid "workspace.toolbar.image"
msgstr "Image (%s)"

#: src/app/main/ui/workspace/left_toolbar.cljs
msgid "workspace.toolbar.move"
msgstr "Move (%s)"

#: src/app/main/ui/workspace/left_toolbar.cljs
msgid "workspace.toolbar.path"
msgstr "Path (%s)"

#: src/app/main/ui/workspace/left_toolbar.cljs
msgid "workspace.toolbar.rect"
msgstr "Rectangle (%s)"

#: src/app/main/ui/workspace/left_toolbar.cljs
msgid "workspace.toolbar.shortcuts"
msgstr "Shortcuts (%s)"

#: src/app/main/ui/workspace/left_toolbar.cljs
msgid "workspace.toolbar.text"
msgstr "Text (%s)"

#: src/app/main/ui/workspace/left_toolbar.cljs
msgid "workspace.toolbar.text-palette"
msgstr "Typographies (%s)"

#: src/app/main/ui/workspace/sidebar/history.cljs
msgid "workspace.undo.empty"
msgstr "There are no history changes so far"

#: src/app/main/ui/workspace/sidebar/history.cljs
msgid "workspace.undo.entry.delete"
msgstr "Deleted %s"

#: src/app/main/ui/workspace/sidebar/history.cljs
msgid "workspace.undo.entry.modify"
msgstr "Modified %s"

#: src/app/main/ui/workspace/sidebar/history.cljs
msgid "workspace.undo.entry.move"
msgstr "Moved objects"

msgid "workspace.undo.entry.multiple.circle"
msgstr "circles"

msgid "workspace.undo.entry.multiple.color"
msgstr "color assets"

msgid "workspace.undo.entry.multiple.component"
msgstr "components"

msgid "workspace.undo.entry.multiple.curve"
msgstr "curves"

msgid "workspace.undo.entry.multiple.frame"
msgstr "board"

msgid "workspace.undo.entry.multiple.group"
msgstr "groups"

msgid "workspace.undo.entry.multiple.media"
msgstr "graphic assets"

msgid "workspace.undo.entry.multiple.multiple"
msgstr "objects"

msgid "workspace.undo.entry.multiple.page"
msgstr "pages"

msgid "workspace.undo.entry.multiple.path"
msgstr "paths"

msgid "workspace.undo.entry.multiple.rect"
msgstr "rectangles"

msgid "workspace.undo.entry.multiple.shape"
msgstr "shapes"

msgid "workspace.undo.entry.multiple.text"
msgstr "texts"

msgid "workspace.undo.entry.multiple.typography"
msgstr "typography assets"

#: src/app/main/ui/workspace/sidebar/history.cljs
msgid "workspace.undo.entry.new"
msgstr "New %s"

msgid "workspace.undo.entry.single.circle"
msgstr "circle"

msgid "workspace.undo.entry.single.color"
msgstr "color asset"

msgid "workspace.undo.entry.single.component"
msgstr "component"

msgid "workspace.undo.entry.single.curve"
msgstr "curve"

msgid "workspace.undo.entry.single.frame"
msgstr "board"

msgid "workspace.undo.entry.single.group"
msgstr "group"

msgid "workspace.undo.entry.single.image"
msgstr "image"

msgid "workspace.undo.entry.single.media"
msgstr "graphic asset"

msgid "workspace.undo.entry.single.multiple"
msgstr "object"

msgid "workspace.undo.entry.single.page"
msgstr "page"

msgid "workspace.undo.entry.single.path"
msgstr "path"

msgid "workspace.undo.entry.single.rect"
msgstr "rectangle"

msgid "workspace.undo.entry.single.shape"
msgstr "shape"

msgid "workspace.undo.entry.single.text"
msgstr "text"

msgid "workspace.undo.entry.single.typography"
msgstr "typography asset"

#: src/app/main/ui/workspace/sidebar/history.cljs
msgid "workspace.undo.entry.unknown"
msgstr "Operation over %s"

#: src/app/main/ui/workspace/sidebar/history.cljs
msgid "workspace.undo.title"
msgstr "History"

#: src/app/main/data/workspace/libraries.cljs
msgid "workspace.updates.dismiss"
msgstr "Dismiss"

#: src/app/main/data/workspace/libraries.cljs
msgid "workspace.updates.there-are-updates"
msgstr "There are updates in shared libraries"

#: src/app/main/data/workspace/libraries.cljs
msgid "workspace.updates.update"
msgstr "Update"

msgid "workspace.viewport.click-to-close-path"
<<<<<<< HEAD
msgstr "Click to close the path"
=======
msgstr "Click to close the path"

msgid "errors.profile-blocked"
msgstr "The profile is blocked"

msgid "errors.bad-font"
msgstr "The font %s could not be loaded"

msgid "errors.bad-font-plural"
msgstr "The fonts %s could not be loaded"
>>>>>>> b23ece88
<|MERGE_RESOLUTION|>--- conflicted
+++ resolved
@@ -4563,9 +4563,6 @@
 msgstr "Update"
 
 msgid "workspace.viewport.click-to-close-path"
-<<<<<<< HEAD
-msgstr "Click to close the path"
-=======
 msgstr "Click to close the path"
 
 msgid "errors.profile-blocked"
@@ -4575,5 +4572,4 @@
 msgstr "The font %s could not be loaded"
 
 msgid "errors.bad-font-plural"
-msgstr "The fonts %s could not be loaded"
->>>>>>> b23ece88
+msgstr "The fonts %s could not be loaded"