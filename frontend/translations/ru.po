msgid ""
msgstr ""
"PO-Revision-Date: 2023-01-24 14:27+0000\n"
"Last-Translator: Vin <k3kelm4vw@mozmail.com>\n"
"Language-Team: Russian "
"<https://hosted.weblate.org/projects/penpot/frontend/ru/>\n"
"Language: ru\n"
"MIME-Version: 1.0\n"
"Content-Type: text/plain; charset=utf-8\n"
"Content-Transfer-Encoding: 8bit\n"
"Plural-Forms: nplurals=2; plural=(n != 1);\n"
"X-Generator: Weblate 4.16-dev\n"

#: src/app/main/ui/auth/register.cljs
msgid "auth.already-have-account"
msgstr "Уже есть аккаунт?"

#: src/app/main/ui/auth/register.cljs
msgid "auth.check-your-email"
msgstr "Перейдите по ссылке в электронном письме, чтобы начать работу с Penpot."

#: src/app/main/ui/auth/recovery.cljs
msgid "auth.confirm-password"
msgstr "Подтвердите пароль"

#: src/app/main/ui/auth/register.cljs, src/app/main/ui/auth/login.cljs
msgid "auth.create-demo-account"
msgstr "Создать демо-аккаунт"

#: src/app/main/ui/auth/register.cljs, src/app/main/ui/auth/login.cljs
msgid "auth.create-demo-profile"
msgstr "Хотите попробовать?"

#: src/app/main/ui/auth/register.cljs
msgid "auth.demo-warning"
msgstr ""
"Это ДЕМОНСТРАЦИЯ, НЕ ИСПОЛЬЗУЙТЕ для работы, проекты будут периодически "
"удаляться."

#: src/app/main/ui/auth/register.cljs, src/app/main/ui/auth/recovery_request.cljs, src/app/main/ui/auth/login.cljs
msgid "auth.email"
msgstr "Эл. почта"

#: src/app/main/ui/auth/login.cljs
msgid "auth.forgot-password"
msgstr "Забыли пароль?"

#: src/app/main/ui/auth/register.cljs
msgid "auth.fullname"
msgstr "Полное имя"

#: src/app/main/ui/auth/register.cljs
msgid "auth.login-here"
msgstr "Войти здесь"

#: src/app/main/ui/auth/login.cljs
msgid "auth.login-submit"
msgstr "Вход"

#: src/app/main/ui/auth/login.cljs
msgid "auth.login-title"
msgstr "Рады видеть Вас снова!"

#: src/app/main/ui/auth/register.cljs, src/app/main/ui/auth/login.cljs
msgid "auth.login-with-github-submit"
msgstr "GitHub"

#: src/app/main/ui/auth/register.cljs, src/app/main/ui/auth/login.cljs
msgid "auth.login-with-gitlab-submit"
msgstr "GitLab"

#: src/app/main/ui/auth/login.cljs
msgid "auth.login-with-google-submit"
msgstr "Google"

#: src/app/main/ui/auth/login.cljs
msgid "auth.login-with-ldap-submit"
msgstr "LDAP"

#: src/app/main/ui/auth/login.cljs
msgid "auth.login-with-oidc-submit"
msgstr "OpenID"

#: src/app/main/ui/auth/recovery.cljs
msgid "auth.new-password"
msgstr "Введите новый пароль"

#: src/app/main/ui/auth/register.cljs
msgid "auth.newsletter-subscription"
msgstr "Я хочу подписаться на рассылку Penpot."

#: src/app/main/ui/auth/recovery.cljs
msgid "auth.notifications.invalid-token-error"
msgstr "Неверный код восстановления."

#: src/app/main/ui/auth/recovery.cljs
msgid "auth.notifications.password-changed-successfully"
msgstr "Пароль успешно изменён"

#: src/app/main/ui/auth/recovery_request.cljs
msgid "auth.notifications.profile-not-verified"
msgstr "Профиль не подтверждён, пожалуйста, проверьте почту."

#: src/app/main/ui/auth/recovery_request.cljs
msgid "auth.notifications.recovery-token-sent"
msgstr "Ссылка для восстановления пароля отправлена на почту."

#: src/app/main/ui/auth/verify_token.cljs
msgid "auth.notifications.team-invitation-accepted"
msgstr "Приглашение в команду принято"

#: src/app/main/ui/auth/register.cljs, src/app/main/ui/auth/login.cljs
msgid "auth.password"
msgstr "Пароль"

#: src/app/main/ui/auth/register.cljs
msgid "auth.password-length-hint"
msgstr "Минимум 8 символов"

msgid "auth.privacy-policy"
msgstr "Политика конфиденциальности"

#: src/app/main/ui/auth/recovery_request.cljs
msgid "auth.recovery-request-submit"
msgstr "Восстановить пароль"

#: src/app/main/ui/auth/recovery_request.cljs
msgid "auth.recovery-request-subtitle"
msgstr "Мы отправим эл. письмо с инструкциями"

#: src/app/main/ui/auth/recovery_request.cljs
msgid "auth.recovery-request-title"
msgstr "Забыли пароль?"

#: src/app/main/ui/auth/recovery.cljs
msgid "auth.recovery-submit"
msgstr "Изменить пароль"

#: src/app/main/ui/auth/login.cljs
msgid "auth.register"
msgstr "Еще нет аккаунта?"

#: src/app/main/ui/auth/register.cljs, src/app/main/ui/auth/login.cljs
msgid "auth.register-submit"
msgstr "Создать аккаунт"

#: src/app/main/ui/auth/register.cljs
msgid "auth.register-subtitle"
msgstr "Это бесплатно, это Open Source"

#: src/app/main/ui/auth/register.cljs
msgid "auth.register-title"
msgstr "Создать аккаунт"

#: src/app/main/ui/auth.cljs
msgid "auth.sidebar-tagline"
msgstr "Open Source решение для дизайна и прототипирования."

msgid "auth.terms-of-service"
msgstr "Условия использования"

#: src/app/main/ui/auth/register.cljs
msgid "auth.terms-privacy-agreement"
msgstr ""
"Создавая новый аккаунт, вы соглашаетесь с нашими условиями использования и "
"политикой конфиденциальности."

#: src/app/main/ui/auth/register.cljs
msgid "auth.verification-email-sent"
msgstr "Мы отправили эл. письмо с подтверждением на"

msgid "common.publish"
msgstr "Опубликовать"

msgid "common.share-link.all-users"
msgstr "Все пользователи Penpot"

msgid "common.share-link.confirm-deletion-link-description"
msgstr ""
"Вы точно хотите удалить эту ссылку? После этого она перестанет быть "
"доступной"

msgid "common.share-link.current-tag"
msgstr "(текущее)"

msgid "common.share-link.destroy-link"
msgstr "Удалить ссылку"

msgid "common.share-link.get-link"
msgstr "Получить ссылку"

msgid "common.share-link.link-copied-success"
msgstr "Ссылка скопирована"

msgid "common.share-link.link-deleted-success"
msgstr "Ссылка удалена"

msgid "common.share-link.manage-ops"
msgstr "Управлять разрешениями"

msgid "common.share-link.page-shared"
msgid_plural "common.share-link.page-shared"
msgstr[0] "1 общая страница"
msgstr[1] "%s общих страниц"

msgid "common.share-link.permissions-can-comment"
msgstr "Может комментировать"

msgid "common.share-link.permissions-can-inspect"
msgstr "Может проверять код"

msgid "common.share-link.permissions-hint"
msgstr "Доступ открыт для получателей ссылки"

msgid "common.share-link.permissions-pages"
msgstr "Общие страницы"

msgid "common.share-link.placeholder"
msgstr "Ссылка появится здесь"

msgid "common.share-link.team-members"
msgstr "Только участники команды"

msgid "common.share-link.title"
msgstr "Поделиться прототипами"

msgid "common.share-link.view-all"
msgstr "Выбрать все"

msgid "common.unpublish"
msgstr "Снять с публикации"

#: src/app/main/ui/dashboard/projects.cljs
msgid "dasboard.team-hero.management"
msgstr "Управление командой"

#: src/app/main/ui/dashboard/projects.cljs
msgid "dasboard.team-hero.text"
msgstr ""
"Penpot предназначен для команд. Приглашайте участников к совместной работе "
"над проектами и файлами"

#: src/app/main/ui/dashboard/projects.cljs
msgid "dasboard.team-hero.title"
msgstr "Объединяйтесь!"

#: src/app/main/ui/dashboard/projects.cljs
msgid "dasboard.tutorial-hero.info"
msgstr "Изучите основы в Penpot весело с этим практическим руководством."

#: src/app/main/ui/dashboard/projects.cljs
msgid "dasboard.tutorial-hero.start"
msgstr "Начать обучение"

#: src/app/main/ui/dashboard/projects.cljs
msgid "dasboard.tutorial-hero.title"
msgstr "Практическое руководство"

#: src/app/main/ui/dashboard/projects.cljs
msgid "dasboard.walkthrough-hero.info"
msgstr "Прогуляйтесь по возможностям Penpot и познакомьтесь с основными функциями."

#: src/app/main/ui/dashboard/projects.cljs
msgid "dasboard.walkthrough-hero.start"
msgstr "Начать тур"

#: src/app/main/ui/dashboard/projects.cljs
msgid "dasboard.walkthrough-hero.title"
msgstr "Руководство по интерфейсу"

#: src/app/main/ui/workspace/header.cljs, src/app/main/ui/dashboard/file_menu.cljs
msgid "dashboard.add-shared"
msgstr "Добавить как общую библиотеку"

#: src/app/main/ui/settings/profile.cljs
msgid "dashboard.change-email"
msgstr "Изменить эл. почту"

#: src/app/main/data/dashboard.cljs, src/app/main/data/dashboard.cljs
msgid "dashboard.copy-suffix"
msgstr "(копия)"

#: src/app/main/ui/dashboard/sidebar.cljs
msgid "dashboard.create-new-team"
msgstr "Создать новую команду"

#: src/app/main/ui/dashboard/sidebar.cljs
msgid "dashboard.default-team-name"
msgstr "Ваш Penpot"

#: src/app/main/ui/dashboard/sidebar.cljs
msgid "dashboard.delete-team"
msgstr "Удалить команду"

msgid "dashboard.download-binary-file"
msgstr "Скачать файл Penpot (.penpot)"

msgid "dashboard.download-standard-file"
msgstr "Скачать стандартный файл (.svg + .json)"

msgid "dashboard.draft-title"
msgstr "Черновик"

#: src/app/main/ui/dashboard/project_menu.cljs, src/app/main/ui/dashboard/file_menu.cljs
msgid "dashboard.duplicate"
msgstr "Дублировать"

#: src/app/main/ui/dashboard/file_menu.cljs
msgid "dashboard.duplicate-multi"
msgstr "Дублировать файлы (%s)"

#: src/app/main/ui/dashboard/grid.cljs
msgid "dashboard.empty-files"
msgstr "Здесь пока нет файлов"

#: src/app/main/ui/dashboard/grid.cljs
#, markdown
msgid "dashboard.empty-placeholder-drafts"
msgstr ""
"Ой! Файлов пока нет. Вы можете испытать готовые шаблоны в разделе "
"[Библиотеки и шаблоны](https://penpot.app/libraries-templates.html)"

msgid "dashboard.export-binary-multi"
msgstr "Скачать файлы Penpot (.penpot) (%s)"

msgid "dashboard.export-frames"
msgstr "Экспорт кадров в PDF"

#: src/app/main/ui/export.cljs
msgid "dashboard.export-frames.title"
msgstr "Экспорт в PDF"

msgid "dashboard.export-multi"
msgstr "Экспорт файлов Penpot (%s)"

#: src/app/main/ui/export.cljs
msgid "dashboard.export-multiple.selected"
msgstr "Выбрано %s из %s элементов"

#: src/app/main/ui/workspace/header.cljs
msgid "dashboard.export-shapes"
msgstr "Экспорт"

#: src/app/main/ui/export.cljs
msgid "dashboard.export-shapes.how-to"
msgstr ""
"Вы можете добавить настройки экспорта элементам из свойств дизайна (в "
"нижней части правой боковой панели)."

#: src/app/main/ui/export.cljs
msgid "dashboard.export-shapes.how-to-link"
msgstr "Информация о настройке экспорта в Penpot."

#: src/app/main/ui/export.cljs
msgid "dashboard.export-shapes.no-elements"
msgstr "Нет элементов с настройками экспорта."

#: src/app/main/ui/export.cljs
msgid "dashboard.export-shapes.title"
msgstr "Выбор экспорта"

msgid "dashboard.export-single"
msgstr "Экспорт файла Penpot"

msgid "dashboard.export-standard-multi"
msgstr "Скачать стандартные файлы (.svg + .json) (%s)"

msgid "dashboard.export.detail"
msgstr "* Могут содержать компоненты, цвета, графику, и/или типографику."

msgid "dashboard.export.explain"
msgstr ""
"Один или несколько файлов на экспорт используют общие библиотеки. Что нужно "
"сделать с их ресурсами*?"

msgid "dashboard.export.options.all.message"
msgstr "Файлы с общих библиотек будут включены в экспорт, сохраняя свою привязку."

msgid "dashboard.export.options.all.title"
msgstr "Экспорт общих библиотек"

msgid "dashboard.export.options.detach.message"
msgstr ""
"Общие библиотеки не будут включены в экспорт, и вложенные ресурсы не "
"попадут в библиотеку экспорта. "

msgid "dashboard.export.options.detach.title"
msgstr "Воспринимать ресурсы общей библиотеки как обычные объекты"

msgid "dashboard.export.options.merge.message"
msgstr ""
"Ваш файл будет экспортирован с включением всех внешних ресурсов в "
"библиотеку экспорта."

msgid "dashboard.export.options.merge.title"
msgstr "Включить ресурсы общей библиотеки в файловые библиотеки"

msgid "dashboard.export.title"
msgstr "Экспорт файлов"

msgid "dashboard.fonts.deleted-placeholder"
msgstr "Шрифт удалён"

#: src/app/main/ui/dashboard/fonts.cljs
msgid "dashboard.fonts.dismiss-all"
msgstr "Отменить все"

msgid "dashboard.fonts.empty-placeholder"
msgstr "Произвольные шрифты не установлены."

#: src/app/main/ui/dashboard/fonts.cljs
msgid "dashboard.fonts.fonts-added"
msgid_plural "dashboard.fonts.fonts-added"
msgstr[0] "Шрифт добавлен"
msgstr[1] "Шрифты добавлены (%s)"

#, markdown
msgid "dashboard.fonts.hero-text1"
msgstr ""
"Любой загружаемый сюда шрифт будет добавлен в семейство шрифтов и доступен "
"в свойствах файлов, редактируемых командой. Шрифты из одного и того же "
"семейства будут сгруппированы по **названию семейства шрифта**. Для "
"загрузки допустимы следующие форматы: **TTF, OTF и WOFF** (используйте один "
"из них)."

#, markdown
msgid "dashboard.fonts.hero-text2"
msgstr ""
"Вам следует загружать только собственные шрифты, или у которых есть "
"лицензия на использование в Penpot. Больше информации в разделе \"Content "
"rights\" в [Условиях использования Penpot](https://penpot.app/terms.html). "
"Также можете прочитать о [лицензированием "
"шрифтов](https://www.typography.com/faq) в целом."

#: src/app/main/ui/dashboard/fonts.cljs
msgid "dashboard.fonts.upload-all"
msgstr "Загрузить все"

msgid "dashboard.import"
msgstr "Импорт файлов Penpot"

msgid "dashboard.import.analyze-error"
msgstr "Ой! Не вышло импортировать этот файл"

msgid "dashboard.import.import-error"
msgstr "Есть проблема с импортом файла. Файл не был импортирован."

msgid "dashboard.import.import-message"
msgstr "Файлы успешно импортированы (%s)."

msgid "dashboard.import.import-warning"
msgstr "Некоторые файлы содержали неверные объекты, которые были удалены."

msgid "dashboard.import.progress.process-colors"
msgstr "Обработка цветов"

msgid "dashboard.import.progress.process-components"
msgstr "Обработка компонентов"

msgid "dashboard.import.progress.process-media"
msgstr "Обработка медиа"

msgid "dashboard.import.progress.process-page"
msgstr "Обработка страницы: %s"

msgid "dashboard.import.progress.process-typographies"
msgstr "Обработка типографики"

msgid "dashboard.import.progress.upload-data"
msgstr "Загрузка данных на сервер (%s/%s)"

msgid "dashboard.import.progress.upload-media"
msgstr "Загрузка файла: %s"

#: src/app/main/ui/dashboard/team.cljs
msgid "dashboard.invite-profile"
msgstr "Пригласить в команду"

#: src/app/main/ui/dashboard/sidebar.cljs, src/app/main/ui/dashboard/sidebar.cljs
msgid "dashboard.leave-team"
msgstr "Покинуть команду"

msgid "dashboard.libraries-and-templates"
msgstr "Библиотеки и шаблоны"

msgid "dashboard.libraries-and-templates.explore"
msgstr "Узнайте больше о них и о том, как внести свой вклад"

msgid "dashboard.libraries-and-templates.import-error"
msgstr "Возникла проблема с импортом шаблона. Шаблон не был импортирован."

#: src/app/main/ui/dashboard/libraries.cljs
msgid "dashboard.libraries-title"
msgstr "Библиотеки"

#: src/app/main/ui/dashboard/grid.cljs
msgid "dashboard.loading-files"
msgstr "загрузка ваших файлов …"

msgid "dashboard.loading-fonts"
msgstr "загрузка ваших шрифтов …"

#: src/app/main/ui/dashboard/project_menu.cljs, src/app/main/ui/dashboard/file_menu.cljs
msgid "dashboard.move-to"
msgstr "Переместить"

#: src/app/main/ui/dashboard/file_menu.cljs
msgid "dashboard.move-to-multi"
msgstr "Переместить файлы (%s)"

#: src/app/main/ui/dashboard/file_menu.cljs
msgid "dashboard.move-to-other-team"
msgstr "Перевести в другую команду"

#: src/app/main/ui/dashboard/projects.cljs, src/app/main/ui/dashboard/files.cljs
msgid "dashboard.new-file"
msgstr "+ Новый файл"

#: src/app/main/data/dashboard.cljs
msgid "dashboard.new-file-prefix"
msgstr "Новый файл"

#: src/app/main/ui/dashboard/projects.cljs
msgid "dashboard.new-project"
msgstr "+ Новый проект"

#: src/app/main/data/dashboard.cljs
msgid "dashboard.new-project-prefix"
msgstr "Новый проект"

#: src/app/main/ui/settings/profile.cljs
msgid "dashboard.newsletter-msg"
msgstr ""
"Присылайте мне новости, информацию об обновлениях продуктов и рекомендации "
"о Penpot."

#: src/app/main/ui/settings/profile.cljs
msgid "dashboard.newsletter-title"
msgstr "Подписка на рассылку"

#: src/app/main/ui/dashboard/search.cljs
msgid "dashboard.no-matches-for"
msgstr "Совпадений для “%s“ не найдено"

#: src/app/main/ui/dashboard/sidebar.cljs
msgid "dashboard.no-projects-placeholder"
msgstr "Закреплённые проекты будут здесь"

#: src/app/main/ui/auth/verify_token.cljs
msgid "dashboard.notifications.email-changed-successfully"
msgstr "Ваш адрес эл. почты был успешно обновлён"

#: src/app/main/ui/auth/verify_token.cljs
msgid "dashboard.notifications.email-verified-successfully"
msgstr "Ваш email адрес успешно подтвержден"

#: src/app/main/ui/settings/password.cljs
msgid "dashboard.notifications.password-saved"
msgstr "Пароль успешно сохранен!"

#: src/app/main/ui/dashboard/team.cljs
msgid "dashboard.num-of-members"
msgstr "Участников: %s"

#: src/app/main/ui/dashboard/file_menu.cljs
msgid "dashboard.open-in-new-tab"
msgstr "Открыть в новой вкладке"

msgid "dashboard.options"
msgstr "Опции"

#: src/app/main/ui/settings/password.cljs
msgid "dashboard.password-change"
msgstr "Изменить пароль"

#: src/app/main/ui/dashboard/project_menu.cljs
msgid "dashboard.pin-unpin"
msgstr "Закрепить/Открепить"

#: src/app/main/ui/dashboard/projects.cljs
msgid "dashboard.projects-title"
msgstr "Проекты"

#: src/app/main/ui/settings/profile.cljs
msgid "dashboard.remove-account"
msgstr "Хотите удалить свой аккаунт?"

#: src/app/main/ui/workspace/header.cljs, src/app/main/ui/dashboard/file_menu.cljs
msgid "dashboard.remove-shared"
msgstr "Снять статус общей библиотеки"

#: src/app/main/ui/settings/profile.cljs
msgid "dashboard.save-settings"
msgstr "Сохранить настройки"

#: src/app/main/ui/dashboard/sidebar.cljs
msgid "dashboard.search-placeholder"
msgstr "Поиск…"

#: src/app/main/ui/dashboard/search.cljs
msgid "dashboard.searching-for"
msgstr "Поиск \"%s\"…"

#: src/app/main/ui/settings/options.cljs
msgid "dashboard.select-ui-language"
msgstr "Выберите язык интерфейса"

#: src/app/main/ui/settings/options.cljs
msgid "dashboard.select-ui-theme"
msgstr "Выберите тему"

#: src/app/main/ui/dashboard/grid.cljs
msgid "dashboard.show-all-files"
msgstr "Показать все файлы"

#: src/app/main/ui/dashboard/file_menu.cljs
msgid "dashboard.success-delete-file"
msgstr "Ваш файл успешно удалён"

#: src/app/main/ui/dashboard/project_menu.cljs
msgid "dashboard.success-delete-project"
msgstr "Ваш проект удалён"

#: src/app/main/ui/dashboard/file_menu.cljs
msgid "dashboard.success-duplicate-file"
msgstr "Ваш файл успешно продублирован"

#: src/app/main/ui/dashboard/project_menu.cljs
msgid "dashboard.success-duplicate-project"
msgstr "Ваш проект продублирован"

#: src/app/main/ui/dashboard/grid.cljs, src/app/main/ui/dashboard/sidebar.cljs, src/app/main/ui/dashboard/file_menu.cljs
msgid "dashboard.success-move-file"
msgstr "Ваш файл успешно перемещён"

#: src/app/main/ui/dashboard/file_menu.cljs
msgid "dashboard.success-move-files"
msgstr "Ваши файлы успешно перемещены"

#: src/app/main/ui/dashboard/project_menu.cljs
msgid "dashboard.success-move-project"
msgstr "Ваш проект перемещён"

#: src/app/main/ui/dashboard/team.cljs
msgid "dashboard.team-info"
msgstr "О команде"

#: src/app/main/ui/dashboard/team.cljs
msgid "dashboard.team-members"
msgstr "Участники команды"

#: src/app/main/ui/dashboard/team.cljs
msgid "dashboard.team-projects"
msgstr "Командные проекты"

#: src/app/main/ui/settings/options.cljs
msgid "dashboard.theme-change"
msgstr "Тема интерфейса пользователя"

#: src/app/main/ui/dashboard/search.cljs
msgid "dashboard.title-search"
msgstr "Результаты поиска"

#: src/app/main/ui/dashboard/search.cljs
msgid "dashboard.type-something"
msgstr "Введите для поиска"

#: src/app/main/ui/workspace/header.cljs, src/app/main/ui/dashboard/file_menu.cljs
msgid "dashboard.unpublish-shared"
msgstr "Снять библиотеку с публикации"

#: src/app/main/ui/settings/profile.cljs, src/app/main/ui/settings/password.cljs, src/app/main/ui/settings/options.cljs
msgid "dashboard.update-settings"
msgstr "Обновить настройки"

#: src/app/main/ui/settings.cljs
msgid "dashboard.your-account-title"
msgstr "Ваш аккаунт"

#: src/app/main/ui/settings/profile.cljs
msgid "dashboard.your-email"
msgstr "Эл. почта"

#: src/app/main/ui/settings/profile.cljs
msgid "dashboard.your-name"
msgstr "Ваше имя"

#: src/app/main/ui/dashboard/search.cljs, src/app/main/ui/dashboard/team.cljs, src/app/main/ui/dashboard/team.cljs, src/app/main/ui/dashboard/libraries.cljs, src/app/main/ui/dashboard/projects.cljs, src/app/main/ui/dashboard/sidebar.cljs, src/app/main/ui/dashboard/file_menu.cljs
msgid "dashboard.your-penpot"
msgstr "Ваш Penpot"

#: src/app/main/ui/alert.cljs
msgid "ds.alert-ok"
msgstr "Ок"

#: src/app/main/ui/alert.cljs
msgid "ds.alert-title"
msgstr "Внимание"

#: src/app/main/ui/confirm.cljs
msgid "ds.component-subtitle"
msgstr "Компоненты для обновления:"

#: src/app/main/ui/confirm.cljs
msgid "ds.confirm-cancel"
msgstr "Отмена"

#: src/app/main/ui/confirm.cljs
msgid "ds.confirm-ok"
msgstr "Oк"

#: src/app/main/ui/confirm.cljs, src/app/main/ui/confirm.cljs
msgid "ds.confirm-title"
msgstr "Вы уверены?"

#: src/app/main/ui/dashboard/grid.cljs
msgid "ds.updated-at"
msgstr "Обновлено: %s"

#: src/app/main/ui/auth/login.cljs
msgid "errors.auth-provider-not-configured"
msgstr "Провайдер аутентификации не настроен."

msgid "errors.auth.unable-to-login"
msgstr "Кажется, сеанс истёк. Войдите снова."

msgid "errors.bad-font"
msgstr "Шрифт %s не может быть загружен"

msgid "errors.bad-font-plural"
msgstr "Шрифты %s не могут быть загружены"

#: src/app/main/data/workspace.cljs
msgid "errors.clipboard-not-implemented"
msgstr "Ваш браузер не поддерживает эту операцию"

#: src/app/main/ui/auth/verify_token.cljs, src/app/main/ui/settings/change_email.cljs
msgid "errors.email-already-exists"
msgstr "Такая эл. почта уже используется"

#: src/app/main/ui/auth/verify_token.cljs
msgid "errors.email-already-validated"
msgstr "Эл. почта уже подтверждена."

msgid "errors.email-as-password"
msgstr "Нельзя указывать в качестве пароля адрес эл. почты"

#: src/app/main/ui/auth/register.cljs, src/app/main/ui/auth/recovery_request.cljs, src/app/main/ui/settings/change_email.cljs, src/app/main/ui/dashboard/team.cljs
msgid "errors.email-has-permanent-bounces"
msgstr "Эл. почта «%s» постоянно недоступна."

#: src/app/main/ui/settings/change_email.cljs
msgid "errors.email-invalid-confirmation"
msgstr "Эл. почта для подтверждения должна совпадать"

msgid "errors.email-spam-or-permanent-bounces"
msgstr "Эл. почта «%s» была отмечена как спам или постоянно недоступна."

#: src/app/main/ui/auth/verify_token.cljs, src/app/main/ui/settings/feedback.cljs, src/app/main/ui/dashboard/team.cljs
msgid "errors.generic"
msgstr "Что-то пошло не так."

#: src/app/main/ui/auth/login.cljs
msgid "errors.google-auth-not-enabled"
msgstr "Вход с Google пока не доступен"

#: src/app/main/ui/components/color_input.cljs
msgid "errors.invalid-color"
msgstr "Неверный цвет"

msgid "errors.invite-invalid.info"
msgstr "Возможно, это приглашение отменено или истёк срок его действия."

#: src/app/main/ui/auth/login.cljs
msgid "errors.ldap-disabled"
msgstr "Вход c LDAP отключён."

msgid "errors.media-format-unsupported"
msgstr "Формат изображения не поддерживается (должен быть svg, jpg или png)."

#: src/app/main/data/workspace/persistence.cljs
msgid "errors.media-too-large"
msgstr "Изображение слишком большое для вставки."

#: src/app/main/data/workspace/persistence.cljs, src/app/main/data/media.cljs
msgid "errors.media-type-mismatch"
msgstr "Формат медиа не соответует расширению файла."

#: src/app/main/data/workspace/persistence.cljs, src/app/main/data/workspace/persistence.cljs, src/app/main/data/workspace/persistence.cljs, src/app/main/data/workspace/persistence.cljs, src/app/main/data/media.cljs
msgid "errors.media-type-not-allowed"
msgstr "Неверное медиа."

#: src/app/main/ui/dashboard/team.cljs
msgid "errors.member-is-muted"
msgstr "Невозможно пригласить адресата с недоступным адресом электронной почты."

msgid "errors.network"
msgstr "Невозможно подключиться к серверу."

#: src/app/main/ui/settings/password.cljs
msgid "errors.password-invalid-confirmation"
msgstr "Пароль для подтверждения должен совпадать"

#: src/app/main/ui/settings/password.cljs
msgid "errors.password-too-short"
msgstr "Пароль должен быть минимум 8 символов"

msgid "errors.profile-blocked"
msgstr "Профиль заблокирован"

#: src/app/main/ui/auth/recovery_request.cljs, src/app/main/ui/settings/change_email.cljs, src/app/main/ui/dashboard/team.cljs
msgid "errors.profile-is-muted"
msgstr "Ваш адрес электронной почты не доступен."

#: src/app/main/ui/auth/register.cljs
msgid "errors.registration-disabled"
msgstr "Регистрация сейчас отключена."

msgid "errors.team-leave.insufficient-members"
msgstr ""
"Недостаточно участников, чтобы покинуть команду, вероятно, вы хотите её "
"удалить."

msgid "errors.team-leave.member-does-not-exists"
msgstr "Участник, которого вы пытаетесь назначить, не существует."

msgid "errors.team-leave.owner-cant-leave"
msgstr "Нужно переназначить роль владельца перед тем, как покинуть команду."

msgid "errors.terms-privacy-agreement-invalid"
msgstr "Вы должны принять наши условия использования и политику конфиденциальности."

#: src/app/main/data/media.cljs, src/app/main/ui/workspace/sidebar/options/menus/exports.cljs, src/app/main/ui/inspect/exports.cljs
msgid "errors.unexpected-error"
msgstr "Произошла ошибка."

#: src/app/main/ui/auth/verify_token.cljs
msgid "errors.unexpected-token"
msgstr "Неизвестный токен"

#: src/app/main/ui/auth/login.cljs
msgid "errors.wrong-credentials"
msgstr "Неверное имя пользователя или пароль."

#: src/app/main/ui/settings/password.cljs
msgid "errors.wrong-old-password"
msgstr "Старый пароль неверный"

#: src/app/main/ui/settings/feedback.cljs
msgid "feedback.chat-start"
msgstr "Войти в чат"

#: src/app/main/ui/settings/feedback.cljs
msgid "feedback.chat-subtitle"
msgstr "Хотите поговорить? Заходите в наш чат Gitter"

#: src/app/main/ui/settings/feedback.cljs
msgid "feedback.description"
msgstr "Описание"

#: src/app/main/ui/settings/feedback.cljs
msgid "feedback.discourse-go-to"
msgstr "Перейти на форум Penpot"

#: src/app/main/ui/settings/feedback.cljs
msgid "feedback.discourse-subtitle1"
msgstr ""
"Мы рады вас здесь видеть. Если вам нужна помощь, пожалуйста, поищите ответ, "
"возможно он уже есть."

#: src/app/main/ui/settings/feedback.cljs
msgid "feedback.discourse-title"
msgstr "Сообщество Penpot"

#: src/app/main/ui/settings/feedback.cljs
msgid "feedback.subject"
msgstr "Краткое описание"

#: src/app/main/ui/settings/feedback.cljs
msgid "feedback.subtitle"
msgstr ""
"Пожалуйста, опишите причину обращения: проблема в работе, идея или "
"сомнение. Участник нашей команды даст ответ в ближайшее время."

#: src/app/main/ui/settings/feedback.cljs
msgid "feedback.title"
msgstr "Эл. почта"

#: src/app/main/ui/settings/feedback.cljs
msgid "feedback.twitter-go-to"
msgstr "Перейти в Twitter"

#: src/app/main/ui/settings/feedback.cljs
msgid "feedback.twitter-subtitle1"
msgstr "Здесь, чтобы помочь с вашими техническими запросами."

#: src/app/main/ui/settings/feedback.cljs
msgid "feedback.twitter-title"
msgstr "Аккаунт поддержки в Twitter"

#: src/app/main/ui/settings/password.cljs
msgid "generic.error"
msgstr "Произошла ошибка"

#: src/app/main/ui/inspect/attributes/blur.cljs
msgid "inspect.attributes.blur"
msgstr "Размытие"

#: src/app/main/ui/inspect/attributes/blur.cljs
msgid "inspect.attributes.blur.value"
msgstr "Значение"

#: src/app/main/ui/inspect/attributes/common.cljs
msgid "inspect.attributes.color.hex"
msgstr "HEX"

#: src/app/main/ui/inspect/attributes/common.cljs
msgid "inspect.attributes.color.hsla"
msgstr "HSLA"

#: src/app/main/ui/inspect/attributes/common.cljs
msgid "inspect.attributes.color.rgba"
msgstr "RGBA"

#: src/app/main/ui/inspect/attributes/fill.cljs
msgid "inspect.attributes.fill"
msgstr "Заливка"

#: src/app/main/ui/inspect/attributes/image.cljs
msgid "inspect.attributes.image.download"
msgstr "Скачать оригинал"

#: src/app/main/ui/inspect/attributes/image.cljs
msgid "inspect.attributes.image.height"
msgstr "Высота"

#: src/app/main/ui/inspect/attributes/image.cljs
msgid "inspect.attributes.image.width"
msgstr "Ширина"

#: src/app/main/ui/inspect/attributes/layout.cljs
msgid "inspect.attributes.layout"
msgstr "Размещение"

#: src/app/main/ui/inspect/attributes/layout.cljs
msgid "inspect.attributes.layout.height"
msgstr "Высота"

#: src/app/main/ui/inspect/attributes/layout.cljs
msgid "inspect.attributes.layout.left"
msgstr "Слева"

#: src/app/main/ui/inspect/attributes/layout.cljs, src/app/main/ui/inspect/attributes/layout.cljs
msgid "inspect.attributes.layout.radius"
msgstr "Радиус"

#: src/app/main/ui/inspect/attributes/layout.cljs
msgid "inspect.attributes.layout.rotation"
msgstr "Вращение"

#: src/app/main/ui/inspect/attributes/layout.cljs
msgid "inspect.attributes.layout.top"
msgstr "Сверху"

#: src/app/main/ui/inspect/attributes/layout.cljs
msgid "inspect.attributes.layout.width"
msgstr "Ширина"

#: src/app/main/ui/inspect/attributes/shadow.cljs
msgid "inspect.attributes.shadow"
msgstr "Тень"

#: src/app/main/ui/inspect/attributes/shadow.cljs
msgid "inspect.attributes.shadow.shorthand.blur"
msgstr "Р"

#: src/app/main/ui/inspect/attributes/shadow.cljs
msgid "inspect.attributes.shadow.shorthand.offset-x"
msgstr "X"

#: src/app/main/ui/inspect/attributes/shadow.cljs
msgid "inspect.attributes.shadow.shorthand.offset-y"
msgstr "Y"

#: src/app/main/ui/inspect/attributes/shadow.cljs
msgid "inspect.attributes.shadow.shorthand.spread"
msgstr "Р"

#: src/app/main/ui/inspect/attributes/stroke.cljs
msgid "inspect.attributes.stroke"
msgstr "Обводка"

#, permanent
msgid "inspect.attributes.stroke.alignment.center"
msgstr "Центр"

#, permanent
msgid "inspect.attributes.stroke.alignment.inner"
msgstr "Внутрь"

#, permanent
msgid "inspect.attributes.stroke.alignment.outer"
msgstr "Наружу"

msgid "inspect.attributes.stroke.style.dotted"
msgstr "Точечная"

msgid "inspect.attributes.stroke.style.mixed"
msgstr "Смешанная"

msgid "inspect.attributes.stroke.style.none"
msgstr "Нет"

msgid "inspect.attributes.stroke.style.solid"
msgstr "Сплошная"

#: src/app/main/ui/inspect/attributes/stroke.cljs
msgid "inspect.attributes.stroke.width"
msgstr "Толщина"

#: src/app/main/ui/inspect/attributes/text.cljs
msgid "inspect.attributes.typography"
msgstr "Текст"

#: src/app/main/ui/inspect/attributes/text.cljs
msgid "inspect.attributes.typography.font-family"
msgstr "Гарнитура"

#: src/app/main/ui/inspect/attributes/text.cljs
msgid "inspect.attributes.typography.font-size"
msgstr "Размер"

#: src/app/main/ui/inspect/attributes/text.cljs
msgid "inspect.attributes.typography.font-style"
msgstr "Шрифт"

#: src/app/main/ui/inspect/attributes/text.cljs
msgid "inspect.attributes.typography.letter-spacing"
msgstr "Трекинг"

#: src/app/main/ui/inspect/attributes/text.cljs
msgid "inspect.attributes.typography.line-height"
msgstr "Интерлиньяж"

#: src/app/main/ui/inspect/attributes/text.cljs
msgid "inspect.attributes.typography.text-decoration"
msgstr "Оформление"

msgid "inspect.attributes.typography.text-decoration.none"
msgstr "Нет"

msgid "inspect.attributes.typography.text-decoration.strikethrough"
msgstr "Перечёркнутый"

msgid "inspect.attributes.typography.text-decoration.underline"
msgstr "Подчёркнутый"

#: src/app/main/ui/inspect/attributes/text.cljs
msgid "inspect.attributes.typography.text-transform"
msgstr "Регистр"

msgid "inspect.attributes.typography.text-transform.lowercase"
msgstr "Нижний регистр"

msgid "inspect.attributes.typography.text-transform.none"
msgstr "Какой есть"

msgid "inspect.attributes.typography.text-transform.titlecase"
msgstr "Регистр Заголовка"

msgid "inspect.attributes.typography.text-transform.uppercase"
msgstr "Верхний регистр"

#: src/app/main/ui/inspect/right_sidebar.cljs
msgid "inspect.tabs.code"
msgstr "Код"

msgid "inspect.tabs.code.selected.circle"
msgstr "Круг"

msgid "inspect.tabs.code.selected.component"
msgstr "Компонент"

msgid "inspect.tabs.code.selected.curve"
msgstr "Кривая"

msgid "inspect.tabs.code.selected.frame"
msgstr "Кадр"

msgid "inspect.tabs.code.selected.group"
msgstr "Группа"

msgid "inspect.tabs.code.selected.image"
msgstr "Изображение"

msgid "inspect.tabs.code.selected.mask"
msgstr "Маска"

#: src/app/main/ui/inspect/right_sidebar.cljs
msgid "inspect.tabs.code.selected.multiple"
msgstr "Выделено: %s"

msgid "inspect.tabs.code.selected.path"
msgstr "Контур"

msgid "inspect.tabs.code.selected.rect"
msgstr "Прямоугольник"

msgid "inspect.tabs.code.selected.svg-raw"
msgstr "SVG"

msgid "inspect.tabs.code.selected.text"
msgstr "Текст"

#: src/app/main/ui/inspect/right_sidebar.cljs
msgid "inspect.tabs.info"
msgstr "Информация"

msgid "history.alert-message"
msgstr "Ваша версия %s"

#: src/app/main/ui/workspace/header.cljs
msgid "label.shortcuts"
msgstr "Сочетания клавиш"

#: src/app/main/ui/dashboard/sidebar.cljs
msgid "labels.about-penpot"
msgstr "О Penpot"

msgid "labels.accept"
msgstr "Принять"

msgid "labels.add-custom-font"
msgstr "Добавить произвольный шрифт"

#: src/app/main/ui/dashboard/team.cljs, src/app/main/ui/dashboard/team.cljs, src/app/main/ui/dashboard/team.cljs
msgid "labels.admin"
msgstr "Администратор"

#: src/app/main/ui/workspace/comments.cljs
msgid "labels.all"
msgstr "Все"

msgid "labels.and"
msgstr "и"

msgid "labels.back"
msgstr "Назад"

#: src/app/main/ui/static.cljs
msgid "labels.bad-gateway.desc-message"
msgstr "Возможны технические работы. Пожалуйста, зайдите чуть позже."

#: src/app/main/ui/static.cljs
msgid "labels.bad-gateway.main-message"
msgstr "Bad Gateway"

#: src/app/main/ui/dashboard/sidebar.cljs
msgid "labels.cancel"
msgstr "Отмена"

msgid "labels.centered"
msgstr "По центру"

msgid "labels.close"
msgstr "Закрыть"

#: src/app/main/ui/dashboard/comments.cljs
msgid "labels.comments"
msgstr "Комментарии"

#: src/app/main/ui/dashboard/sidebar.cljs
msgid "labels.community"
msgstr "Сообщество"

#: src/app/main/ui/settings/password.cljs
msgid "labels.confirm-password"
msgstr "Подтвердите пароль"

msgid "labels.content"
msgstr "Содержимое"

msgid "labels.continue"
msgstr "Продолжить"

msgid "labels.continue-with"
msgstr "Продолжить с"

msgid "labels.continue-with-penpot"
msgstr "Вы можете продолжить с аккаунтом Penpot"

#: src/app/main/ui/workspace/sidebar/assets.cljs
msgid "labels.create"
msgstr "Создать"

#: src/app/main/ui/dashboard/team_form.cljs, src/app/main/ui/dashboard/team_form.cljs
msgid "labels.create-team"
msgstr "Создать новую команду"

#: src/app/main/ui/dashboard/team_form.cljs
msgid "labels.create-team.placeholder"
msgstr "Введите название новой команды"

msgid "labels.custom-fonts"
msgstr "Произвольные шрифты"

#: src/app/main/ui/settings/sidebar.cljs
msgid "labels.dashboard"
msgstr "Панель управления"

msgid "labels.default"
msgstr "по умолчанию"

#: src/app/main/ui/dashboard/project_menu.cljs, src/app/main/ui/dashboard/file_menu.cljs
msgid "labels.delete"
msgstr "Удалить"

#: src/app/main/ui/comments.cljs
msgid "labels.delete-comment"
msgstr "Удалить комментарий"

#: src/app/main/ui/comments.cljs
msgid "labels.delete-comment-thread"
msgstr "Удалить обсуждение"

#: src/app/main/ui/dashboard/team.cljs
msgid "labels.delete-invitation"
msgstr "Удалить приглашение"

#: src/app/main/ui/dashboard/file_menu.cljs
msgid "labels.delete-multi-files"
msgstr "Удалить файлы (%s)"

#: src/app/main/ui/dashboard/projects.cljs, src/app/main/ui/dashboard/sidebar.cljs, src/app/main/ui/dashboard/files.cljs, src/app/main/ui/dashboard/files.cljs, src/app/main/ui/dashboard/file_menu.cljs
msgid "labels.drafts"
msgstr "Черновики"

#: src/app/main/ui/comments.cljs
msgid "labels.edit"
msgstr "Редактировать"

msgid "labels.edit-file"
msgstr "Редактировать"

#: src/app/main/ui/dashboard/team.cljs, src/app/main/ui/dashboard/team.cljs, src/app/main/ui/dashboard/team.cljs
msgid "labels.editor"
msgstr "Редактор"

#: src/app/main/ui/dashboard/team.cljs, src/app/main/ui/dashboard/team.cljs
msgid "labels.email"
msgstr "Эл. почта"

#: src/app/main/ui/dashboard/team.cljs
msgid "labels.expired-invitation"
msgstr "Истекло"

msgid "labels.export"
msgstr "Экспорт"

#: src/app/main/ui/settings/feedback.cljs
msgid "labels.feedback-disabled"
msgstr "Обратная связь отключена"

#: src/app/main/ui/settings/feedback.cljs
msgid "labels.feedback-sent"
msgstr "Отзыв отправлен"

msgid "labels.font-family"
msgstr "Семейство шрифтов"

msgid "labels.font-providers"
msgstr "Поставщики шрифтов"

msgid "labels.font-variants"
msgstr "Начертания"

msgid "labels.fonts"
msgstr "Шрифты"

#: src/app/main/ui/dashboard/sidebar.cljs
msgid "labels.github-repo"
msgstr "Репозиторий на Github"

#: src/app/main/ui/workspace/header.cljs, src/app/main/ui/settings/sidebar.cljs, src/app/main/ui/dashboard/sidebar.cljs
msgid "labels.give-feedback"
msgstr "Оставить отзыв"

msgid "labels.go-back"
msgstr "Назад"

#: src/app/main/ui/dashboard/sidebar.cljs
msgid "labels.help-center"
msgstr "Помощь"

#: src/app/main/ui/workspace/comments.cljs, src/app/main/ui/viewer/header.cljs
msgid "labels.hide-resolved-comments"
msgstr "Скрыть решённые комментарии"

msgid "labels.icons"
msgstr "Иконки"

msgid "labels.images"
msgstr "Изображения"

msgid "labels.installed-fonts"
msgstr "Установленные шрифты"

#: src/app/main/ui/static.cljs
msgid "labels.internal-error.desc-message"
msgstr "Что-то пошло не так. Пожалуйста, повторите или обратитесь в поддержку."

#: src/app/main/ui/static.cljs
msgid "labels.internal-error.main-message"
msgstr "Внутренняя ошибка"

#: src/app/main/ui/settings/sidebar.cljs, src/app/main/ui/dashboard/team.cljs, src/app/main/ui/dashboard/team.cljs, src/app/main/ui/dashboard/sidebar.cljs
msgid "labels.invitations"
msgstr "Приглашения"

#: src/app/main/ui/settings/options.cljs
msgid "labels.language"
msgstr "Язык"

#: src/app/main/ui/dashboard/sidebar.cljs
msgid "labels.libraries-and-templates"
msgstr "Библиотеки и шаблоны"

msgid "labels.link"
msgstr "Ссылка"

msgid "labels.log-or-sign"
msgstr "Войти или зарегистрироваться"

#: src/app/main/ui/settings.cljs, src/app/main/ui/dashboard/sidebar.cljs
msgid "labels.logout"
msgstr "Выйти"

msgid "labels.manage-fonts"
msgstr "Управление шрифтами"

#: src/app/main/ui/dashboard/team.cljs, src/app/main/ui/dashboard/team.cljs, src/app/main/ui/dashboard/sidebar.cljs
msgid "labels.member"
msgstr "Участник"

#: src/app/main/ui/dashboard/team.cljs, src/app/main/ui/dashboard/team.cljs, src/app/main/ui/dashboard/sidebar.cljs
msgid "labels.members"
msgstr "Участники"

#: src/app/main/ui/dashboard/team.cljs
msgid "labels.name"
msgstr "Имя"

#: src/app/main/ui/settings/password.cljs
msgid "labels.new-password"
msgstr "Новый пароль"

msgid "labels.next"
msgstr "Далее"

#: src/app/main/ui/workspace/comments.cljs, src/app/main/ui/dashboard/comments.cljs
msgid "labels.no-comments-available"
msgstr "Уведомлений о новых комментариях нет"

#: src/app/main/ui/dashboard/team.cljs
msgid "labels.no-invitations"
msgstr "Приглашений нет."

#: src/app/main/ui/dashboard/team.cljs
msgid "labels.no-invitations-hint"
msgstr ""
"Нажмите кнопку «Пригласить в команду», чтобы пригласить в эту команду "
"больше участников."

#: src/app/main/ui/static.cljs
msgid "labels.not-found.auth-info"
msgstr "Вы вошли как"

#: src/app/main/ui/static.cljs
msgid "labels.not-found.desc-message"
msgstr "Эта страница не существует, или у вас нет к ней доступа."

#: src/app/main/ui/static.cljs
msgid "labels.not-found.main-message"
msgstr "Ой!"

#: src/app/main/ui/dashboard/team.cljs
msgid "labels.num-of-files"
msgid_plural "labels.num-of-files"
msgstr[0] "Файл"
msgstr[1] "Файлы (%s)"

msgid "labels.num-of-frames"
msgid_plural "labels.num-of-frames"
msgstr[0] "Кадр"
msgstr[1] "Кадры (%s)"

#: src/app/main/ui/dashboard/team.cljs
msgid "labels.num-of-projects"
msgid_plural "labels.num-of-projects"
msgstr[0] "Проект"
msgstr[1] "Проекты (%s)"

#: src/app/main/ui/settings/password.cljs
msgid "labels.old-password"
msgstr "Старый пароль"

#: src/app/main/ui/workspace/comments.cljs
msgid "labels.only-yours"
msgstr "Только ваши"

msgid "labels.or"
msgstr "или"

#: src/app/main/ui/dashboard/team.cljs, src/app/main/ui/dashboard/team.cljs
msgid "labels.owner"
msgstr "Владелец"

#: src/app/main/ui/settings/sidebar.cljs, src/app/main/ui/dashboard/sidebar.cljs
msgid "labels.password"
msgstr "Пароль"

#: src/app/main/ui/dashboard/team.cljs
msgid "labels.pending-invitation"
msgstr "Ожидание"

#: src/app/main/ui/dashboard/team.cljs
msgid "labels.permissions"
msgstr "Разрешения"

#: src/app/main/ui/settings/sidebar.cljs, src/app/main/ui/dashboard/sidebar.cljs
msgid "labels.profile"
msgstr "Профиль"

#: src/app/main/ui/dashboard/sidebar.cljs
msgid "labels.projects"
msgstr "Проекты"

msgid "labels.recent"
msgstr "Недавние"

#: src/app/main/ui/settings/sidebar.cljs
msgid "labels.release-notes"
msgstr "Примечания к выпуску"

#: src/app/main/ui/workspace/libraries.cljs, src/app/main/ui/dashboard/team.cljs
msgid "labels.remove"
msgstr "Удалить"

#: src/app/main/ui/dashboard/team.cljs
msgid "labels.remove-member"
msgstr "Удалить участника"

#: src/app/main/ui/dashboard/sidebar.cljs, src/app/main/ui/dashboard/project_menu.cljs, src/app/main/ui/dashboard/file_menu.cljs
msgid "labels.rename"
msgstr "Переименовать"

#: src/app/main/ui/dashboard/team_form.cljs
msgid "labels.rename-team"
msgstr "Переименовать команду"

#: src/app/main/ui/dashboard/team.cljs
msgid "labels.resend-invitation"
msgstr "Снова отправить приглашение"

#: src/app/main/ui/static.cljs, src/app/main/ui/static.cljs, src/app/main/ui/static.cljs
msgid "labels.retry"
msgstr "Заново"

#: src/app/main/ui/dashboard/team.cljs
msgid "labels.role"
msgstr "Роль"

msgid "labels.save"
msgstr "Сохранить"

msgid "labels.search-font"
msgstr "Искать шрифт"

#: src/app/main/ui/settings/feedback.cljs
msgid "labels.send"
msgstr "Отправить"

#: src/app/main/ui/settings/feedback.cljs
msgid "labels.sending"
msgstr "Отправка…"

#: src/app/main/ui/static.cljs
msgid "labels.service-unavailable.desc-message"
msgstr "Мы проводим диагностику наших систем."

#: src/app/main/ui/static.cljs
msgid "labels.service-unavailable.main-message"
msgstr "Сервис недоступен"

#: src/app/main/ui/settings/sidebar.cljs, src/app/main/ui/dashboard/team.cljs, src/app/main/ui/dashboard/team.cljs, src/app/main/ui/dashboard/sidebar.cljs
msgid "labels.settings"
msgstr "Настройки"

#: src/app/main/ui/viewer/header.cljs, src/app/main/ui/viewer/header.cljs, src/app/main/ui/viewer/header.cljs
msgid "labels.share-prototype"
msgstr "Поделиться ссылкой"

#: src/app/main/ui/dashboard/sidebar.cljs
msgid "labels.shared-libraries"
msgstr "Библиотеки"

#: src/app/main/ui/workspace/comments.cljs, src/app/main/ui/viewer/header.cljs
msgid "labels.show-all-comments"
msgstr "Показать все"

msgid "labels.show-comments-list"
msgstr "Показать список комментариев"

#: src/app/main/ui/workspace/comments.cljs, src/app/main/ui/viewer/header.cljs
msgid "labels.show-your-comments"
msgstr "Показать только ваши"

#: src/app/main/ui/static.cljs
msgid "labels.sign-out"
msgstr "Выход"

msgid "labels.skip"
msgstr "Пропустить"

msgid "labels.start"
msgstr "Начать"

#: src/app/main/ui/dashboard/team.cljs
msgid "labels.status"
msgstr "Состояние"

#: src/app/main/ui/dashboard/sidebar.cljs
msgid "labels.tutorials"
msgstr "Руководства"

#: src/app/main/ui/settings/profile.cljs
msgid "labels.update"
msgstr "Обновить"

#: src/app/main/ui/dashboard/team_form.cljs
msgid "labels.update-team"
msgstr "Обновить команду"

msgid "labels.upload"
msgstr "Загрузить"

msgid "labels.upload-custom-fonts"
msgstr "Загрузить произвольные шрифты"

msgid "labels.uploading"
msgstr "Загрузка…"

#: src/app/main/ui/dashboard/team.cljs
msgid "labels.viewer"
msgstr "Наблюдатель"

msgid "labels.workspace"
msgstr "Рабочая область"

#: src/app/main/ui/comments.cljs
msgid "labels.write-new-comment"
msgstr "Написать комментарий"

#: src/app/main/ui/dashboard/team.cljs, src/app/main/ui/dashboard/team.cljs, src/app/main/ui/dashboard/sidebar.cljs
msgid "labels.you"
msgstr "(вы)"

#: src/app/main/ui/dashboard/sidebar.cljs
msgid "labels.your-account"
msgstr "Ваш аккаунт"

#: src/app/main/data/workspace/persistence.cljs, src/app/main/data/workspace/persistence.cljs, src/app/main/data/media.cljs
msgid "media.loading"
msgstr "Загрузка изображения…"

#: src/app/main/ui/workspace/header.cljs, src/app/main/ui/dashboard/file_menu.cljs
msgid "modals.add-shared-confirm.accept"
msgstr "Добавить как общую библиотеку"

#: src/app/main/ui/workspace/header.cljs, src/app/main/ui/dashboard/file_menu.cljs
msgid "modals.add-shared-confirm.hint"
msgstr ""
"При выдаче статуса общей библиотеки, ресурсы этого проекта будут доступны к "
"использованию в остальных файлах."

#: src/app/main/ui/workspace/header.cljs, src/app/main/ui/dashboard/file_menu.cljs
msgid "modals.add-shared-confirm.message"
msgstr "Добавить \"%s\" как общую библиотеку"

#: src/app/main/ui/workspace/nudge.cljs
msgid "modals.big-nudge"
msgstr "Большой сдвиг"

#: src/app/main/ui/settings/change_email.cljs
msgid "modals.change-email.confirm-email"
msgstr "Подтвердить новую эл. почту"

#: src/app/main/ui/settings/change_email.cljs
msgid "modals.change-email.info"
msgstr ""
"Мы отправим эл. письмо для подтверждения личности на текущую эл. почту "
"\"%s\"."

#: src/app/main/ui/settings/change_email.cljs
msgid "modals.change-email.new-email"
msgstr "Новая эл. почта"

#: src/app/main/ui/settings/change_email.cljs
msgid "modals.change-email.submit"
msgstr "Изменить эл. почту"

#: src/app/main/ui/settings/change_email.cljs
msgid "modals.change-email.title"
msgstr "Изменить эл. почту"

#: src/app/main/ui/dashboard/sidebar.cljs
msgid "modals.change-owner-and-leave-confirm.message"
msgstr ""
"Вы являетесь владельцем этой команды. Прежде чем уйти, выберите участника, "
"чтобы сделать его владельцем."

#: src/app/main/ui/settings/delete_account.cljs
msgid "modals.delete-account.cancel"
msgstr "Отменить и сохранить мой аккаунт"

#: src/app/main/ui/settings/delete_account.cljs
msgid "modals.delete-account.confirm"
msgstr "Да, удалить мой аккаунт"

#: src/app/main/ui/settings/delete_account.cljs
msgid "modals.delete-account.info"
msgstr "Удалив аккаунт Вы потеряете все прокты и архивы."

#: src/app/main/ui/settings/delete_account.cljs
msgid "modals.delete-account.title"
msgstr "Вы уверены, что хотите удалить аккаунт?"

#: src/app/main/ui/comments.cljs
msgid "modals.delete-comment-thread.accept"
msgstr "Удалить переписку"

#: src/app/main/ui/comments.cljs
msgid "modals.delete-comment-thread.message"
msgstr ""
"Вы уверены, что хотите удалить это обсуждение? Все комментарии, входящие в "
"него будут удалены."

#: src/app/main/ui/comments.cljs
msgid "modals.delete-comment-thread.title"
msgstr "Удалить обсуждение"

#: src/app/main/ui/dashboard/file_menu.cljs
msgid "modals.delete-file-confirm.accept"
msgstr "Удалить файл"

#: src/app/main/ui/dashboard/file_menu.cljs
msgid "modals.delete-file-confirm.message"
msgstr "Точно удалить этот файл?"

#: src/app/main/ui/dashboard/file_menu.cljs
msgid "modals.delete-file-confirm.title"
msgstr "Удаление файла"

#: src/app/main/ui/dashboard/file_menu.cljs
msgid "modals.delete-file-multi-confirm.accept"
msgstr "Удалить файлы"

#: src/app/main/ui/dashboard/file_menu.cljs
msgid "modals.delete-file-multi-confirm.message"
msgstr "Точно хотите удалить файлы (%s)?"

#: src/app/main/ui/dashboard/file_menu.cljs
msgid "modals.delete-file-multi-confirm.title"
msgstr "Удаление файлов (%s)"

msgid "modals.delete-font-variant.message"
msgstr ""
"Вы действительно хотите удалить это начертание шрифта? Оно не будет "
"загружаться, если используется в файле."

msgid "modals.delete-font-variant.title"
msgstr "Удаление начертания шрифта"

msgid "modals.delete-font.message"
msgstr ""
"Вы действительно хотите удалить этот шрифт? Он не будет загружаться, если "
"используется в файле."

msgid "modals.delete-font.title"
msgstr "Удаление шрифта"

#: src/app/main/ui/workspace/sidebar/sitemap.cljs
msgid "modals.delete-page.body"
msgstr "Вы уверены, что хотите удалить эту страницу?"

#: src/app/main/ui/workspace/sidebar/sitemap.cljs
msgid "modals.delete-page.title"
msgstr "Удаление страницы"

#: src/app/main/ui/dashboard/project_menu.cljs
msgid "modals.delete-project-confirm.accept"
msgstr "Удалить проект"

#: src/app/main/ui/dashboard/project_menu.cljs
msgid "modals.delete-project-confirm.message"
msgstr "Вы уверены, что хотите удалить этот проект?"

#: src/app/main/ui/dashboard/project_menu.cljs
msgid "modals.delete-project-confirm.title"
msgstr "Удаление проекта"

#: src/app/main/ui/workspace/header.cljs, src/app/main/ui/dashboard/file_menu.cljs
msgid "modals.delete-shared-confirm.accept"
msgid_plural "modals.delete-shared-confirm.accept"
msgstr[0] "Удалить файл"
msgstr[1] "Удалить файлы"

#: src/app/main/ui/workspace/header.cljs, src/app/main/ui/dashboard/file_menu.cljs
msgid "modals.delete-shared-confirm.message"
msgid_plural "modals.delete-shared-confirm.message"
msgstr[0] "Вы уверены, что хотите удалить этот файл?"
msgstr[1] "Вы уверены, что хотите удалить эти файлы?"

#: src/app/main/ui/workspace/header.cljs, src/app/main/ui/dashboard/file_menu.cljs
msgid "modals.delete-shared-confirm.scd-message"
msgid_plural "modals.delete-shared-confirm.scd-message"
msgstr[0] "Файл содержит библиотеки, которые используются в этом файле:"
msgstr[1] "Файл содержит библиотеки, которые используются в этих файлах:"

#: src/app/main/ui/workspace/header.cljs, src/app/main/ui/dashboard/file_menu.cljs
msgid "modals.delete-shared-confirm.scd-message-plural"
msgid_plural "modals.delete-shared-confirm.scd-message-plural"
msgstr[0] "Файлы содержат библиотеки, которые используются в этом файле:"
msgstr[1] "Файлы содержат библиотеки, которые используются в этих файлах:"

#: src/app/main/ui/workspace/header.cljs, src/app/main/ui/dashboard/file_menu.cljs
msgid "modals.delete-shared-confirm.title"
msgid_plural "modals.delete-shared-confirm.title"
msgstr[0] "Удаление файла"
msgstr[1] "Удаление файлов"

#: src/app/main/ui/delete_shared.cljs
msgid "modals.delete-shared.title"
msgstr "Удаление файла"

#: src/app/main/ui/dashboard/sidebar.cljs
msgid "modals.delete-team-confirm.accept"
msgstr "Удалить команду"

#: src/app/main/ui/dashboard/sidebar.cljs
msgid "modals.delete-team-confirm.message"
msgstr ""
"Вы уверены, что хотите удалить эту команду? Все проекты и файлы этой "
"команды также будут безвозвратно удалены."

#: src/app/main/ui/dashboard/sidebar.cljs
msgid "modals.delete-team-confirm.title"
msgstr "Удаление команды"

#: src/app/main/ui/dashboard/team.cljs
msgid "modals.delete-team-member-confirm.accept"
msgstr "Удалить участника"

#: src/app/main/ui/dashboard/team.cljs
msgid "modals.delete-team-member-confirm.message"
msgstr "Вы уверены, что хотите удалить этого участника из команды?"

#: src/app/main/ui/dashboard/team.cljs
msgid "modals.delete-team-member-confirm.title"
msgstr "Удалить участника команды"

#: src/app/main/ui/dashboard/team.cljs
msgid "modals.invite-member-confirm.accept"
msgstr "Отправить приглашение"

msgid "modals.invite-member.emails"
msgstr "Эл. почты, разделённые запятой"

#: src/app/main/ui/dashboard/team.cljs
msgid "modals.invite-team-member.title"
msgstr "Пригласить участников в команду"

#: src/app/main/ui/dashboard/sidebar.cljs
msgid "modals.leave-and-close-confirm.hint"
msgstr ""
"Так как вы единственный участник этой команды, она будет удалена вместе с "
"проектами и файлами."

#: src/app/main/ui/dashboard/sidebar.cljs
msgid "modals.leave-and-close-confirm.message"
msgstr "Вы уверены, что хотите покинуть команду %s?"

#: src/app/main/ui/workspace/header.cljs, src/app/main/ui/dashboard/file_menu.cljs
msgid "modals.remove-shared-confirm.accept"
msgstr "Удалить из общих библиотек"

#: src/app/main/ui/workspace/header.cljs, src/app/main/ui/dashboard/file_menu.cljs
msgid "modals.remove-shared-confirm.hint"
msgstr ""

#: src/app/main/ui/workspace/header.cljs, src/app/main/ui/dashboard/file_menu.cljs
msgid "modals.remove-shared-confirm.message"
msgstr ""

#: src/app/main/ui/workspace/header.cljs, src/app/main/ui/dashboard/file_menu.cljs
msgid "modals.unpublish-shared-confirm.message"
msgid_plural "modals.unpublish-shared-confirm.message"
msgstr[0] "Вы уверены, что хотите снять с публикации эту библиотеку?"
msgstr[1] "Вы уверены, что хотите снять с публикации эти библиотеки?"

#: src/app/main/ui/workspace/header.cljs, src/app/main/ui/dashboard/file_menu.cljs
msgid "modals.unpublish-shared-confirm.scd-message"
msgid_plural "modals.unpublish-shared-confirm.scd-message"
msgstr[0] "Используется в этом файле:"
msgstr[1] "Используется в этих файлах:"

#: src/app/main/ui/workspace/header.cljs, src/app/main/ui/dashboard/file_menu.cljs
msgid "modals.unpublish-shared-confirm.title"
msgid_plural "modals.unpublish-shared-confirm.title"
msgstr[0] "Снять библиотеку с публикации"
msgstr[1] "Снять библиотеки с публикации"

#: src/app/main/ui/workspace/sidebar/options/menus/component.cljs, src/app/main/ui/workspace/context_menu.cljs
msgid "modals.update-remote-component-in-bulk.hint"
msgstr ""
"Вы собираетесь обновить компоненты в общей библиотеке. Это может повлиять "
"на другие файлы, которые её используют."

#: src/app/main/ui/workspace/sidebar/options/menus/component.cljs, src/app/main/ui/workspace/context_menu.cljs
msgid "modals.update-remote-component.accept"
msgstr "Обновить"

#: src/app/main/ui/workspace/sidebar/options/menus/component.cljs, src/app/main/ui/workspace/context_menu.cljs
msgid "modals.update-remote-component.cancel"
msgstr "Отменить"

#: src/app/main/ui/workspace/sidebar/options/menus/component.cljs, src/app/main/ui/workspace/context_menu.cljs
msgid "modals.update-remote-component.hint"
msgstr ""
"Вы собираетесь обновить компонент в общей библиотеке. Это может повлиять на "
"другие файлы, которые её используют."

#: src/app/main/ui/workspace/sidebar/options/menus/component.cljs, src/app/main/ui/workspace/context_menu.cljs
msgid "modals.update-remote-component.message"
msgstr "Обновить компонент в общей библиотеке"

#: src/app/main/ui/settings/delete_account.cljs
msgid "notifications.profile-deletion-not-allowed"
msgstr "Вы не можете удалить профиль. Сначала переназначьте команды."

#: src/app/main/ui/settings/profile.cljs, src/app/main/ui/settings/options.cljs
msgid "notifications.profile-saved"
msgstr "Профиль успешно сохранён!"

msgid "onboarding-v2.before-start.desc3"
msgstr ""
"Вы можете посмотреть наши руководства и руководства, созданные нашим "
"сообществом."

msgid "onboarding-v2.newsletter.updates"
msgstr "Присылать мне обновления продукта (новые функции, выпуски, исправления...)."

msgid "onboarding-v2.welcome.desc1"
msgstr ""
"Penpot — проект с открытым исходным кодом, созданный Kaleidos и "
"сообществом, где многие люди уже помогают друг другу. Каждый может начать "
"сотрудничество:"

msgid "onboarding-v2.welcome.desc3.title"
msgstr "Руководство по участию в проекте"

msgid "onboarding-v2.welcome.title"
msgstr "Добро пожаловать в Penpot!"

msgid "onboarding.choice.team-up.create-later"
msgstr "Создать команду позже"

msgid "onboarding.choice.team-up.create-team"
msgstr "Название вашей команды"

msgid "onboarding.choice.team-up.create-team-desc"
msgstr ""
"После добавления названия команды, вы сможете пригласить людей "
"присоединиться."

msgid "onboarding.choice.team-up.create-team-placeholder"
msgstr "Введите название команды"

msgid "onboarding.choice.team-up.invite-members"
msgstr "Пригласить участников"

msgid "onboarding.choice.team-up.invite-members-info"
msgstr ""
"Никого не забудьте. Разработчики, дизайнеры, менеджеры... разнообразие "
"развивает :)"

msgid "onboarding.choice.team-up.invite-members-skip"
msgstr "Создать команду и пригласить позже"

msgid "onboarding.choice.team-up.invite-members-submit"
msgstr "Создать команду и отправить приглашения"

msgid "onboarding.choice.title"
msgstr "Добро пожаловать в Penpot"

msgid "onboarding.contrib.alt"
msgstr "Открытый исходный код"

msgid "onboarding.contrib.desc1"
msgstr ""
"Penpot — это проект с открытым исходным кодом, созданный сообществом и для "
"него. Если вы хотите сотрудничать, добро пожаловать!"

msgid "onboarding.contrib.link"
msgstr "проект на Github"

msgid "onboarding.slide.1.alt"
msgstr "Интерактивные прототипы"

msgid "onboarding.slide.1.desc1"
msgstr "Создайте различные взаимодействия для имитации поведения продукта."

msgid "onboarding.slide.1.title"
msgstr "Оживите свои работы с помощью интерактива"

msgid "onboarding.slide.2.desc1"
msgstr ""
"Все участники команды работают одновременно в режиме реального времени и "
"централизованно комментируют, отправляют идеи и отзывы напрямую в проект "
"дизайна."

msgid "onboarding.team-modal.create-team"
msgstr "Создать команду"

msgid "onboarding.team-modal.create-team-desc"
msgstr ""
"Команда позволяет вам сотрудничать с другими пользователями Penpot, "
"работающими над одними файлами и проектами."

msgid "onboarding.team-modal.create-team-feature-1"
msgstr "Неограниченное количество файлов и проектов"

msgid "onboarding.team-modal.create-team-feature-2"
msgstr "Многопользовательская версия"

msgid "onboarding.team-modal.create-team-feature-3"
msgstr "Управление ролями"

msgid "onboarding.team-modal.create-team-feature-4"
msgstr "Неограниченное количество участников"

msgid "onboarding.team-modal.create-team-feature-5"
msgstr "100% бесплатно!"

msgid "onboarding.templates.subtitle"
msgstr "Вот несколько шаблонов."

msgid "onboarding.templates.title"
msgstr "Заняться дизайном"

msgid "onboarding.welcome.alt"
msgstr "Penpot"

msgid "onboarding.welcome.title"
msgstr "Добро пожаловать в Penpot"

#: src/app/main/ui/auth/recovery.cljs
msgid "profile.recovery.go-to-login"
msgstr "Перейти к входу"

#: src/app/main/ui/workspace/sidebar/options/rows/color_row.cljs, src/app/main/ui/workspace/sidebar/options/rows/color_row.cljs, src/app/main/ui/workspace/sidebar/options/menus/stroke.cljs, src/app/main/ui/workspace/sidebar/options/menus/layer.cljs, src/app/main/ui/workspace/sidebar/options/menus/typography.cljs, src/app/main/ui/workspace/sidebar/options/menus/typography.cljs, src/app/main/ui/workspace/sidebar/options/menus/typography.cljs, src/app/main/ui/workspace/sidebar/options/menus/shadow.cljs, src/app/main/ui/workspace/sidebar/options/menus/blur.cljs
msgid "settings.multiple"
msgstr "Смешаный"

msgid "shortcut-subsection.edit"
msgstr "Редактировать"

msgid "shortcut-subsection.main-menu"
msgstr "Главное меню"

msgid "shortcut-subsection.modify-layers"
msgstr "Изменить слои"

msgid "shortcut-subsection.navigation-dashboard"
msgstr "Навигация"

msgid "shortcut-subsection.navigation-viewer"
msgstr "Навигация"

msgid "shortcut-subsection.navigation-workspace"
msgstr "Навигация"

msgid "shortcut-subsection.panels"
msgstr "Панели"

msgid "shortcuts.copy"
msgstr "Скопировать"

msgid "shortcuts.create-component"
msgstr "Создать компонент"

msgid "shortcuts.delete"
msgstr "Удалить"

msgid "shortcuts.go-to-libs"
msgstr "Перейти к общим библиотекам"

msgid "shortcuts.go-to-search"
msgstr "Поиск"

msgid "shortcuts.hide-ui"
msgstr "Показать/скрыть UI"

msgid "shortcuts.opacity-5"
msgstr "Установить непрозрачность на 50%"

msgid "shortcuts.opacity-6"
msgstr "Установить непрозрачность на 60%"

msgid "shortcuts.opacity-7"
msgstr "Установить непрозрачность на 70%"

msgid "shortcuts.opacity-8"
msgstr "Установить непрозрачность на 80%"

msgid "shortcuts.opacity-9"
msgstr "Установить непрозрачность на 90%"

msgid "shortcuts.open-color-picker"
msgstr "Выбор цвета"

msgid "shortcuts.open-workspace"
msgstr "Перейти к рабочей области"

msgid "shortcuts.or"
msgstr " или "

msgid "shortcuts.paste"
msgstr "Вставить"

msgid "shortcuts.select-all"
msgstr "Выбрать все"

msgid "shortcuts.show-pixel-grid"
msgstr "Показать/скрыть сетку пикселей"

msgid "shortcuts.show-shortcuts"
msgstr "Показать/скрыть горячие клавиши"

msgid "shortcuts.start-editing"
msgstr "Начать редактирование"

msgid "shortcuts.start-measure"
msgstr "Начать измерение"

msgid "shortcuts.stop-measure"
msgstr "Остановить измерение"

#: src/app/main/ui/workspace/sidebar/shortcuts.cljs
msgid "shortcuts.title"
msgstr "Горячие клавиши"

msgid "shortcuts.toggle-assets"
msgstr "Переключить ресурсы"

msgid "shortcuts.toggle-colorpalette"
msgstr "Переключить палитру цветов"

msgid "shortcuts.toggle-focus-mode"
msgstr "Переключить режим фокуса"

msgid "shortcuts.toggle-grid"
msgstr "Показать/скрыть сетку"

msgid "shortcuts.toggle-history"
msgstr "Переключить историю"

msgid "shortcuts.toggle-layers"
msgstr "Переключить слои"

msgid "shortcuts.toggle-rules"
msgstr "Показать/скрыть линейки"

#: src/app/main/ui/dashboard/files.cljs
msgid "title.dashboard.files"
msgstr "%s - Penpot"

#: src/app/main/ui/dashboard/fonts.cljs
msgid "title.dashboard.font-providers"
msgstr "Поставщики шрифтов - %s - Penpot"

#: src/app/main/ui/dashboard/fonts.cljs
msgid "title.dashboard.fonts"
msgstr "Шрифты - %s - Penpot"

#: src/app/main/ui/dashboard/projects.cljs
msgid "title.dashboard.projects"
msgstr "Проекты - %s - Penpot"

#: src/app/main/ui/dashboard/search.cljs
msgid "title.dashboard.search"
msgstr "Поиск - %s - Penpot"

#: src/app/main/ui/dashboard/libraries.cljs
msgid "title.dashboard.shared-libraries"
msgstr "Общие библиотеки - %s - Penpot"

#: src/app/main/ui/auth/verify_token.cljs, src/app/main/ui/auth.cljs
msgid "title.default"
msgstr "Penpot — свобода в дизайне для команд"

#: src/app/main/ui/settings/feedback.cljs
msgid "title.settings.feedback"
msgstr "Оставить отзыв - Penpot"

#: src/app/main/ui/settings/options.cljs
msgid "title.settings.options"
msgstr "Настройки - Penpot"

#: src/app/main/ui/settings/password.cljs
msgid "title.settings.password"
msgstr "Пароль - Penpot"

#: src/app/main/ui/settings/profile.cljs
msgid "title.settings.profile"
msgstr "Профиль - Penpot"

#: src/app/main/ui/dashboard/team.cljs
msgid "title.team-invitations"
msgstr "Приглашения - %s - Penpot"

#: src/app/main/ui/dashboard/team.cljs
msgid "title.team-members"
msgstr "Участники - %s - Penpot"

#: src/app/main/ui/dashboard/team.cljs
msgid "title.team-settings"
msgstr "Настройки - %s - Penpot"

#: src/app/main/ui/inspect.cljs, src/app/main/ui/viewer.cljs
msgid "title.viewer"
msgstr "%s - Режим просмотра - Penpot"

#: src/app/main/ui/workspace.cljs
msgid "title.workspace"
msgstr "%s - Penpot"

msgid "viewer.breaking-change.description"
msgstr ""
"Эта общая ссылка больше не действительна. Создайте новую или попросите об "
"этом владельца."

msgid "viewer.breaking-change.message"
msgstr "Извините!"

#: src/app/main/ui/inspect.cljs, src/app/main/ui/viewer.cljs
msgid "viewer.empty-state"
msgstr "На странице не найдено ни одного кадра."

#: src/app/main/ui/inspect.cljs, src/app/main/ui/viewer.cljs
msgid "viewer.frame-not-found"
msgstr "Кадр не найден."

msgid "viewer.header.comments-section"
msgstr "Комментарии (%s)"

#: src/app/main/ui/viewer/header.cljs
msgid "viewer.header.dont-show-interactions"
msgstr "Не показывать взаимодействия"

#: src/app/main/ui/viewer/header.cljs
msgid "viewer.header.fullscreen"
msgstr "Полный экран"

#: src/app/main/ui/viewer/header.cljs
msgid "viewer.header.interactions"
msgstr "Интерактив"

msgid "viewer.header.interactions-section"
msgstr "Интерактив (%s)"

#: src/app/main/ui/viewer/header.cljs
msgid "viewer.header.share.copy-link"
msgstr "Скопировать ссылку"

#: src/app/main/ui/viewer/header.cljs
msgid "viewer.header.share.create-link"
msgstr "Создать ссылку"

#: src/app/main/ui/viewer/header.cljs
msgid "viewer.header.share.placeholder"
msgstr "Здесь будет ссылка, чтобы поделиться"

#: src/app/main/ui/viewer/header.cljs
msgid "viewer.header.share.remove-link"
msgstr "Удалить ссылку"

#: src/app/main/ui/viewer/header.cljs
msgid "viewer.header.share.subtitle"
msgstr "Любой, у кого есть ссылка будет иметь доступ"

#: src/app/main/ui/viewer/header.cljs
msgid "viewer.header.show-interactions"
msgstr "Показывать взаимодействия"

#: src/app/main/ui/viewer/header.cljs
msgid "viewer.header.show-interactions-on-click"
msgstr "Показывать взаимодействия по клику"

#: src/app/main/ui/viewer/header.cljs
msgid "viewer.header.sitemap"
msgstr "План сайта"

#: src/app/main/ui/workspace/sidebar/align.cljs
msgid "workspace.align.hcenter"
msgstr "Выровнять по горизонтали (%s)"

#: src/app/main/ui/workspace/sidebar/align.cljs
msgid "workspace.align.hdistribute"
msgstr "Распределить горизонтальное пространство (%s)"

#: src/app/main/ui/workspace/sidebar/align.cljs
msgid "workspace.align.hleft"
msgstr "Выровнять по левому краю (%s)"

#: src/app/main/ui/workspace/sidebar/align.cljs
msgid "workspace.align.hright"
msgstr "Выровнять по правому краю (%s)"

#: src/app/main/ui/workspace/sidebar/align.cljs
msgid "workspace.align.vbottom"
msgstr "Выровнять по нижнему краю (%s)"

#: src/app/main/ui/workspace/sidebar/align.cljs
msgid "workspace.align.vcenter"
msgstr "Выровнять по вертикали (%s)"

#: src/app/main/ui/workspace/sidebar/align.cljs
msgid "workspace.align.vdistribute"
msgstr "Распределить вертикальное пространство (%s)"

#: src/app/main/ui/workspace/sidebar/align.cljs
msgid "workspace.align.vtop"
msgstr "Выровнять по верхнему краю (%s)"

#: src/app/main/ui/workspace/sidebar/assets.cljs
msgid "workspace.assets.assets"
msgstr "Ресурсы"

#: src/app/main/ui/workspace/sidebar/assets.cljs
msgid "workspace.assets.box-filter-all"
msgstr "Все ресурсы"

msgid "workspace.assets.box-filter-graphics"
msgstr "Графика"

#: src/app/main/ui/workspace/sidebar/assets.cljs, src/app/main/ui/workspace/sidebar/assets.cljs
msgid "workspace.assets.colors"
msgstr "Цвета"

#: src/app/main/ui/workspace/sidebar/assets.cljs, src/app/main/ui/workspace/sidebar/assets.cljs
msgid "workspace.assets.components"
msgstr "Компоненты"

#: src/app/main/ui/workspace/sidebar/assets.cljs
msgid "workspace.assets.create-group"
msgstr "Создать группу"

#: src/app/main/ui/workspace/sidebar/sitemap.cljs, src/app/main/ui/workspace/sidebar/assets.cljs, src/app/main/ui/workspace/sidebar/assets.cljs, src/app/main/ui/workspace/sidebar/assets.cljs, src/app/main/ui/workspace/sidebar/assets.cljs
msgid "workspace.assets.delete"
msgstr "Удалить"

#: src/app/main/ui/workspace/sidebar/sitemap.cljs, src/app/main/ui/workspace/sidebar/assets.cljs
msgid "workspace.assets.duplicate"
msgstr "Дублировать"

#: src/app/main/ui/workspace/sidebar/assets.cljs, src/app/main/ui/workspace/sidebar/assets.cljs
msgid "workspace.assets.edit"
msgstr "Редактировать"

#: src/app/main/ui/workspace/sidebar/assets.cljs, src/app/main/ui/workspace/sidebar/assets.cljs
msgid "workspace.assets.graphics"
msgstr "Графика"

#: src/app/main/ui/workspace/sidebar/assets.cljs
msgid "workspace.assets.group"
msgstr "Группа"

#: src/app/main/ui/workspace/sidebar/assets.cljs
msgid "workspace.assets.group-name"
msgstr "Имя группы"

#: src/app/main/ui/workspace/sidebar/assets.cljs
msgid "workspace.assets.libraries"
msgstr "Библиотеки"

#: src/app/main/ui/workspace/sidebar/assets.cljs
msgid "workspace.assets.not-found"
msgstr "Ресурсы не найдены"

#: src/app/main/ui/workspace/sidebar/sitemap.cljs, src/app/main/ui/workspace/sidebar/assets.cljs, src/app/main/ui/workspace/sidebar/assets.cljs, src/app/main/ui/workspace/sidebar/assets.cljs, src/app/main/ui/workspace/sidebar/assets.cljs
msgid "workspace.assets.rename"
msgstr "Переименовать"

#: src/app/main/ui/workspace/sidebar/assets.cljs
msgid "workspace.assets.rename-group"
msgstr "Переименовать группу"

#: src/app/main/ui/workspace/sidebar/assets.cljs
msgid "workspace.assets.search"
msgstr "Поиск ресурсов"

#: src/app/main/ui/workspace/sidebar/assets.cljs
msgid "workspace.assets.selected-count"
msgid_plural "workspace.assets.selected-count"
msgstr[0] "Выбран ресурс"
msgstr[1] "Выбраны ресурсы (%s)"

#: src/app/main/ui/workspace/sidebar/assets.cljs
msgid "workspace.assets.shared"
msgstr "ОБЩИЕ"

#: src/app/main/ui/workspace/sidebar/assets.cljs, src/app/main/ui/workspace/sidebar/assets.cljs
msgid "workspace.assets.typography"
msgstr "Типографика"

#: src/app/main/ui/workspace/sidebar/options/menus/typography.cljs
msgid "workspace.assets.typography.font-id"
msgstr "Шрифт"

#: src/app/main/ui/workspace/sidebar/options/menus/typography.cljs
msgid "workspace.assets.typography.font-size"
msgstr "Размер"

#: src/app/main/ui/workspace/sidebar/options/menus/typography.cljs
msgid "workspace.assets.typography.font-variant-id"
msgstr "Начертание"

#: src/app/main/ui/workspace/sidebar/options/menus/typography.cljs
msgid "workspace.assets.typography.go-to-edit"
msgstr "Перейти к файлу библиотеки стилей для редактирования"

#: src/app/main/ui/workspace/sidebar/options/menus/typography.cljs
msgid "workspace.assets.typography.letter-spacing"
msgstr "Кернинг"

#: src/app/main/ui/workspace/sidebar/options/menus/typography.cljs
msgid "workspace.assets.typography.line-height"
msgstr "Интерлиньяж"

#: src/app/main/ui/workspace/sidebar/options/menus/typography.cljs
msgid "workspace.assets.typography.text-transform"
msgstr "Регистр"

#: src/app/main/ui/workspace/sidebar/assets.cljs
msgid "workspace.assets.ungroup"
msgstr "Разгруппировать"

#: src/app/main/ui/workspace/header.cljs
msgid "workspace.header.menu.disable-dynamic-alignment"
msgstr "Отключить активное выравнивание"

#: src/app/main/ui/workspace/header.cljs
msgid "workspace.header.menu.disable-snap-grid"
msgstr "Отключить привязку к сетке"

#: src/app/main/ui/workspace/header.cljs
msgid "workspace.header.menu.enable-dynamic-alignment"
msgstr "Включить активное выравнивание"

#: src/app/main/ui/workspace/header.cljs
msgid "workspace.header.menu.enable-snap-grid"
msgstr "Привяка к сетке"

#: src/app/main/ui/workspace/header.cljs
msgid "workspace.header.menu.hide-artboard-names"
msgstr "Скрыть имена кадров"

#: src/app/main/ui/workspace/header.cljs
msgid "workspace.header.menu.hide-grid"
msgstr "Скрыть сетки"

#: src/app/main/ui/workspace/header.cljs
msgid "workspace.header.menu.hide-palette"
msgstr "Скрыть палитру цветов"

msgid "workspace.header.menu.hide-pixel-grid"
msgstr "Скрыть сетку пикселей"

#: src/app/main/ui/workspace/header.cljs
msgid "workspace.header.menu.hide-rules"
msgstr "Скрыть линейки"

#: src/app/main/ui/workspace/header.cljs
msgid "workspace.header.menu.hide-textpalette"
msgstr "Скрыть палитру шрифтов"

#: src/app/main/ui/workspace/header.cljs
msgid "workspace.header.menu.option.file"
msgstr "Файл"

#: src/app/main/ui/workspace/header.cljs
msgid "workspace.header.menu.option.help-info"
msgstr "Помощь и информация"

#: src/app/main/ui/workspace/header.cljs
msgid "workspace.header.menu.select-all"
msgstr ""

#: src/app/main/ui/workspace/header.cljs
msgid "workspace.header.menu.show-artboard-names"
msgstr "Показать имена кадров"

#: src/app/main/ui/workspace/header.cljs
msgid "workspace.header.menu.show-grid"
msgstr "Показать сетку"

#: src/app/main/ui/workspace/header.cljs
msgid "workspace.header.menu.show-palette"
msgstr "Показать палитру цветов"

#: src/app/main/ui/workspace/header.cljs
msgid "workspace.header.menu.show-rules"
msgstr "Показать линейки"

#: src/app/main/ui/workspace/header.cljs
msgid "workspace.header.reset-zoom"
msgstr "Сброс"

#: src/app/main/ui/workspace/header.cljs
msgid "workspace.header.viewer"
msgstr "Режим просмотра (%s)"

#: src/app/main/ui/workspace/libraries.cljs
msgid "workspace.libraries.add"
msgstr "Добавить"

#: src/app/main/ui/workspace/libraries.cljs
msgid "workspace.libraries.colors"
msgstr ""

#: src/app/main/ui/workspace/colorpicker/libraries.cljs, src/app/main/ui/workspace/colorpalette.cljs
msgid "workspace.libraries.colors.file-library"
msgstr "Библиотека файлов"

#: src/app/main/ui/workspace/colorpicker.cljs
msgid "workspace.libraries.colors.hsv"
msgstr "HSV"

#: src/app/main/ui/workspace/colorpicker/libraries.cljs, src/app/main/ui/workspace/colorpalette.cljs
msgid "workspace.libraries.colors.recent-colors"
msgstr "Недавние цвета"

#: src/app/main/ui/workspace/colorpicker.cljs
msgid "workspace.libraries.colors.rgb-complementary"
msgstr "Дополнительный цвет RGB"

#: src/app/main/ui/workspace/colorpicker.cljs
msgid "workspace.libraries.colors.rgba"
msgstr "RGBA"

#: src/app/main/ui/workspace/colorpicker.cljs
msgid "workspace.libraries.colors.save-color"
msgstr "Сохранить стиль цвета"

#: src/app/main/ui/workspace/libraries.cljs
msgid "workspace.libraries.components"
msgstr ""

#: src/app/main/ui/workspace/libraries.cljs
msgid "workspace.libraries.file-library"
msgstr "Библиотека файлов"

#: src/app/main/ui/workspace/libraries.cljs
msgid "workspace.libraries.graphics"
msgstr ""

#: src/app/main/ui/workspace/libraries.cljs
msgid "workspace.libraries.in-this-file"
msgstr "БИБЛИОТЕКИ В ЭТОМ ФАЙЛЕ"

#: src/app/main/ui/workspace/libraries.cljs
msgid "workspace.libraries.libraries"
msgstr "БИБЛИОТЕКИ"

#: src/app/main/ui/workspace/libraries.cljs
msgid "workspace.libraries.library"
msgstr "БИБЛИОТЕКА"

#: src/app/main/ui/workspace/libraries.cljs
msgid "workspace.libraries.no-libraries-need-sync"
msgstr "Нет общих библиотек, требующих обновления"

#: src/app/main/ui/workspace/libraries.cljs
msgid "workspace.libraries.no-matches-for"
msgstr "Совпадений для \"%s\" не найдено"

#: src/app/main/ui/workspace/libraries.cljs
msgid "workspace.libraries.no-shared-libraries-available"
msgstr "Общие библиотеки отсутсвуют"

#: src/app/main/ui/workspace/libraries.cljs
msgid "workspace.libraries.search-shared-libraries"
msgstr "Искать общие библиотеки"

#: src/app/main/ui/workspace/libraries.cljs
msgid "workspace.libraries.shared-libraries"
msgstr "ОБЩИЕ БИБЛИОТЕКИ"

#: src/app/main/ui/workspace/sidebar/options/menus/text.cljs
msgid "workspace.libraries.text.multiple-typography"
msgstr "Несколько типографик"

#: src/app/main/ui/workspace/sidebar/options/menus/text.cljs
msgid "workspace.libraries.text.multiple-typography-tooltip"
msgstr "Отвязать все типографики"

#: src/app/main/ui/workspace/libraries.cljs
msgid "workspace.libraries.typography"
msgstr "Типографики (%s)"

#: src/app/main/ui/workspace/libraries.cljs
msgid "workspace.libraries.update"
msgstr "Обновить"

#: src/app/main/ui/workspace/libraries.cljs
msgid "workspace.libraries.updates"
msgstr "ОБНОВЛЕНИЯ"

msgid "workspace.library.all"
msgstr "Все библиотеки"

msgid "workspace.library.libraries"
msgstr "Библиотеки"

msgid "workspace.library.own"
msgstr "Мои библиотеки"

msgid "workspace.library.store"
msgstr "Сохраненные библиотеки"

#: src/app/main/ui/workspace/sidebar/options/menus/interactions.cljs
msgid "workspace.options.add-interaction"
msgstr "Нажмите кнопку \"+\" для добавления интерактива."

msgid "workspace.options.blur-options.background-blur"
msgstr "Фон"

msgid "workspace.options.blur-options.layer-blur"
msgstr "Слой"

#: src/app/main/ui/workspace/sidebar/options/page.cljs
msgid "workspace.options.canvas-background"
msgstr "Фон холста"

#: src/app/main/ui/workspace/sidebar/options.cljs
msgid "workspace.options.design"
msgstr "Дизайн"

#: src/app/main/ui/workspace/sidebar/options/menus/exports.cljs, src/app/main/ui/inspect/exports.cljs
msgid "workspace.options.export"
msgstr "Экспорт"

#: src/app/main/ui/workspace/sidebar/options/menus/exports.cljs, src/app/main/ui/inspect/exports.cljs, src/app/main/ui/workspace/header.cljs
msgid "workspace.options.exporting-complete"
msgstr "Экспорт завершён"

#: src/app/main/ui/workspace/sidebar/options/menus/exports.cljs, src/app/main/ui/inspect/exports.cljs
msgid "workspace.options.exporting-object"
msgstr "Экспортирование…"

#: src/app/main/ui/workspace/sidebar/options/menus/exports.cljs, src/app/main/ui/inspect/exports.cljs, src/app/main/ui/workspace/header.cljs
msgid "workspace.options.exporting-object-error"
msgstr "Экспорт не удался"

#: src/app/main/ui/workspace/sidebar/options/menus/fill.cljs
msgid "workspace.options.fill"
msgstr "Заливка"

#: src/app/main/ui/workspace/sidebar/options/menus/interactions.cljs
msgid "workspace.options.flows.add-flow-start"
msgstr "Добавить начало потока"

#: src/app/main/ui/workspace/sidebar/options/menus/interactions.cljs
msgid "workspace.options.flows.flow-start"
msgstr "Начало потока"

#: src/app/main/ui/workspace/sidebar/options/menus/interactions.cljs
msgid "workspace.options.flows.flow-starts"
msgstr "Начала потоков"

#: src/app/main/ui/workspace/sidebar/options/menus/frame_grid.cljs
msgid "workspace.options.grid.auto"
msgstr "Авто"

#: src/app/main/ui/workspace/sidebar/options/menus/frame_grid.cljs
msgid "workspace.options.grid.column"
msgstr "Колонки"

#: src/app/main/ui/workspace/sidebar/options/menus/frame_grid.cljs
msgid "workspace.options.grid.params.columns"
msgstr "Колонки"

#: src/app/main/ui/workspace/sidebar/options/menus/frame_grid.cljs
msgid "workspace.options.grid.params.gutter"
msgstr "Желоб"

#: src/app/main/ui/workspace/sidebar/options/menus/frame_grid.cljs
msgid "workspace.options.grid.params.height"
msgstr "Высота"

#: src/app/main/ui/workspace/sidebar/options/menus/frame_grid.cljs
msgid "workspace.options.grid.params.margin"
msgstr "Поле"

#: src/app/main/ui/workspace/sidebar/options/menus/frame_grid.cljs
msgid "workspace.options.grid.params.rows"
msgstr "Строки"

#: src/app/main/ui/workspace/sidebar/options/menus/frame_grid.cljs
msgid "workspace.options.grid.params.set-default"
msgstr "Установить по умолчанию"

#: src/app/main/ui/workspace/sidebar/options/menus/frame_grid.cljs
msgid "workspace.options.grid.params.size"
msgstr "Размер"

#: src/app/main/ui/workspace/sidebar/options/menus/frame_grid.cljs
msgid "workspace.options.grid.params.type"
msgstr "Тип"

#: src/app/main/ui/workspace/sidebar/options/menus/frame_grid.cljs
msgid "workspace.options.grid.params.type.bottom"
msgstr "Низ"

#: src/app/main/ui/workspace/sidebar/options/menus/frame_grid.cljs
msgid "workspace.options.grid.params.type.center"
msgstr "Центр"

#: src/app/main/ui/workspace/sidebar/options/menus/frame_grid.cljs
msgid "workspace.options.grid.params.type.left"
msgstr "Левый"

#: src/app/main/ui/workspace/sidebar/options/menus/frame_grid.cljs
msgid "workspace.options.grid.params.type.right"
msgstr "Правый"

#: src/app/main/ui/workspace/sidebar/options/menus/frame_grid.cljs
msgid "workspace.options.grid.params.type.stretch"
msgstr "Растягивать"

#: src/app/main/ui/workspace/sidebar/options/menus/frame_grid.cljs
msgid "workspace.options.grid.params.type.top"
msgstr "Верх"

#: src/app/main/ui/workspace/sidebar/options/menus/frame_grid.cljs
msgid "workspace.options.grid.params.use-default"
msgstr "Использовать значение по умолчанию"

#: src/app/main/ui/workspace/sidebar/options/menus/frame_grid.cljs
msgid "workspace.options.grid.params.width"
msgstr "Ширина"

#: src/app/main/ui/workspace/sidebar/options/menus/frame_grid.cljs
msgid "workspace.options.grid.row"
msgstr "Строки"

#: src/app/main/ui/workspace/sidebar/options/menus/frame_grid.cljs
msgid "workspace.options.grid.square"
msgstr "Квадрат"

#: src/app/main/ui/workspace/sidebar/options/menus/fill.cljs
msgid "workspace.options.group-fill"
msgstr "Заливка для группы"

#: src/app/main/ui/workspace/sidebar/options/menus/stroke.cljs
msgid "workspace.options.group-stroke"
msgstr "Обводка для группы"

#: src/app/main/ui/workspace/sidebar/options/menus/interactions.cljs
msgid "workspace.options.interactions"
msgstr "Интерактив"

#: src/app/main/ui/workspace/sidebar/options/menus/layer.cljs
msgid "workspace.options.layer-options.blend-mode.color"
msgstr "Цвет"

#: src/app/main/ui/workspace/sidebar/options/menus/layer.cljs
msgid "workspace.options.layer-options.title"
msgstr "Слой"

#: src/app/main/ui/workspace/sidebar/options/menus/layer.cljs
msgid "workspace.options.layer-options.title.group"
msgstr "Группировать слои"

#: src/app/main/ui/workspace/sidebar/options/menus/layer.cljs
msgid "workspace.options.layer-options.title.multiple"
msgstr "Выделенные слои"

#: src/app/main/ui/workspace/sidebar/options/shapes/frame.cljs, src/app/main/ui/workspace/sidebar/options/menus/measures.cljs
msgid "workspace.options.position"
msgstr "Позиция"

#: src/app/main/ui/workspace/sidebar/options.cljs
msgid "workspace.options.prototype"
msgstr "Прототип"

msgid "workspace.options.radius"
msgstr "Радиус"

#: src/app/main/ui/workspace/sidebar/options/menus/measures.cljs
msgid "workspace.options.rotation"
msgstr "Вращение"

msgid "workspace.options.search-font"
msgstr "Искать шрифт"

#: src/app/main/ui/workspace/sidebar/options/menus/interactions.cljs
msgid "workspace.options.select-a-shape"
msgstr "Выберите фигуру, кадр или группу для соединения с другим кадром."

#: src/app/main/ui/workspace/sidebar/options/menus/interactions.cljs
msgid "workspace.options.select-artboard"
msgstr "Выберите кадр"

#: src/app/main/ui/workspace/sidebar/options/menus/fill.cljs
msgid "workspace.options.selection-fill"
msgstr "Заливка выбранного"

#: src/app/main/ui/workspace/sidebar/options/menus/stroke.cljs
msgid "workspace.options.selection-stroke"
msgstr "Обводка выбранного"

#: src/app/main/ui/workspace/sidebar/options/menus/shadow.cljs
msgid "workspace.options.shadow-options.blur"
msgstr "Размытие"

msgid "workspace.options.shadow-options.color"
msgstr "Цвет тени"

#: src/app/main/ui/workspace/sidebar/options/menus/shadow.cljs
msgid "workspace.options.shadow-options.inner-shadow"
msgstr "Внутренняя тень"

#: src/app/main/ui/workspace/sidebar/options/menus/shadow.cljs
msgid "workspace.options.shadow-options.title"
msgstr "Тень"

msgid "workspace.options.show-in-viewer"
msgstr "Показать в режиме просмотра"

#: src/app/main/ui/workspace/sidebar/options/shapes/frame.cljs, src/app/main/ui/workspace/sidebar/options/menus/measures.cljs
msgid "workspace.options.size"
msgstr "Размер"

#: src/app/main/ui/workspace/sidebar/options/shapes/frame.cljs
msgid "workspace.options.size-presets"
msgstr "Предустановки размеров"

#: src/app/main/ui/workspace/sidebar/options/menus/stroke.cljs
msgid "workspace.options.stroke"
msgstr "Обводка"

#: src/app/main/ui/workspace/sidebar/options/menus/stroke.cljs
msgid "workspace.options.stroke.center"
msgstr "Центр"

#: src/app/main/ui/workspace/sidebar/options/menus/stroke.cljs
msgid "workspace.options.stroke.dashed"
msgstr "Пунктирный"

#: src/app/main/ui/workspace/sidebar/options/menus/stroke.cljs
msgid "workspace.options.stroke.dotted"
msgstr "Точечный"

#: src/app/main/ui/workspace/sidebar/options/menus/stroke.cljs
msgid "workspace.options.stroke.inner"
msgstr "Внутрь"

#: src/app/main/ui/workspace/sidebar/options/menus/stroke.cljs
msgid "workspace.options.stroke.mixed"
msgstr "Смешаный"

#: src/app/main/ui/workspace/sidebar/options/menus/stroke.cljs
msgid "workspace.options.stroke.outer"
msgstr "Наружу"

#: src/app/main/ui/workspace/sidebar/options/menus/stroke.cljs
msgid "workspace.options.stroke.solid"
msgstr "Сплошной"

#: src/app/main/ui/workspace/sidebar/options/menus/text.cljs
msgid "workspace.options.text-options.align-bottom"
msgstr "Выровнять низ"

#: src/app/main/ui/workspace/sidebar/options/menus/text.cljs
msgid "workspace.options.text-options.align-center"
msgstr "Выравнивание по центру"

#: src/app/main/ui/workspace/sidebar/options/menus/text.cljs
msgid "workspace.options.text-options.align-justify"
msgstr "Выравнивание по ширине"

#: src/app/main/ui/workspace/sidebar/options/menus/text.cljs
msgid "workspace.options.text-options.align-left"
msgstr "Выравнивание по левому краю"

#: src/app/main/ui/workspace/sidebar/options/menus/text.cljs
msgid "workspace.options.text-options.align-middle"
msgstr "Выравнивание по центру"

#: src/app/main/ui/workspace/sidebar/options/menus/text.cljs
msgid "workspace.options.text-options.align-right"
msgstr "Выравнивание по правому краю"

#: src/app/main/ui/workspace/sidebar/options/menus/text.cljs
msgid "workspace.options.text-options.align-top"
msgstr "Выравнивание по верхнему краю"

msgid "workspace.options.text-options.decoration"
msgstr "Оформление"

#: src/app/main/ui/workspace/sidebar/options/menus/text.cljs
msgid "workspace.options.text-options.direction-ltr"
msgstr "Слева направо"

#: src/app/main/ui/workspace/sidebar/options/menus/text.cljs
msgid "workspace.options.text-options.direction-rtl"
msgstr "Справа налево"

#: src/app/main/ui/workspace/sidebar/options/menus/typography.cljs
msgid "workspace.options.text-options.google"
msgstr "Google"

#: src/app/main/ui/workspace/sidebar/options/menus/text.cljs
msgid "workspace.options.text-options.grow-auto-height"
msgstr "Автовысота"

#: src/app/main/ui/workspace/sidebar/options/menus/text.cljs
msgid "workspace.options.text-options.grow-auto-width"
msgstr "Автоширина"

#: src/app/main/ui/workspace/sidebar/options/menus/text.cljs
msgid "workspace.options.text-options.grow-fixed"
msgstr "Фиксированно"

#: src/app/main/ui/workspace/sidebar/options/menus/typography.cljs
msgid "workspace.options.text-options.letter-spacing"
msgstr "Межсимвольный интервал"

#: src/app/main/ui/workspace/sidebar/options/menus/typography.cljs
msgid "workspace.options.text-options.line-height"
msgstr "Высота строки"

#: src/app/main/ui/workspace/sidebar/options/menus/typography.cljs
msgid "workspace.options.text-options.lowercase"
msgstr "Нижний регистр"

#: src/app/main/ui/workspace/sidebar/options/menus/text.cljs, src/app/main/ui/workspace/sidebar/options/menus/typography.cljs
msgid "workspace.options.text-options.none"
msgstr "Не задано"

#: src/app/main/ui/workspace/sidebar/options/menus/typography.cljs
msgid "workspace.options.text-options.preset"
msgstr "Предустановка"

#: src/app/main/ui/workspace/sidebar/options/menus/text.cljs
msgid "workspace.options.text-options.strikethrough"
msgstr "Перечеркнутый"

msgid "workspace.options.text-options.text-case"
msgstr "Регистр"

#: src/app/main/ui/workspace/sidebar/options/menus/text.cljs
msgid "workspace.options.text-options.title"
msgstr "Текст"

#: src/app/main/ui/workspace/sidebar/options/menus/text.cljs
msgid "workspace.options.text-options.title-group"
msgstr "Текст группы"

#: src/app/main/ui/workspace/sidebar/options/menus/text.cljs
msgid "workspace.options.text-options.title-selection"
msgstr "Выбранный текст"

#: src/app/main/ui/workspace/sidebar/options/menus/typography.cljs
msgid "workspace.options.text-options.titlecase"
msgstr "Каждое слово с заглавной буквы"

#: src/app/main/ui/workspace/sidebar/options/menus/text.cljs
msgid "workspace.options.text-options.underline"
msgstr "Подчеркнутый"

#: src/app/main/ui/workspace/sidebar/options/menus/typography.cljs
msgid "workspace.options.text-options.uppercase"
msgstr "Верхний регистр"

msgid "workspace.options.text-options.vertical-align"
msgstr "Вертикальное выравнивание"

#: src/app/main/ui/workspace/sidebar/options/menus/interactions.cljs
msgid "workspace.options.use-play-button"
msgstr "Нажмите кнопку воспроизведения вверху для показа прототипа."

msgid "workspace.options.x"
msgstr "X"

msgid "workspace.options.y"
msgstr "Y"

msgid "workspace.path.actions.add-node"
msgstr "Добавить узел (%s)"

msgid "workspace.path.actions.delete-node"
msgstr "Удалить узел (%s)"

msgid "workspace.path.actions.draw-nodes"
msgstr "Показать узлы (%s)"

msgid "workspace.path.actions.join-nodes"
msgstr "Соединить узлы (%s)"

msgid "workspace.path.actions.make-corner"
msgstr "В угол (%s)"

msgid "workspace.path.actions.make-curve"
msgstr "В кривую (%s)"

msgid "workspace.path.actions.merge-nodes"
msgstr "Объединить узлы (%s)"

msgid "workspace.path.actions.move-nodes"
msgstr "Сместить узлы (%s)"

msgid "workspace.path.actions.separate-nodes"
msgstr "Разделить узлы (%s)"

msgid "workspace.path.actions.snap-nodes"
msgstr "Прилипать узлами (%s)"

#: src/app/main/ui/workspace/context_menu.cljs
msgid "workspace.shape.menu.copy"
msgstr "Скопировать"

#: src/app/main/ui/workspace/context_menu.cljs
msgid "workspace.shape.menu.create-artboard-from-selection"
msgstr "Выделенное в кадр"

#: src/app/main/ui/workspace/context_menu.cljs
msgid "workspace.shape.menu.create-component"
msgstr "Создать компонент"

#: src/app/main/ui/workspace/context_menu.cljs
msgid "workspace.shape.menu.cut"
msgstr "Вырезать"

#: src/app/main/ui/workspace/context_menu.cljs
msgid "workspace.shape.menu.delete"
msgstr "Удалить"

#: src/app/main/ui/workspace/context_menu.cljs
msgid "workspace.shape.menu.delete-flow-start"
msgstr "Удалить начало потока"

msgid "workspace.shape.menu.difference"
msgstr "Разница"

#: src/app/main/ui/workspace/context_menu.cljs
msgid "workspace.shape.menu.duplicate"
msgstr "Дублировать"

#: src/app/main/ui/workspace/context_menu.cljs
msgid "workspace.shape.menu.edit"
msgstr "Редактировать"

msgid "workspace.shape.menu.exclude"
msgstr "Исключить"

#: src/app/main/ui/workspace/context_menu.cljs
msgid "workspace.shape.menu.flow-start"
msgstr "Начало потока"

#: src/app/main/ui/workspace/sidebar/options/menus/component.cljs, src/app/main/ui/workspace/context_menu.cljs
msgid "workspace.shape.menu.go-main"
msgstr "Перейти к основному файлу компонента"

#: src/app/main/ui/workspace/context_menu.cljs
msgid "workspace.shape.menu.hide"
msgstr "Скрыть"

msgid "workspace.shape.menu.hide-ui"
msgstr "Показать/скрыть UI"

msgid "workspace.shape.menu.path"
msgstr "Контур"

#: src/app/main/ui/workspace/sidebar/options/menus/component.cljs, src/app/main/ui/workspace/sidebar/options/menus/component.cljs, src/app/main/ui/workspace/context_menu.cljs, src/app/main/ui/workspace/context_menu.cljs
msgid "workspace.shape.menu.reset-overrides"
msgstr "Сбросить переопределения"

msgid "workspace.shape.menu.restore-main"
msgstr "Восстановить основной компонент"

#: src/app/main/ui/workspace/context_menu.cljs
msgid "workspace.shape.menu.select-layer"
msgstr "Выбрать слой"

#: src/app/main/ui/workspace/context_menu.cljs
msgid "workspace.shape.menu.show"
msgstr "Показать"

#: src/app/main/ui/workspace/sidebar/options/menus/component.cljs, src/app/main/ui/workspace/context_menu.cljs
msgid "workspace.shape.menu.show-main"
msgstr "Показать основной компонент"

msgid "workspace.shape.menu.thumbnail-remove"
msgstr "Удалить миниатюру"

msgid "workspace.shape.menu.thumbnail-set"
msgstr "Сделать миниатюрой"

msgid "workspace.shape.menu.transform-to-path"
msgstr "Преобразовать в контур"

#: src/app/main/ui/workspace/context_menu.cljs
msgid "workspace.shape.menu.ungroup"
msgstr "Разгруппировать"

#: src/app/main/ui/workspace/sidebar/options/menus/component.cljs, src/app/main/ui/workspace/sidebar/options/menus/component.cljs, src/app/main/ui/workspace/context_menu.cljs, src/app/main/ui/workspace/context_menu.cljs
msgid "workspace.shape.menu.update-components-in-bulk"
msgstr "Обновить основные компоненты"

#: src/app/main/ui/workspace/sidebar/options/menus/component.cljs, src/app/main/ui/workspace/sidebar/options/menus/component.cljs, src/app/main/ui/workspace/context_menu.cljs, src/app/main/ui/workspace/context_menu.cljs
msgid "workspace.shape.menu.update-main"
msgstr "Обновить основной компонент"

#: src/app/main/ui/workspace/left_toolbar.cljs
msgid "workspace.sidebar.history"
msgstr "История (%s)"

#: src/app/main/ui/workspace/left_toolbar.cljs
msgid "workspace.sidebar.layers"
msgstr "Слои"

msgid "workspace.sidebar.layers.components"
msgstr "Компоненты"

msgid "workspace.sidebar.layers.search"
msgstr "Искать слои"

#: src/app/main/ui/workspace/sidebar/sitemap.cljs
msgid "workspace.sidebar.sitemap"
msgstr "Страницы"

#: src/app/main/ui/workspace/header.cljs
msgid "workspace.sitemap"
msgstr "Карта сайта"

#: src/app/main/ui/workspace/left_toolbar.cljs
msgid "workspace.toolbar.assets"
msgstr "Ресурсы"

#: src/app/main/ui/workspace/left_toolbar.cljs
msgid "workspace.toolbar.color-palette"
msgstr "Палитра цветов (%s)"

#: src/app/main/ui/workspace/left_toolbar.cljs
msgid "workspace.toolbar.comments"
msgstr "Комментарии (%s)"

#: src/app/main/ui/workspace/left_toolbar.cljs
msgid "workspace.toolbar.curve"
msgstr "Кривая (%s)"

#: src/app/main/ui/workspace/left_toolbar.cljs
msgid "workspace.toolbar.ellipse"
msgstr "Эллипс (%s)"

#: src/app/main/ui/workspace/left_toolbar.cljs
msgid "workspace.toolbar.frame"
msgstr "Кадр (%s)"

#: src/app/main/ui/workspace/left_toolbar.cljs
msgid "workspace.toolbar.image"
msgstr "Изображение (%s)"

#: src/app/main/ui/workspace/left_toolbar.cljs
msgid "workspace.toolbar.move"
msgstr "Перемещение (%s)"

#: src/app/main/ui/workspace/left_toolbar.cljs
msgid "workspace.toolbar.path"
msgstr "Контур (%s)"

#: src/app/main/ui/workspace/left_toolbar.cljs
msgid "workspace.toolbar.rect"
msgstr "Прямоугольник (%s)"

#: src/app/main/ui/workspace/left_toolbar.cljs
msgid "workspace.toolbar.text"
msgstr "Текст (%s)"

#: src/app/main/ui/workspace/left_toolbar.cljs
msgid "workspace.toolbar.text-palette"
msgstr "Типографики (%s)"

msgid "workspace.undo.entry.multiple.color"
msgstr "цветовые ресурсы"

msgid "workspace.undo.entry.multiple.component"
msgstr "компоненты"

msgid "workspace.undo.entry.multiple.frame"
msgstr "кадры"

msgid "workspace.undo.entry.multiple.media"
msgstr "графические ресурсы"

msgid "workspace.undo.entry.multiple.path"
msgstr "контуры"

msgid "workspace.undo.entry.multiple.typography"
msgstr "типографические ресурсы"

msgid "workspace.undo.entry.single.frame"
msgstr "кадр"

msgid "workspace.undo.entry.single.group"
msgstr "группа"

msgid "workspace.undo.entry.single.path"
msgstr "контур"

msgid "workspace.undo.entry.single.rect"
msgstr "прямоугольник"

#: src/app/main/ui/workspace/sidebar/history.cljs
msgid "workspace.undo.title"
msgstr "История"

#: src/app/main/data/workspace/libraries.cljs
msgid "workspace.updates.dismiss"
msgstr "Отклонить"

#: src/app/main/data/workspace/libraries.cljs
msgid "workspace.updates.there-are-updates"
msgstr "Обнаружены обновления общих библиотек"

#: src/app/main/data/workspace/libraries.cljs
msgid "workspace.updates.update"
msgstr "Обновить"

msgid "workspace.viewport.click-to-close-path"
<<<<<<< HEAD
msgstr "Нажмите для замыкания контура"
=======
msgstr "Нажмите для замыкания контура"

msgid "onboarding-v2.welcome.title"
msgstr "Добро пожаловать в Penpot!"

msgid "onboarding.choice.team-up.create-later"
msgstr "Создать команду позже"

msgid "onboarding.choice.team-up.invite-members-info"
msgstr ""
"Никого не забудьте. Разработчики, дизайнеры, менеджеры... разнообразие "
"развивает :)"

msgid "onboarding.team-modal.create-team"
msgstr "Создать команду"

msgid "onboarding.choice.title"
msgstr "Добро пожаловать в Penpot"

msgid "onboarding.contrib.alt"
msgstr "Открытый исходный код"

msgid "errors.bad-font"
msgstr "Шрифт %s не может быть загружен"

msgid "onboarding-v2.newsletter.updates"
msgstr ""
"Присылать мне обновления продукта (новые функции, выпуски, исправления...)."

#: src/app/main/ui/auth/login.cljs
msgid "errors.auth-provider-not-configured"
msgstr "Провайдер аутентификации не настроен."

msgid "onboarding.choice.team-up.create-team-desc"
msgstr ""
"После добавления названия команды, вы сможете пригласить людей "
"присоединиться."

msgid "errors.email-spam-or-permanent-bounces"
msgstr "Эл. почта «%s» была отмечена как спам или постоянно недоступна."

msgid "errors.bad-font-plural"
msgstr "Шрифты %s не могут быть загружены"

msgid "errors.profile-blocked"
msgstr "Профиль заблокирован"

msgid "onboarding-v2.welcome.desc3.title"
msgstr "Руководство по участию в проекте"

#: src/app/main/ui/dashboard/sidebar.cljs
msgid "modals.leave-confirm.title"
msgstr "Выход из команды"

#: src/app/main/ui/dashboard/team.cljs
msgid "modals.promote-owner-confirm.title"
msgstr "Новый владелец команды"

#: src/app/main/ui/dashboard/sidebar.cljs
msgid "modals.leave-confirm.message"
msgstr "Вы уверены, что хотите покинуть эту команду?"

#: src/app/main/ui/dashboard/sidebar.cljs
msgid "modals.leave-confirm.accept"
msgstr "Покинуть команду"

#: src/app/main/ui/workspace/sidebar/options/menus/component.cljs, src/app/main/ui/workspace/context_menu.cljs
msgid "modals.update-remote-component-in-bulk.message"
msgstr "Обновить компоненты в общей библиотеке"

#: src/app/main/ui/dashboard/sidebar.cljs
msgid "modals.leave-and-reassign.promote-and-leave"
msgstr "Назначить и покинуть"

#: src/app/main/ui/dashboard/sidebar.cljs
msgid "modals.leave-and-reassign.select-member-to-promote"
msgstr "Выберите участника для назначения"

#: src/app/main/ui/workspace/header.cljs, src/app/main/ui/dashboard/file_menu.cljs
msgid "modals.unpublish-shared-confirm.accept"
msgstr "Снять с публикации"

#: src/app/main/ui/workspace/header.cljs, src/app/main/ui/dashboard/file_menu.cljs
msgid "modals.unpublish-shared-confirm.hint"
msgid_plural "modals.unpublish-shared-confirm.hint"
msgstr[0] ""
"Если вы отмените её публикацию, активы в ней станут библиотекой этого файла."
msgstr[1] ""
"Если вы отмените её публикацию, активы в ней станут библиотекой этих файлов."

#: src/app/main/ui/dashboard/team.cljs
msgid "modals.promote-owner-confirm.message"
msgstr ""
"Вы текущий владелец этой команды. Вы уверены, что хотите сделать %s новым "
"владельцем команды?"

#: src/app/main/ui/dashboard/sidebar.cljs
msgid "modals.leave-and-reassign.hint1"
msgstr ""
"Вы владелец этой команды. Прежде чем покинуть её, выберите другого "
"участника, чтобы сделать его владельцем."

#: src/app/main/data/workspace/persistence.cljs
msgid "errors.components-v2"
msgstr "Этот файл уже использовался с включенными компонентами версии 2."

msgid "modals.leave-and-reassign.forbidden"
msgstr ""
"Вы не можете покинуть команду, если нет другого участника, которого можно "
"было бы назначить владельцем. Возможно, вы захотите удалить команду."
>>>>>>> 2ea69a84
<|MERGE_RESOLUTION|>--- conflicted
+++ resolved
@@ -3151,9 +3151,6 @@
 msgstr "Обновить"
 
 msgid "workspace.viewport.click-to-close-path"
-<<<<<<< HEAD
-msgstr "Нажмите для замыкания контура"
-=======
 msgstr "Нажмите для замыкания контура"
 
 msgid "onboarding-v2.welcome.title"
@@ -3263,5 +3260,4 @@
 msgid "modals.leave-and-reassign.forbidden"
 msgstr ""
 "Вы не можете покинуть команду, если нет другого участника, которого можно "
-"было бы назначить владельцем. Возможно, вы захотите удалить команду."
->>>>>>> 2ea69a84
+"было бы назначить владельцем. Возможно, вы захотите удалить команду."