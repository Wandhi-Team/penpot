;; This Source Code Form is subject to the terms of the Mozilla Public
;; License, v. 2.0. If a copy of the MPL was not distributed with this
;; file, You can obtain one at http://mozilla.org/MPL/2.0/.
;;
;; Copyright (c) UXBOX Labs SL

(ns app.worker.selection
  (:require
   [app.common.data :as d]
   [app.common.geom.shapes :as gsh]
   [app.common.pages :as cp]
   [app.common.uuid :as uuid]
   [app.util.quadtree :as qdt]
   [app.worker.impl :as impl]
   [clojure.set :as set]
   [okulary.core :as l]))

(def ^:const padding-percent 0.10)

(defonce state (l/atom {}))

(defn index-shape
  [objects parents-index clip-parents-index]
  (fn [index shape]
    (let [{:keys [x y width height]} (gsh/points->selrect (:points shape))
          shape-bound #js {:x x :y y :width width :height height}

          parents      (get parents-index (:id shape))
          clip-parents (get clip-parents-index (:id shape))

          frame   (when (and (not= :frame (:type shape))
                             (not= (:frame-id shape) uuid/zero))
                    (get objects (:frame-id shape)))]
      (qdt/insert index
                  (:id shape)
                  shape-bound
                  (assoc shape
                         :frame frame
                         :clip-parents clip-parents
                         :parents parents)))))

(defn objects-bounds
  "Calculates the bounds of the quadtree given a objects map."
  [objects]
  (-> objects
      (dissoc uuid/zero)
      vals
      gsh/selection-rect))

(defn add-padding-bounds
  "Adds a padding to the bounds defined as a percent in the constant `padding-percent`.
  For a value of 0.1 will add a 20% width increase (2 x padding)"
  [bounds]
  (let [width-pad  (* (:width bounds) padding-percent)
        height-pad (* (:height bounds) padding-percent)]
    (-> bounds
        (update :x - width-pad)
        (update :x1 - width-pad)
        (update :x2 + width-pad)
        (update :y1 - height-pad)
        (update :y2 + height-pad)
        (update :width + width-pad width-pad)
        (update :height + height-pad height-pad))))

(defn- create-index
  [objects]
  (let [shapes             (-> objects (dissoc uuid/zero) vals)
        parents-index      (cp/generate-child-all-parents-index objects)
        clip-parents-index (cp/create-clip-index objects parents-index)
        bounds             (-> objects objects-bounds add-padding-bounds)

        index (reduce (index-shape objects parents-index clip-parents-index)
                      (qdt/create (clj->js bounds))
                      shapes)

        z-index (cp/calculate-z-index objects)]

    {:index index :z-index z-index :bounds bounds}))

(defn- update-index
  [{index :index z-index :z-index :as data} old-objects new-objects]

  (let [changes? (fn [id]
                   (not= (get old-objects id)
                         (get new-objects id)))

<<<<<<< HEAD
        changed-ids (into #{}
                          (comp (filter #(not= % uuid/zero))
                                (filter changes?)
                                (mapcat #(into [%] (cp/get-children % new-objects))))
                          (set/union (set (keys old-objects))
                                     (set (keys new-objects))))
=======
          changed-ids (into #{}
                            (comp (filter #(not= % uuid/zero))
                                  (filter changes?)
                                  (mapcat #(into [%] (cp/get-children % new-objects))))
                            (set/union (set (keys old-objects))
                                       (set (keys new-objects))))
>>>>>>> f8cecfd6

        shapes             (->> changed-ids (mapv #(get new-objects %)) (filterv (comp not nil?)))
        parents-index      (cp/generate-child-all-parents-index new-objects shapes)
        clip-parents-index (cp/create-clip-index new-objects parents-index)

        new-index (qdt/remove-all index changed-ids)

        index (reduce (index-shape new-objects parents-index clip-parents-index)
                      new-index
                      shapes)

        z-index (cp/update-z-index z-index changed-ids old-objects new-objects)]

    (assoc data :index index :z-index z-index)))

(defn- query-index
  [{index :index z-index :z-index} rect frame-id full-frame? include-frames? clip-children? reverse?]
  (let [result (-> (qdt/search index (clj->js rect))
                   (es6-iterator-seq))

        ;; Check if the shape matches the filter criteria
        match-criteria?
        (fn [shape]
          (and (not (:hidden shape))
               (not (:blocked shape))
               (or (not frame-id) (= frame-id (:frame-id shape)))
               (case (:type shape)
                 :frame   include-frames?
                 true)

               (or (not full-frame?)
                   (not= :frame (:type shape))
                   (gsh/rect-contains-shape? rect shape))))

        overlaps?
        (fn [shape]
          (gsh/overlaps? shape rect))

        overlaps-parent?
        (fn [clip-parents]
          (->> clip-parents (some (comp not overlaps?)) not))

        add-z-index
        (fn [{:keys [id frame-id] :as shape}]
          (assoc shape :z (+ (get z-index id)
                             (get z-index frame-id 0))))

        ;; Shapes after filters of overlapping and criteria
        matching-shapes
        (into []
              (comp (map #(unchecked-get % "data"))
                    (filter match-criteria?)
                    (filter overlaps?)
                    (filter (comp overlaps? :frame))
                    (filter (if clip-children?
                              (comp overlaps-parent? :clip-parents)
                              (constantly true)))
                    (map add-z-index))
              result)

        keyfn (if reverse? (comp - :z) :z)]

    (into (d/ordered-set)
          (->> matching-shapes
               (sort-by keyfn)
               (map :id)))))


(defmethod impl/handler :selection/initialize-index
  [{:keys [data] :as message}]
  (letfn [(index-page [state page]
            (let [id      (:id page)
                  objects (:objects page)]
              (assoc state id (create-index objects))))

          (update-state [state]
            (reduce index-page state (vals (:pages-index data))))]
    (swap! state update-state)
    nil))

(defmethod impl/handler :selection/update-index
  [{:keys [page-id old-objects new-objects] :as message}]
  (let [update-page-index
        (fn [index]
          (let [old-bounds (:bounds index)
                new-bounds (objects-bounds new-objects)]

            ;; If the new bounds are contained within the old bounds we can
            ;; update the index.
            ;; Otherwise we need to re-create it
            (if (and (some? index)
                     (gsh/contains-selrect? old-bounds new-bounds))
              (update-index index old-objects new-objects)
              (create-index new-objects))))]
    (swap! state update page-id update-page-index))
  nil)

(defmethod impl/handler :selection/query
  [{:keys [page-id rect frame-id reverse? full-frame? include-frames? clip-children?]
    :or {reverse? false full-frame? false include-frames? false clip-children? true} :as message}]
  (when-let [index (get @state page-id)]
    (query-index index rect frame-id full-frame? include-frames? clip-children? reverse?)))

(defmethod impl/handler :selection/query-z-index
  [{:keys [page-id objects ids]}]
  (when-let [{z-index :z-index} (get @state page-id)]
    (->> ids (map #(+ (get z-index %)
                      (get z-index (get-in objects [% :frame-id])))))))<|MERGE_RESOLUTION|>--- conflicted
+++ resolved
@@ -79,26 +79,16 @@
 
 (defn- update-index
   [{index :index z-index :z-index :as data} old-objects new-objects]
-
   (let [changes? (fn [id]
                    (not= (get old-objects id)
                          (get new-objects id)))
 
-<<<<<<< HEAD
         changed-ids (into #{}
                           (comp (filter #(not= % uuid/zero))
                                 (filter changes?)
                                 (mapcat #(into [%] (cp/get-children % new-objects))))
                           (set/union (set (keys old-objects))
                                      (set (keys new-objects))))
-=======
-          changed-ids (into #{}
-                            (comp (filter #(not= % uuid/zero))
-                                  (filter changes?)
-                                  (mapcat #(into [%] (cp/get-children % new-objects))))
-                            (set/union (set (keys old-objects))
-                                       (set (keys new-objects))))
->>>>>>> f8cecfd6
 
         shapes             (->> changed-ids (mapv #(get new-objects %)) (filterv (comp not nil?)))
         parents-index      (cp/generate-child-all-parents-index new-objects shapes)
