--- conflicted
+++ resolved
@@ -24,20 +24,11 @@
                   (p/then (fn [form]
                             (.setHiddenField ^js form "email" email)
                             (st/emit! (ptk/event ::ev/event {::ev/name "arengu-form-load-success"
-<<<<<<< HEAD
                                                              ::ev/origin "onboarding-questions"
                                                              ::ev/type "fact"}))
-
                             (resolve)))
                   (p/catch reject))))
 
-=======
-                                                                  ::ev/origin "onboarding-questions"
-                                                                  ::ev/type "fact"}))
-                            (resolve)))
-                  (p/catch reject))))
-
->>>>>>> 0b4a1553
           (mark-as-answered []
             (st/emit! (du/mark-questions-as-answered)))
 
@@ -62,12 +53,7 @@
             (st/emit! (ptk/event ::ev/event {::ev/name "arengu-form-load-error"
                                              ::ev/origin "onboarding-questions"
                                              ::ev/type "fact"}))
-            (mark-as-answered))
-<<<<<<< HEAD
-
-=======
->>>>>>> 0b4a1553
-          ]
+            (mark-as-answered))]
 
     (let [cleaners (atom #{})]
       (-> (p/create (partial initialize cleaners))
