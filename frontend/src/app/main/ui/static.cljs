--- conflicted
+++ resolved
@@ -19,10 +19,6 @@
   [props]
   (let [children (obj/get props "children")
         on-click (mf/use-callback #(set! (.-href globals/location) ""))]
-<<<<<<< HEAD
-
-=======
->>>>>>> d06cfed5
     [:section.exception-layout
      [:div.exception-header
       {:on-click on-click}
