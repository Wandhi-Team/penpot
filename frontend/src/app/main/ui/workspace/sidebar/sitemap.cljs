;; This Source Code Form is subject to the terms of the Mozilla Public
;; License, v. 2.0. If a copy of the MPL was not distributed with this
;; file, You can obtain one at http://mozilla.org/MPL/2.0/.
;;
;; Copyright (c) UXBOX Labs SL

(ns app.main.ui.workspace.sidebar.sitemap
  (:require
   [app.common.data :as d]
   [app.main.data.modal :as modal]
   [app.main.data.workspace :as dw]
   [app.main.refs :as refs]
   [app.main.store :as st]
   [app.main.ui.components.context-menu :refer [context-menu]]
   [app.main.ui.context :as ctx]
   [app.main.ui.hooks :as hooks]
   [app.main.ui.icons :as i]
   [app.util.dom :as dom]
   [app.util.i18n :as i18n :refer [tr]]
   [app.util.keyboard :as kbd]
   [okulary.core :as l]
   [rumext.alpha :as mf]))

;; --- Page Item

(mf/defc page-item
  [{:keys [page index deletable? selected?] :as props}]
  (let [local       (mf/use-state {})
        input-ref   (mf/use-ref)
        id          (:id page)
        state       (mf/use-state {:menu-open false})

        delete-fn   (mf/use-callback (mf/deps id) #(st/emit! (dw/delete-page id)))
        navigate-fn (mf/use-callback (mf/deps id) #(st/emit! (dw/go-to-page id)))

        on-context-menu
        (mf/use-callback
         (mf/deps id)
         (fn [event]
           (dom/prevent-default event)
           (dom/stop-propagation event)
           (let [pos (dom/get-client-position event)]
             (swap! state assoc
                    :menu-open true
                    :top (:y pos)
                    :left (:x pos)))))

        on-delete
        (mf/use-callback
         (mf/deps id)
         (st/emitf (modal/show
                    {:type :confirm
                     :title (tr "modals.delete-page.title")
                     :message (tr "modals.delete-page.body")
                     :on-accept delete-fn})))

        on-double-click
        (mf/use-callback
         (fn [event]
           (dom/prevent-default event)
           (dom/stop-propagation event)
           (swap! local assoc :edition true)
           (swap! state assoc :menu-open false)))

        on-blur
        (mf/use-callback
         (fn [event]
           (let [target (dom/event->target event)
                 name   (dom/get-value target)]
             (st/emit! (dw/rename-page id name))
             (swap! local assoc :edition false))))

        on-key-down
        (mf/use-callback
        (fn [event]
          (cond
            (kbd/enter? event)
            (on-blur event)

            (kbd/esc? event)
            (swap! local assoc :edition false))))

        on-drop
        (mf/use-callback
         (mf/deps id index)
<<<<<<< HEAD
         (fn [_side {:keys [id] :as data}]
           (st/emit! (dw/relocate-page id index))))
=======
         (fn [side {:keys [id] :as data}]
           (let [index (if (= :bot side) (inc index) index)]
             (st/emit! (dw/relocate-page id index)))))
>>>>>>> f8cecfd6

        on-duplicate
        (fn [_]
          (st/emit! (dw/duplicate-page id)))

        [dprops dref]
        (hooks/use-sortable
         :data-type "penpot/page"
         :on-drop on-drop
         :data {:id id
                :index index
                :name (:name page)})]

    (mf/use-effect
      (mf/deps selected?)
      (fn []
        (when selected?
          (let [node (mf/ref-val dref)]
            (.scrollIntoViewIfNeeded ^js node)))))

    (mf/use-layout-effect
     (mf/deps (:edition @local))
     (fn []
       (when (:edition @local)
         (let [edit-input (mf/ref-val input-ref)]
           (dom/select-text! edit-input))
         nil)))

    [:*
     [:li {:class (dom/classnames
                   :selected selected?
                   :dnd-over-top (= (:over dprops) :top)
                   :dnd-over-bot (= (:over dprops) :bot))
           :ref dref}
      [:div.element-list-body
       {:class (dom/classnames
                :selected selected?)
        :on-click navigate-fn
        :on-double-click on-double-click
        :on-context-menu on-context-menu}
       [:div.page-icon i/file-html]
       (if (:edition @local)
         [:*
          [:input.element-name {:type "text"
                                :ref input-ref
                                :on-blur on-blur
                                :on-key-down on-key-down
                                :auto-focus true
                                :default-value (:name page "")}]]
         [:*
          [:span (:name page)]
          [:div.page-actions
           (when deletable?
             [:a {:on-click on-delete} i/trash])]])]]

     [:& context-menu
      {:selectable false
       :show (:menu-open @state)
       :on-close #(swap! state assoc :menu-open false)
       :top (:top @state)
       :left (:left @state)
       :options (cond-> []
                  deletable?
                  (conj [(tr "workspace.assets.delete") on-delete])

                  :always
                  (-> (conj [(tr "workspace.assets.rename") on-double-click])
                      (conj [(tr "workspace.assets.duplicate") on-duplicate])))}]]))


;; --- Page Item Wrapper

(defn- make-page-ref
  [page-id]
  (l/derived (fn [state]
               (let [page (get-in state [:workspace-data :pages-index page-id])]
                 (select-keys page [:id :name])))
              st/state =))

(mf/defc page-item-wrapper
  [{:keys [page-id index deletable? selected?] :as props}]
  (let [page-ref (mf/use-memo (mf/deps page-id) #(make-page-ref page-id))
        page     (mf/deref page-ref)]
    [:& page-item {:page page
                   :index index
                   :deletable? deletable?
                   :selected? selected?}]))

;; --- Pages List

(mf/defc pages-list
  [{:keys [file] :as props}]
  (let [pages           (:pages file)
        deletable?      (> (count pages) 1)
        current-page-id (mf/use-ctx ctx/current-page-id)]
    [:ul.element-list.pages-list
     [:& hooks/sortable-container {}
      (for [[index page-id] (d/enumerate pages)]
        [:& page-item-wrapper
         {:page-id page-id
          :index index
          :deletable? deletable?
          :selected? (= page-id current-page-id)
          :key page-id}])]]))

;; --- Sitemap Toolbox

(mf/defc sitemap
  []
  (let [file        (mf/deref refs/workspace-file)
        create      (mf/use-callback
                     (mf/deps file)
                     (fn []
                       (st/emit! (dw/create-page {:file-id (:id file)
                                                  :project-id (:project-id file)}))))
        show-pages? (mf/use-state true)

        toggle-pages
        (mf/use-callback #(reset! show-pages? not))]

    [:div.sitemap.tool-window
     [:div.tool-window-bar
      [:span (tr "workspace.sidebar.sitemap")]
      [:div.add-page {:on-click create} i/close]
      [:div.collapse-pages {:on-click toggle-pages} i/arrow-slide]]

     (when @show-pages?
       [:div.tool-window-content
        [:& pages-list {:file file :key (:id file)}]])]))<|MERGE_RESOLUTION|>--- conflicted
+++ resolved
@@ -83,14 +83,9 @@
         on-drop
         (mf/use-callback
          (mf/deps id index)
-<<<<<<< HEAD
-         (fn [_side {:keys [id] :as data}]
-           (st/emit! (dw/relocate-page id index))))
-=======
          (fn [side {:keys [id] :as data}]
            (let [index (if (= :bot side) (inc index) index)]
              (st/emit! (dw/relocate-page id index)))))
->>>>>>> f8cecfd6
 
         on-duplicate
         (fn [_]
