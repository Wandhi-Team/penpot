;; This Source Code Form is subject to the terms of the Mozilla Public
;; License, v. 2.0. If a copy of the MPL was not distributed with this
;; file, You can obtain one at http://mozilla.org/MPL/2.0/.
;;
;; Copyright (c) KALEIDOS INC

(ns app.main.ui.workspace.sidebar.options.menus.layout-item
  (:require-macros [app.main.style :as stl])
  (:require
   [app.common.data :as d]
   [app.common.data.macros :as dm]
   [app.common.types.shape.layout :as ctl]
   [app.main.data.workspace :as udw]
   [app.main.data.workspace.shape-layout :as dwsl]
   [app.main.refs :as refs]
   [app.main.store :as st]
   [app.main.ui.components.numeric-input :refer [numeric-input*]]
   [app.main.ui.components.radio-buttons :refer [radio-button radio-buttons]]
   [app.main.ui.components.title-bar :refer [title-bar]]
   [app.main.ui.context :as ctx]
   [app.main.ui.icons :as i]
   [app.main.ui.workspace.sidebar.options.menus.layout-container :refer [get-layout-flex-icon get-layout-flex-icon-refactor]]
   [app.util.dom :as dom]
   [app.util.i18n :as i18n :refer [tr]]
   [rumext.v2 :as mf]))

(def layout-item-attrs
  [:layout-item-margin      ;; {:m1 0 :m2 0 :m3 0 :m4 0}
   :layout-item-margin-type ;; :simple :multiple
   :layout-item-h-sizing    ;; :fill :fix :auto
   :layout-item-v-sizing    ;; :fill :fix :auto
   :layout-item-max-h       ;; num
   :layout-item-min-h       ;; num
   :layout-item-max-w       ;; num
   :layout-item-min-w       ;; num
   :layout-item-align-self  ;; :start :end :center :stretch :baseline
   :layout-item-absolute
   :layout-item-z-index])

(mf/defc margin-section
  [{:keys [values change-margin-style on-margin-change] :as props}]

  (let [new-css-system (mf/use-ctx ctx/new-css-system)
        margin-type    (or (:layout-item-margin-type values) :simple)
        m1             (if (and (not (= :multiple (:layout-item-margin values)))
                                (= (dm/get-in values [:layout-item-margin :m1])
                                   (dm/get-in values [:layout-item-margin :m3])))
                         (dm/get-in values [:layout-item-margin :m1])
                         "--")

        m2             (if (and (not (= :multiple (:layout-item-margin values)))
                                (= (dm/get-in values [:layout-item-margin :m2])
                                   (dm/get-in values [:layout-item-margin :m4])))
                         (dm/get-in values [:layout-item-margin :m2])
                         "--")
        select-margins
        (fn [m1? m2? m3? m4?]
          (st/emit! (udw/set-margins-selected {:m1 m1? :m2 m2? :m3 m3? :m4 m4?})))

        select-margin #(select-margins (= % :m1) (= % :m2) (= % :m3) (= % :m4))]

    (mf/use-effect
     (fn []
       (fn []
         ;;on destroy component
         (select-margins false false false false))))

    (if new-css-system
      [:div {:class (stl/css :margin-row)}
       [:div {:class (stl/css :inputs-wrapper)}
        (cond
          (= margin-type :simple)
          [:div {:class (stl/css :margin-simple)}
           [:div {:class (stl/css :vertical-margin)
                  :title "Vertical margin"}
            [:span {:class (stl/css :icon)}
             i/margin-top-bottom-refactor]
            [:> numeric-input* {:className (stl/css :numeric-input)
                                :placeholder "--"
                                :value m1
                                :on-focus (fn [event]
                                            (select-margins true false true false)
                                            (dom/select-target event))
                                :on-change  (partial on-margin-change :simple :m1)

                                :on-blur #(select-margins false false false false)}]]

           [:div {:class (stl/css :horizontal-margin)
                  :title "Horizontal margin"}
            [:span {:class (stl/css :icon)}
             i/margin-left-right-refactor]
            [:> numeric-input* {:className (stl/css :numeric-input)
                                :placeholder "--"
                                :on-focus (fn [event]
                                            (select-margins false true false true)
                                            (dom/select-target event))
                                :on-change (partial on-margin-change :simple :m2)
                                :on-blur #(select-margins false false false false)
                                :value m2}]]]

          (= margin-type :multiple)
          [:div {:class (stl/css :margin-multiple)}
           [:div {:class (stl/css :top-margin)
                  :title "Top margin"}
            [:span {:class (stl/css :icon)}
             i/margin-top-refactor]
            [:> numeric-input* {:className (stl/css :numeric-input)
                                :placeholder "--"
                                :on-focus (fn [event]
                                            (select-margin :m1)
                                            (dom/select-target event))
                                :on-change (partial on-margin-change :multiple :m1)
                                :on-blur #(select-margins false false false false)
                                :value (:m1 (:layout-item-margin values))}]]
           [:div {:class (stl/css :right-margin)
                  :title "Right margin"}
            [:span {:class (stl/css :icon)}
             i/margin-right-refactor]
            [:> numeric-input* {:className (stl/css :numeric-input)
                                :placeholder "--"
                                :on-focus (fn [event]
                                            (select-margin :m2)
                                            (dom/select-target event))
                                :on-change (partial on-margin-change :multiple :m2)
                                :on-blur #(select-margins false false false false)
                                :value (:m2 (:layout-item-margin values))}]]

           [:div {:class (stl/css :bottom-margin)
                  :title "Bottom margin"}
            [:span {:class (stl/css :icon)}
             i/margin-bottom-refactor]
            [:> numeric-input* {:className (stl/css :numeric-input)
                                :placeholder "--"
                                :on-focus (fn [event]
                                            (select-margin :m3)
                                            (dom/select-target event))
                                :on-change (partial on-margin-change :multiple :m3)
                                :on-blur #(select-margins false false false false)
                                :value (:m3 (:layout-item-margin values))}]]
           [:div {:class (stl/css :left-margin)
                  :title "Left margin"}
            [:span {:class (stl/css :icon)}
             i/margin-left-refactor]
            [:> numeric-input* {:className (stl/css :numeric-input)
                                :placeholder "--"
                                :on-focus (fn [event]
                                            (select-margin :m4)
                                            (dom/select-target event))
                                :on-change (partial on-margin-change :multiple :m4)
                                :on-blur #(select-margins false false false false)
                                :value (:m4 (:layout-item-margin values))}]]])]
       [:button {:class (stl/css-case :margin-mode true
                                      :selected (= margin-type :multiple))
                 :title "Margin - multiple"
                 :on-click #(change-margin-style (if (= margin-type :multiple) :simple :multiple))}
        i/margin-refactor]]
      [:div.margin-row
       (cond
         (= margin-type :simple)

         [:div.margin-item-group
          [:div.margin-item.tooltip.tooltip-bottom-left
           {:alt "Vertical margin"}
           [:span.icon i/auto-margin-both-sides]
           [:> numeric-input*
            {:placeholder "--"
             :on-focus (fn [event]
                         (select-margins true false true false)
                         (dom/select-target event))
             :on-change (partial on-margin-change :simple :m1)
             :on-blur #(select-margins false false false false)
             :value m1}]]

          [:div.margin-item.tooltip.tooltip-bottom-left
           {:alt "Horizontal margin"}
           [:span.icon.rotated i/auto-margin-both-sides]
           [:> numeric-input*
            {:placeholder "--"
             :on-focus (fn [event]
                         (select-margins false true false true)
                         (dom/select-target event))
             :on-change (partial on-margin-change :simple :m2)
             :on-blur #(select-margins false false false false)
             :value m2}]]]

         (= margin-type :multiple)
         [:div.wrapper
          (for [num [:m1 :m2 :m3 :m4]]
            [:div.tooltip.tooltip-bottom
             {:key (dm/str "margin-" (d/name num))
              :alt (case num
                     :m1 "Top"
                     :m2 "Right"
                     :m3 "Bottom"
                     :m4 "Left")}
             [:div.input-element.auto
              [:> numeric-input*
               {:placeholder "--"
                :on-focus (fn [event]
                            (select-margin num)
                            (dom/select-target event))
                :on-change (partial on-margin-change :multiple num)
                :on-blur #(select-margins false false false false)
                :value (num (:layout-item-margin values))}]]])])

       [:div.margin-item-icons
        [:div.margin-item-icon.tooltip.tooltip-bottom-left
         {:class (dom/classnames :selected (= margin-type :multiple))
          :alt "Margin - multiple"
          :on-click #(change-margin-style (if (= margin-type :multiple) :simple :multiple))}
         i/auto-margin]]])))

(mf/defc element-behaviour-horizontal
  [{:keys [auto? fill? layout-item-sizing on-change] :as props}]
  [:div {:class (stl/css-case :horizontal-behaviour true
                              :one-element (and (not fill?) (not auto?))
                              :two-element (or fill? auto?)
                              :three-element (and fill? auto?))}
   [:& radio-buttons {:selected  (d/name layout-item-sizing)
                      :on-change on-change
                      :wide      true
                      :name      "flex-behaviour-h"}
    [:& radio-button {:value "fix"
                      :icon  i/fixed-width-refactor
                      :title "Fix width"
                      :id    "behaviour-h-fix"}]
    (when fill?
      [:& radio-button {:value "fill"
                        :icon  i/fill-content-refactor
                        :title "Width 100%"
                        :id    "behaviour-h-fill"}])
    (when auto?
      [:& radio-button {:value "auto"
                        :icon  i/hug-content-refactor
                        :title "Fit content"
                        :id    "behaviour-h-auto"}])]])

(mf/defc element-behaviour-vertical
  [{:keys [auto? fill? layout-item-sizing on-change] :as props}]
  [:div {:class (stl/css-case :vertical-behaviour true
                              :one-element (and (not fill?) (not auto?))
                              :two-element (or fill? auto?)
                              :three-element (and fill? auto?))}
   [:& radio-buttons {:selected  (d/name layout-item-sizing)
                      :on-change on-change
                      :wide      true
                      :name      "flex-behaviour-v"}
    [:& radio-button {:value      "fix"
                      :icon       i/fixed-width-refactor
                      :icon-class (stl/css :rotated)
                      :title      "Fix height"
                      :id         "behaviour-v-fix"}]
    (when fill?
      [:& radio-button {:value      "fill"
                        :icon       i/fill-content-refactor
                        :icon-class (stl/css :rotated)
                        :title      "Height 100%"
                        :id         "behaviour-v-fill"}])
    (when auto?
      [:& radio-button {:value      "auto"
                        :icon       i/hug-content-refactor
                        :icon-class (stl/css :rotated)
                        :title      "Fit content"
                        :id         "behaviour-v-auto"}])]])

(mf/defc element-behaviour
  [{:keys [auto? fill? layout-item-h-sizing layout-item-v-sizing on-change-behaviour-h-refactor on-change-behaviour-v-refactor on-change] :as props}]
  (let [new-css-system (mf/use-ctx ctx/new-css-system)]

    (if new-css-system
      [:div {:class (stl/css-case :behaviour-menu true
                                  :wrap (and fill? auto?))}
       [:& element-behaviour-horizontal {:auto? auto?
                                         :fill? fill?
                                         :layout-item-sizing layout-item-h-sizing
                                         :on-change on-change-behaviour-h-refactor}]
       [:& element-behaviour-vertical {:auto? auto?
                                       :fill? fill?
                                       :layout-item-sizing layout-item-v-sizing
                                       :on-change on-change-behaviour-v-refactor}]]

      [:div.btn-wrapper
       {:class (when (and fill? auto?) "wrap")}
       [:div.layout-behavior.horizontal
        [:button.behavior-btn.tooltip.tooltip-bottom
         {:alt "Fix width"
          :class  (dom/classnames :active (= layout-item-h-sizing :fix))
          :data-direction :h
          :data-value :fix
          :on-click on-change}
         i/auto-fix-layout]
        (when fill?
          [:button.behavior-btn.tooltip.tooltip-bottom
           {:alt "Width 100%"
            :class  (dom/classnames :active (= layout-item-h-sizing :fill))
            :data-direction :h
            :data-value :fill
            :on-click on-change}
           i/auto-fill])
        (when auto?
          [:button.behavior-btn.tooltip.tooltip-bottom
           {:alt "Fit content"
            :class  (dom/classnames :active (= layout-item-h-sizing :auto))
            :data-direction :h
            :data-value :auto
            :on-click on-change}
           i/auto-hug])]

       [:div.layout-behavior
        [:button.behavior-btn.tooltip.tooltip-bottom
         {:alt "Fix height"
          :class  (dom/classnames :active (= layout-item-v-sizing :fix))
          :data-direction :v
          :data-value :fix
          :on-click on-change}
         i/auto-fix-layout]
        (when fill?
          [:button.behavior-btn.tooltip.tooltip-bottom-left
           {:alt "Height 100%"
            :class  (dom/classnames :active (= layout-item-v-sizing :fill))
            :data-direction :v
            :data-value :fill
            :on-click on-change}
           i/auto-fill])
        (when auto?
          [:button.behavior-btn.tooltip.tooltip-bottom-left
           {:alt "Fit content"
            :class  (dom/classnames :active (= layout-item-v-sizing :auto))
            :data-direction :v
            :data-value :auto
            :on-click on-change}
           i/auto-hug])]])))

(mf/defc align-self-row
  [{:keys [is-col? align-self on-change] :as props}]
  (let [new-css-system (mf/use-ctx ctx/new-css-system)
        dir-v [:start :center :end #_:stretch #_:baseline]]
    (if new-css-system
      [:& radio-buttons {:selected (d/name align-self)
                         :on-change on-change
                         :name "flex-align-self"}
       [:& radio-button {:value "start"
                         :icon  (get-layout-flex-icon-refactor :align-self :start is-col?)
                         :title "Align self start"
                         :id     "align-self-start"}]
       [:& radio-button {:value "center"
                         :icon  (get-layout-flex-icon-refactor :align-self :center is-col?)
                         :title "Align self center"
                         :id    "align-self-center"}]
       [:& radio-button {:value "end"
                         :icon  (get-layout-flex-icon-refactor :align-self :end is-col?)
                         :title "Align self end"
                         :id    "align-self-end"}]]

      [:div.align-self-style
       (for [align dir-v]
         [:button.align-self.tooltip.tooltip-bottom
          {:class    (dom/classnames :active  (= align-self align)
                                     :tooltip-bottom-left (not= align :start)
                                     :tooltip-bottom (= align :start))
           :alt      (dm/str "Align self " (d/name align))
           :data-value align
           :on-click   on-change
           :key        (str "align-self" align)}
          (get-layout-flex-icon :align-self align is-col?)])])))

(mf/defc layout-item-menu
  {::mf/wrap [#(mf/memo' % (mf/check-props ["ids" "values" "type" "is-layout-child?" "is-grid-parent?" "is-flex-parent?"]))]}
  [{:keys [ids values is-layout-child? is-layout-container? is-grid-parent? is-flex-parent?] :as props}]

  (let [new-css-system        (mf/use-ctx ctx/new-css-system)
        selection-parents-ref (mf/use-memo (mf/deps ids) #(refs/parents-by-ids ids))
        selection-parents     (mf/deref selection-parents-ref)

        is-absolute? (:layout-item-absolute values)

        is-col? (every? ctl/col? selection-parents)

        is-layout-child? (and is-layout-child? (not is-absolute?))

        state*                 (mf/use-state true)
        open?                  (deref state*)
        toggle-content         (mf/use-fn #(swap! state* not))

        ;; Align self

        align-self         (:layout-item-align-self values)

        set-align-self
        (mf/use-fn
         (mf/deps ids align-self)
         (fn [event]
           (let [value (-> (dom/get-current-target event)
                           (dom/get-data "value")
                           (d/read-string))]
             (if (= align-self value)
               (st/emit! (dwsl/update-layout-child ids {:layout-item-align-self nil}))
               (st/emit! (dwsl/update-layout-child ids {:layout-item-align-self value}))))))

        set-align-self-refactor
        (mf/use-fn
         (mf/deps ids align-self)
         (fn [value]
           (if (= align-self value)
             (st/emit! (dwsl/update-layout-child ids {:layout-item-align-self nil}))
             (st/emit! (dwsl/update-layout-child ids {:layout-item-align-self (keyword value)})))))

        ;; Margin

        change-margin-style
        (fn [type]
          (st/emit! (dwsl/update-layout-child ids {:layout-item-margin-type type})))

        on-margin-change
        (fn [type prop val]
          (cond
            (and (= type :simple) (= prop :m1))
            (st/emit! (dwsl/update-layout-child ids {:layout-item-margin {:m1 val :m3 val}}))

            (and (= type :simple) (= prop :m2))
            (st/emit! (dwsl/update-layout-child ids {:layout-item-margin {:m2 val :m4 val}}))

            :else
            (st/emit! (dwsl/update-layout-child ids {:layout-item-margin {prop val}}))))

        ;; Behaviour

        on-change-behaviour
        (mf/use-fn
         (mf/deps ids)
         (fn [event]
           (let [value (-> (dom/get-current-target event)
                           (dom/get-data "value")
                           (keyword))
                 dir (-> (dom/get-current-target event)
                         (dom/get-data "direction")
                         (keyword))]
             (if (= dir :h)
               (st/emit! (dwsl/update-layout-child ids {:layout-item-h-sizing value}))
               (st/emit! (dwsl/update-layout-child ids {:layout-item-v-sizing value}))))))

        on-change-behaviour-h
        (mf/use-fn
         (mf/deps ids)
         (fn [value]
           (let [value (if new-css-system (keyword value) value)]
             (st/emit! (dwsl/update-layout-child ids {:layout-item-h-sizing value})))))


        on-change-behaviour-v
        (mf/use-fn
         (mf/deps ids)
         (fn [value]
           (let [value (if new-css-system (keyword value) value)]
             (st/emit! (dwsl/update-layout-child ids {:layout-item-v-sizing value})))))

        ;; Size and position

        on-size-change
        (fn [measure value]
          (st/emit! (dwsl/update-layout-child ids {measure value})))

        on-change-position
        (mf/use-fn
         (mf/deps ids)
         (fn [value]
           (let [value (if new-css-system (keyword value) value)]
             (when (= value :static)
               (st/emit! (dwsl/update-layout-child ids {:layout-item-z-index nil})))
             (st/emit! (dwsl/update-layout-child ids {:layout-item-absolute (= value :absolute)})))))

        ;; Z Index

        on-change-z-index
<<<<<<< HEAD
        (mf/use-fn
         (mf/deps ids)
         (fn [value]
           (st/emit! (dwsl/update-layout-child ids {:layout-item-z-index value}))))]

    (if new-css-system
      [:div {:class (stl/css :element-set)}
       [:div {:class (stl/css :element-title)}
        [:& title-bar {:collapsable? true
                       :collapsed?   (not open?)
                       :on-collapsed toggle-content
                       :title        (cond
                                       (and is-layout-container? (not is-layout-child?))
                                       "Flex board"

                                       is-flex-parent?
                                       "Flex element"

                                       is-grid-parent?
                                       "Grid element"

                                       :else
                                       "Layout element")
                       :class        (stl/css :title-spacing-layout-element)}

         (when is-flex-parent?
           [:div {:class (stl/css :position-options)}
            [:& radio-buttons {:selected (if is-absolute?
                                           "absolute"
                                           "static")
                               :on-change on-change-position
                               :name "layout-style"
                               :wide true}
             [:& radio-button {:value "static"
                               :id :static-position}]
             [:& radio-button {:value "absolute"
                               :id :absolute-position}]]])]]
       [:div {:class (stl/css :flex-element-menu)}
        [:div {:class (stl/css :first-row)}
         [:& element-behaviour {:fill? is-layout-child?
                               :auto? is-layout-container?
                               :layout-item-v-sizing (or (:layout-item-v-sizing values) :fix)
                               :layout-item-h-sizing (or (:layout-item-h-sizing values) :fix)
                               :on-change-behaviour-h-refactor on-change-behaviour-h
                               :on-change-behaviour-v-refactor on-change-behaviour-v
                               :on-change on-change-behaviour}]
         (when is-absolute?
           [:div {:class (stl/css-case :z-index-wrapper true
                                       :disabled (not is-absolute?))
                  :title "z-index"}

            [:span {:class (stl/css :icon-text)}
             "Z"]
            [:> numeric-input*
             {:className (stl/css :numeric-input)
              :placeholder "--"
              :on-focus #(dom/select-target %)
              :on-change #(on-change-z-index %)
              :nillable true
              :disabled (not is-absolute?)
              :value (:layout-item-z-index values)}]])]

        (when is-layout-child?
          [:div {:class (stl/css :second-row)}
=======
        (fn [value]
          (st/emit! (dwsl/update-layout-child ids {:layout-item-z-index value})))

        is-layout-child? (and is-layout-child? (not is-absolute?))]

    [:div.element-set
     [:div.element-set-title
      [:span (if (and is-layout-container? (not is-layout-child?))
               "Flex board"
               "Flex element")]]

     [:div.element-set-content.layout-item-menu
      (when (or is-layout-child? is-absolute?)
        [:div.layout-row
         [:div.row-title.sizing "Position"]
         [:div.btn-wrapper
          [:div.absolute
           [:button.behavior-btn.tooltip.tooltip-bottom
            {:alt "Static"
             :class  (dom/classnames :active (not (:layout-item-absolute values)))
             :on-click #(on-change-position :static)}
            "Static"]
           [:button.behavior-btn.tooltip.tooltip-bottom
            {:alt "Absolute"
             :class  (dom/classnames :active (and (:layout-item-absolute values) (not= :multiple (:layout-item-absolute values))))
             :on-click #(on-change-position :absolute)}
            "Absolute"]]

          [:div.tooltip.tooltip-bottom-left.z-index {:alt "z-index"}
           i/layers
           [:> numeric-input
            {:placeholder "--"
             :on-focus #(dom/select-target %)
             :on-change #(on-change-z-index %)
             :nillable true
             :value (:layout-item-z-index values)}]]]])

      [:*
       [:div.layout-row
        [:div.row-title.sizing "Sizing"]
        [:& element-behavior {:is-layout-child? is-layout-child?
                              :is-layout-container? is-layout-container?
                              :layout-item-v-sizing (or (:layout-item-v-sizing values) :fix)
                              :layout-item-h-sizing (or (:layout-item-h-sizing values) :fix)
                              :on-change-behavior on-change-behavior}]]

       (when is-layout-child?
         [:div.layout-row
          [:div.row-title "Align"]
          [:div.btn-wrapper
>>>>>>> 859146dd
           [:& align-self-row {:is-col? is-col?
                               :align-self align-self
                               :on-changer set-align-self-refactor}]])

        (when is-layout-child?
          [:div {:class (stl/css :third-row)}
           [:& margin-section {:values values
                               :change-margin-style change-margin-style
                               :on-margin-change on-margin-change}]])

        [:div {:class (stl/css :forth-row)}
         [:div {:class (stl/css :advanced-options)}
          (when (= (:layout-item-h-sizing values) :fill)
            [:div {:class (stl/css :horizontal-fill)}
             [:div {:class (stl/css :layout-item-min-w)
                    :title (tr "workspace.options.layout-item.layout-item-min-w")}

              [:span {:class (stl/css :icon-text)}
               "MIN W"]
              [:> numeric-input*
               {:className (stl/css :numeric-input)
                :no-validate true
                :min 0
                :data-wrap true
                :placeholder "--"
                :on-focus #(dom/select-target %)
                :on-change (partial on-size-change :layout-item-min-w)
                :value (get values :layout-item-min-w)
                :nillable true}]]

             [:div {:class (stl/css :layout-item-max-w)
                    :title (tr "workspace.options.layout-item.layout-item-max-w")}
              [:span {:class (stl/css :icon-text)}
               "MAX W"]
              [:> numeric-input*
               {:className (stl/css :numeric-input)
                :no-validate true
                :min 0
                :data-wrap true
                :placeholder "--"
                :on-focus #(dom/select-target %)
                :on-change (partial on-size-change :layout-item-max-w)
                :value (get values :layout-item-max-w)
                :nillable true}]]])
          (when (= (:layout-item-v-sizing values) :fill)
            [:div {:class (stl/css :vertical-fill)}
             [:div {:class (stl/css :layout-item-min-h)
                    :title (tr "workspace.options.layout-item.layout-item-min-h")}

              [:span {:class (stl/css :icon-text)}
               "MIN H"]
              [:> numeric-input*
               {:className (stl/css :numeric-input)
                :no-validate true
                :min 0
                :data-wrap true
                :placeholder "--"
                :on-focus #(dom/select-target %)
                :on-change (partial on-size-change :layout-item-min-h)
                :value (get values :layout-item-min-h)
                :nillable true}]]

             [:div {:class (stl/css :layout-item-max-h)
                    :title (tr "workspace.options.layout-item.layout-item-max-h")}

              [:span {:class (stl/css :icon-text)}
               "MAX H"]
              [:> numeric-input*
               {:className (stl/css :numeric-input)
                :no-validate true
                :min 0
                :data-wrap true
                :placeholder "--"
                :on-focus #(dom/select-target %)
                :on-change (partial on-size-change :layout-item-max-h)
                :value (get values :layout-item-max-h)
                :nillable true}]]])]]]]


      [:div.element-set
       [:div.element-set-title
        [:span (cond
                 (and is-layout-container? (not is-layout-child?))
                 "Flex board"

                 is-flex-parent?
                 "Flex element"

                 is-grid-parent?
                 "Grid element"

                 :else
                 "Layout element")]]

       [:div.element-set-content.layout-item-menu
        (when (or is-layout-child? is-absolute?)
          [:div.layout-row
           [:div.row-title.sizing "Position"]
           [:div.btn-wrapper
            [:div.absolute
             [:button.behavior-btn.tooltip.tooltip-bottom
              {:alt "Static"
               :class  (dom/classnames :active (not (:layout-item-absolute values)))
               :on-click #(on-change-position :static)}
              "Static"]
             [:button.behavior-btn.tooltip.tooltip-bottom
              {:alt "Absolute"
               :class  (dom/classnames :active (and (:layout-item-absolute values) (not= :multiple (:layout-item-absolute values))))
               :on-click #(on-change-position :absolute)}
              "Absolute"]]

            [:div.tooltip.tooltip-bottom-left.z-index {:alt "z-index"}
             i/layers
             [:> numeric-input*
              {:placeholder "--"
               :on-focus #(dom/select-target %)
               :on-change #(on-change-z-index %)
               :nillable true
               :disabled (not is-absolute?)
               :value (:layout-item-z-index values)}]]]])

        [:*
         [:div.layout-row
          [:div.row-title.sizing "Sizing"]
          [:& element-behaviour {:fill? is-layout-child?
                                :auto? is-layout-container?
                                :layout-item-v-sizing (or (:layout-item-v-sizing values) :fix)
                                :layout-item-h-sizing (or (:layout-item-h-sizing values) :fix)
                                :on-change-behaviour-h-refactor on-change-behaviour-h
                                :on-change-behaviour-v-refactor on-change-behaviour-v
                                :on-change on-change-behaviour}]]

         (when is-layout-child?
           [:div.layout-row
            [:div.row-title "Align"]
            [:div.btn-wrapper
             [:& align-self-row {:is-col? is-col?
                                 :align-self align-self
                                 :on-change set-align-self}]]])

         (when is-layout-child?
           [:& margin-section {:values values
                               :change-margin-style change-margin-style
                               :on-margin-change on-margin-change}])

         [:div.advanced-ops-body
          [:div.input-wrapper
           (for  [item (cond-> []
                         (= (:layout-item-h-sizing values) :fill)
                         (conj :layout-item-min-w :layout-item-max-w)

                         (= (:layout-item-v-sizing values) :fill)
                         (conj :layout-item-min-h :layout-item-max-h))]

             [:div.tooltip.tooltip-bottom
              {:key   (d/name item)
               :alt   (tr (dm/str "workspace.options.layout-item.title." (d/name item)))
               :class (dom/classnames "maxH" (= item :layout-item-max-h)
                                      "minH" (= item :layout-item-min-h)
                                      "maxW" (= item :layout-item-max-w)
                                      "minW" (= item :layout-item-min-w))}
              [:div.input-element
               {:alt   (tr (dm/str "workspace.options.layout-item." (d/name item)))}
               [:> numeric-input*
                {:no-validate true
                 :min 0
                 :data-wrap true
                 :placeholder "--"
                 :on-focus #(dom/select-target %)
                 :on-change (partial on-size-change item)
                 :value (get values item)
                 :nillable true}]]])]]]]]
      )

    ))<|MERGE_RESOLUTION|>--- conflicted
+++ resolved
@@ -472,7 +472,6 @@
         ;; Z Index
 
         on-change-z-index
-<<<<<<< HEAD
         (mf/use-fn
          (mf/deps ids)
          (fn [value]
@@ -532,63 +531,10 @@
               :on-focus #(dom/select-target %)
               :on-change #(on-change-z-index %)
               :nillable true
-              :disabled (not is-absolute?)
               :value (:layout-item-z-index values)}]])]
 
         (when is-layout-child?
           [:div {:class (stl/css :second-row)}
-=======
-        (fn [value]
-          (st/emit! (dwsl/update-layout-child ids {:layout-item-z-index value})))
-
-        is-layout-child? (and is-layout-child? (not is-absolute?))]
-
-    [:div.element-set
-     [:div.element-set-title
-      [:span (if (and is-layout-container? (not is-layout-child?))
-               "Flex board"
-               "Flex element")]]
-
-     [:div.element-set-content.layout-item-menu
-      (when (or is-layout-child? is-absolute?)
-        [:div.layout-row
-         [:div.row-title.sizing "Position"]
-         [:div.btn-wrapper
-          [:div.absolute
-           [:button.behavior-btn.tooltip.tooltip-bottom
-            {:alt "Static"
-             :class  (dom/classnames :active (not (:layout-item-absolute values)))
-             :on-click #(on-change-position :static)}
-            "Static"]
-           [:button.behavior-btn.tooltip.tooltip-bottom
-            {:alt "Absolute"
-             :class  (dom/classnames :active (and (:layout-item-absolute values) (not= :multiple (:layout-item-absolute values))))
-             :on-click #(on-change-position :absolute)}
-            "Absolute"]]
-
-          [:div.tooltip.tooltip-bottom-left.z-index {:alt "z-index"}
-           i/layers
-           [:> numeric-input
-            {:placeholder "--"
-             :on-focus #(dom/select-target %)
-             :on-change #(on-change-z-index %)
-             :nillable true
-             :value (:layout-item-z-index values)}]]]])
-
-      [:*
-       [:div.layout-row
-        [:div.row-title.sizing "Sizing"]
-        [:& element-behavior {:is-layout-child? is-layout-child?
-                              :is-layout-container? is-layout-container?
-                              :layout-item-v-sizing (or (:layout-item-v-sizing values) :fix)
-                              :layout-item-h-sizing (or (:layout-item-h-sizing values) :fix)
-                              :on-change-behavior on-change-behavior}]]
-
-       (when is-layout-child?
-         [:div.layout-row
-          [:div.row-title "Align"]
-          [:div.btn-wrapper
->>>>>>> 859146dd
            [:& align-self-row {:is-col? is-col?
                                :align-self align-self
                                :on-changer set-align-self-refactor}]])
