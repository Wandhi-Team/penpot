;; This Source Code Form is subject to the terms of the Mozilla Public
;; License, v. 2.0. If a copy of the MPL was not distributed with this
;; file, You can obtain one at http://mozilla.org/MPL/2.0/.
;;
;; Copyright (c) KALEIDOS INC

(ns app.main.ui.workspace.sidebar.options.menus.layout-item
  (:require
   [app.common.data :as d]
   [app.common.data.macros :as dm]
   [app.common.types.shape.layout :as ctl]
   [app.main.data.workspace :as udw]
   [app.main.data.workspace.shape-layout :as dwsl]
   [app.main.refs :as refs]
   [app.main.store :as st]
   [app.main.ui.components.numeric-input :refer [numeric-input]]
   [app.main.ui.icons :as i]
   [app.main.ui.workspace.sidebar.options.menus.layout-container :refer [get-layout-flex-icon]]
   [app.util.dom :as dom]
   [app.util.i18n :as i18n :refer [tr]]
   [rumext.v2 :as mf]))

(def layout-item-attrs
  [:layout-item-margin      ;; {:m1 0 :m2 0 :m3 0 :m4 0}
   :layout-item-margin-type ;; :simple :multiple
   :layout-item-h-sizing    ;; :fill :fix :auto
   :layout-item-v-sizing    ;; :fill :fix :auto
   :layout-item-max-h       ;; num
   :layout-item-min-h       ;; num
   :layout-item-max-w       ;; num
   :layout-item-min-w       ;; num
   :layout-item-align-self  ;; :start :end :center :stretch :baseline
   :layout-item-absolute
   :layout-item-z-index])

(mf/defc margin-section
  [{:keys [values change-margin-style on-margin-change] :as props}]

  (let [margin-type (or (:layout-item-margin-type values) :simple)
        m1 (if (and (not (= :multiple (:layout-item-margin values)))
                    (= (dm/get-in values [:layout-item-margin :m1])
                       (dm/get-in values [:layout-item-margin :m3])))
             (dm/get-in values [:layout-item-margin :m1])
             "--")

        m2 (if (and (not (= :multiple (:layout-item-margin values)))
                    (= (dm/get-in values [:layout-item-margin :m2])
                       (dm/get-in values [:layout-item-margin :m4])))
             (dm/get-in values [:layout-item-margin :m2])
             "--")
        select-margins
        (fn [m1? m2? m3? m4?]
          (st/emit! (udw/set-margins-selected {:m1 m1? :m2 m2? :m3 m3? :m4 m4?})))

        select-margin #(select-margins (= % :m1) (= % :m2) (= % :m3) (= % :m4))]

    (mf/use-effect
     (fn []
       (fn []
         ;;on destroy component
         (select-margins false false false false))))

    [:div.margin-row
     (cond
       (= margin-type :simple)

       [:div.margin-item-group
        [:div.margin-item.tooltip.tooltip-bottom-left
         {:alt "Vertical margin"}
         [:span.icon i/auto-margin-both-sides]
         [:> numeric-input
          {:placeholder "--"
           :on-focus (fn [event]
                       (select-margins true false true false)
                       (dom/select-target event))
           :on-change (partial on-margin-change :simple :m1)
           :on-blur #(select-margins false false false false)
           :value m1}]]

        [:div.margin-item.tooltip.tooltip-bottom-left
         {:alt "Horizontal margin"}
         [:span.icon.rotated i/auto-margin-both-sides]
         [:> numeric-input
          {:placeholder "--"
           :on-focus (fn [event]
                       (select-margins false true false true)
                       (dom/select-target event))
           :on-change (partial on-margin-change :simple :m2)
           :on-blur #(select-margins false false false false)
           :value m2}]]]

       (= margin-type :multiple)
       [:div.wrapper
        (for [num [:m1 :m2 :m3 :m4]]
          [:div.tooltip.tooltip-bottom
           {:key (dm/str "margin-" (d/name num))
            :alt (case num
                   :m1 "Top"
                   :m2 "Right"
                   :m3 "Bottom"
                   :m4 "Left")}
           [:div.input-element.auto
            [:> numeric-input
             {:placeholder "--"
              :on-focus (fn [event]
                          (select-margin num)
                          (dom/select-target event))
              :on-change (partial on-margin-change :multiple num)
              :on-blur #(select-margins false false false false)
              :value (num (:layout-item-margin values))}]]])])

     [:div.margin-item-icons
      [:div.margin-item-icon.tooltip.tooltip-bottom-left
       {:class (dom/classnames :selected (= margin-type :multiple))
        :alt "Margin - multiple"
        :on-click #(change-margin-style (if (= margin-type :multiple) :simple :multiple))}
       i/auto-margin]]]))

(mf/defc element-behavior
  [{:keys [is-layout-container? is-layout-child? layout-item-h-sizing layout-item-v-sizing on-change-behavior] :as props}]
  (let [fill? is-layout-child?
        auto? is-layout-container?]

    [:div.btn-wrapper
     {:class (when (and fill? auto?) "wrap")}
     [:div.layout-behavior.horizontal
      [:button.behavior-btn.tooltip.tooltip-bottom
       {:alt "Fix width"
        :class  (dom/classnames :active (= layout-item-h-sizing :fix))
        :on-click #(on-change-behavior :h :fix)}
       i/auto-fix-layout]
      (when fill?
        [:button.behavior-btn.tooltip.tooltip-bottom
         {:alt "Width 100%"
          :class  (dom/classnames :active (= layout-item-h-sizing :fill))
          :on-click #(on-change-behavior :h :fill)}
         i/auto-fill])
      (when auto?
        [:button.behavior-btn.tooltip.tooltip-bottom
         {:alt "Fit content"
          :class  (dom/classnames :active (= layout-item-h-sizing :auto))
          :on-click #(on-change-behavior :h :auto)}
         i/auto-hug])]

     [:div.layout-behavior
      [:button.behavior-btn.tooltip.tooltip-bottom
       {:alt "Fix height"
        :class  (dom/classnames :active (= layout-item-v-sizing :fix))
        :on-click #(on-change-behavior :v :fix)}
       i/auto-fix-layout]
      (when fill?
        [:button.behavior-btn.tooltip.tooltip-bottom-left
         {:alt "Height 100%"
          :class  (dom/classnames :active (= layout-item-v-sizing :fill))
          :on-click #(on-change-behavior :v :fill)}
         i/auto-fill])
      (when auto?
        [:button.behavior-btn.tooltip.tooltip-bottom-left
         {:alt "Fit content"
          :class  (dom/classnames :active (= layout-item-v-sizing :auto))
          :on-click #(on-change-behavior :v :auto)}
         i/auto-hug])]]))


(mf/defc align-self-row
  [{:keys [is-col? align-self set-align-self] :as props}]
  (let [dir-v [:start :center :end #_:stretch #_:baseline]]
    [:div.align-self-style
     (for [align dir-v]
       [:button.align-self.tooltip.tooltip-bottom
        {:class    (dom/classnames :active  (= align-self align)
                                   :tooltip-bottom-left (not= align :start)
                                   :tooltip-bottom (= align :start))
         :alt      (dm/str "Align self " (d/name align))
         :on-click #(set-align-self align)
         :key (str "align-self" align)}
        (get-layout-flex-icon :align-self align is-col?)])]))

(mf/defc layout-item-menu
  {::mf/wrap [#(mf/memo' % (mf/check-props ["ids" "values" "type" "is-layout-child?" "is-grid-parent?" "is-flex-parent?"]))]}
  [{:keys [ids values is-layout-child? is-layout-container? is-grid-parent? is-flex-parent?] :as props}]

  (let [selection-parents-ref (mf/use-memo (mf/deps ids) #(refs/parents-by-ids ids))
        selection-parents     (mf/deref selection-parents-ref)

        change-margin-style
        (fn [type]
          (st/emit! (dwsl/update-layout-child ids {:layout-item-margin-type type})))

        align-self         (:layout-item-align-self values)

        set-align-self
        (mf/use-callback
         (mf/deps ids align-self)
         (fn [value]
           (if (= align-self value)
             (st/emit! (dwsl/update-layout-child ids {:layout-item-align-self nil}))
             (st/emit! (dwsl/update-layout-child ids {:layout-item-align-self value})))))

        is-absolute? (:layout-item-absolute values)

        is-col? (every? ctl/col? selection-parents)

        on-margin-change
        (fn [type prop val]
          (cond
            (and (= type :simple) (= prop :m1))
            (st/emit! (dwsl/update-layout-child ids {:layout-item-margin {:m1 val :m3 val}}))

            (and (= type :simple) (= prop :m2))
            (st/emit! (dwsl/update-layout-child ids {:layout-item-margin {:m2 val :m4 val}}))

            :else
            (st/emit! (dwsl/update-layout-child ids {:layout-item-margin {prop val}}))))

        on-change-behavior
        (fn [dir value]
          (if (= dir :h)
            (st/emit! (dwsl/update-layout-child ids {:layout-item-h-sizing value}))
            (st/emit! (dwsl/update-layout-child ids {:layout-item-v-sizing value}))))

        on-size-change
        (fn [measure value]
          (st/emit! (dwsl/update-layout-child ids {measure value})))

        on-change-position
        (fn [value]
          (when (= value :static)
            (st/emit! (dwsl/update-layout-child ids {:layout-item-z-index nil})))
          (st/emit! (dwsl/update-layout-child ids {:layout-item-absolute (= value :absolute)})))

        on-change-z-index
        (fn [value]
          (st/emit! (dwsl/update-layout-child ids {:layout-item-z-index value})))

        is-layout-child? (and is-layout-child? (not is-absolute?))]

    [:div.element-set
     [:div.element-set-title
      [:span (cond
               (and is-layout-container? (not is-layout-child?))
               "Flex board"

               is-flex-parent?
               "Flex element"

               is-grid-parent?
               "Grid element"

               :else
               "Layout element")]]

     [:div.element-set-content.layout-item-menu
      (when (or is-layout-child? is-absolute?)
        [:div.layout-row
         [:div.row-title.sizing "Position"]
         [:div.btn-wrapper
          [:div.absolute
           [:button.behavior-btn.tooltip.tooltip-bottom
            {:alt "Static"
             :class  (dom/classnames :active (not (:layout-item-absolute values)))
             :on-click #(on-change-position :static)}
            "Static"]
           [:button.behavior-btn.tooltip.tooltip-bottom
            {:alt "Absolute"
             :class  (dom/classnames :active (and (:layout-item-absolute values) (not= :multiple (:layout-item-absolute values))))
             :on-click #(on-change-position :absolute)}
            "Absolute"]]

          [:div.tooltip.tooltip-bottom-left.z-index {:alt "z-index"}
           i/layers
           [:> numeric-input
            {:placeholder "--"
             :on-focus #(dom/select-target %)
             :on-change #(on-change-z-index %)
             :nillable true
             :disabled (not is-absolute?)
             :value (:layout-item-z-index values)}]]]])

      [:*
       [:div.layout-row
        [:div.row-title.sizing "Sizing"]
        [:& element-behavior {:is-layout-child? is-layout-child?
                              :is-layout-container? is-layout-container?
                              :layout-item-v-sizing (or (:layout-item-v-sizing values) :fix)
                              :layout-item-h-sizing (or (:layout-item-h-sizing values) :fix)
                              :on-change-behavior on-change-behavior}]]

       (when is-layout-child?
         [:div.layout-row
<<<<<<< HEAD
          [:div.row-title.sizing "Sizing"]
          [:& element-behavior {:is-layout-child? is-layout-child?
                                :is-layout-container? is-layout-container?
                                :layout-item-v-sizing (or (:layout-item-v-sizing values) :fix)
                                :layout-item-h-sizing (or (:layout-item-h-sizing values) :fix)
                                :on-change-behavior on-change-behavior}]]

         (when (and is-layout-child? is-flex-parent?)
           [:div.layout-row
            [:div.row-title "Align"]
            [:div.btn-wrapper
             [:& align-self-row {:is-col? is-col?
                                 :align-self align-self
                                 :set-align-self set-align-self}]]])

         (when is-layout-child?
           [:& margin-section {:values values
                               :change-margin-style change-margin-style
                               :on-margin-change on-margin-change}])

         [:div.advanced-ops-body
          [:div.input-wrapper
           (for  [item (cond-> []
                         (= (:layout-item-h-sizing values) :fill)
                         (conj :layout-item-min-w :layout-item-max-w)

                         (= (:layout-item-v-sizing values) :fill)
                         (conj :layout-item-min-h :layout-item-max-h))]

             [:div.tooltip.tooltip-bottom
              {:key   (d/name item)
               :alt   (tr (dm/str "workspace.options.layout-item.title." (d/name item)))
               :class (dom/classnames "maxH" (= item :layout-item-max-h)
                                      "minH" (= item :layout-item-min-h)
                                      "maxW" (= item :layout-item-max-w)
                                      "minW" (= item :layout-item-min-w))}
              [:div.input-element
               {:alt   (tr (dm/str "workspace.options.layout-item." (d/name item)))}
               [:> numeric-input
                {:no-validate true
                 :min 0
                 :data-wrap true
                 :placeholder "--"
                 :on-focus #(dom/select-target %)
                 :on-change (partial on-size-change item)
                 :value (get values item)
                 :nillable true}]]])]]])]]))
=======
          [:div.row-title "Align"]
          [:div.btn-wrapper
           [:& align-self-row {:is-col? is-col?
                               :align-self align-self
                               :set-align-self set-align-self}]]])

       (when is-layout-child?
         [:& margin-section {:values values
                             :change-margin-style change-margin-style
                             :on-margin-change on-margin-change}])

       [:div.advanced-ops-body
        [:div.input-wrapper
         (for  [item (cond-> []
                       (= (:layout-item-h-sizing values) :fill)
                       (conj :layout-item-min-w :layout-item-max-w)

                       (= (:layout-item-v-sizing values) :fill)
                       (conj :layout-item-min-h :layout-item-max-h))]

           [:div.tooltip.tooltip-bottom
            {:key   (d/name item)
             :alt   (tr (dm/str "workspace.options.layout-item.title." (d/name item)))
             :class (dom/classnames "maxH" (= item :layout-item-max-h)
                                    "minH" (= item :layout-item-min-h)
                                    "maxW" (= item :layout-item-max-w)
                                    "minW" (= item :layout-item-min-w))}
            [:div.input-element
             {:alt   (tr (dm/str "workspace.options.layout-item." (d/name item)))}
             [:> numeric-input
              {:no-validate true
               :min 0
               :data-wrap true
               :placeholder "--"
               :on-focus #(dom/select-target %)
               :on-change (partial on-size-change item)
               :value (get values item)
               :nillable true}]]])]]]]]))
>>>>>>> d2541840
<|MERGE_RESOLUTION|>--- conflicted
+++ resolved
@@ -288,55 +288,6 @@
 
        (when is-layout-child?
          [:div.layout-row
-<<<<<<< HEAD
-          [:div.row-title.sizing "Sizing"]
-          [:& element-behavior {:is-layout-child? is-layout-child?
-                                :is-layout-container? is-layout-container?
-                                :layout-item-v-sizing (or (:layout-item-v-sizing values) :fix)
-                                :layout-item-h-sizing (or (:layout-item-h-sizing values) :fix)
-                                :on-change-behavior on-change-behavior}]]
-
-         (when (and is-layout-child? is-flex-parent?)
-           [:div.layout-row
-            [:div.row-title "Align"]
-            [:div.btn-wrapper
-             [:& align-self-row {:is-col? is-col?
-                                 :align-self align-self
-                                 :set-align-self set-align-self}]]])
-
-         (when is-layout-child?
-           [:& margin-section {:values values
-                               :change-margin-style change-margin-style
-                               :on-margin-change on-margin-change}])
-
-         [:div.advanced-ops-body
-          [:div.input-wrapper
-           (for  [item (cond-> []
-                         (= (:layout-item-h-sizing values) :fill)
-                         (conj :layout-item-min-w :layout-item-max-w)
-
-                         (= (:layout-item-v-sizing values) :fill)
-                         (conj :layout-item-min-h :layout-item-max-h))]
-
-             [:div.tooltip.tooltip-bottom
-              {:key   (d/name item)
-               :alt   (tr (dm/str "workspace.options.layout-item.title." (d/name item)))
-               :class (dom/classnames "maxH" (= item :layout-item-max-h)
-                                      "minH" (= item :layout-item-min-h)
-                                      "maxW" (= item :layout-item-max-w)
-                                      "minW" (= item :layout-item-min-w))}
-              [:div.input-element
-               {:alt   (tr (dm/str "workspace.options.layout-item." (d/name item)))}
-               [:> numeric-input
-                {:no-validate true
-                 :min 0
-                 :data-wrap true
-                 :placeholder "--"
-                 :on-focus #(dom/select-target %)
-                 :on-change (partial on-size-change item)
-                 :value (get values item)
-                 :nillable true}]]])]]])]]))
-=======
           [:div.row-title "Align"]
           [:div.btn-wrapper
            [:& align-self-row {:is-col? is-col?
@@ -374,5 +325,4 @@
                :on-focus #(dom/select-target %)
                :on-change (partial on-size-change item)
                :value (get values item)
-               :nillable true}]]])]]]]]))
->>>>>>> d2541840
+               :nillable true}]]])]]]]]))