;; This Source Code Form is subject to the terms of the Mozilla Public
;; License, v. 2.0. If a copy of the MPL was not distributed with this
;; file, You can obtain one at http://mozilla.org/MPL/2.0/.
;;
;; Copyright (c) UXBOX Labs SL

(ns app.main.ui.workspace.sidebar.options.menus.text
  (:require
   [app.common.data :as d]
   [app.common.text :as txt]
   [app.common.uuid :as uuid]
   [app.main.data.workspace.changes :as dch]
   [app.main.data.workspace.libraries :as dwl]
   [app.main.data.workspace.texts :as dwt]
   [app.main.fonts :as fonts]
   [app.main.refs :as refs]
   [app.main.store :as st]
   [app.main.ui.context :as ctx]
   [app.main.ui.icons :as i]
   [app.main.ui.workspace.sidebar.options.menus.typography :refer [typography-entry typography-options]]
   [app.util.dom :as dom]
   [app.util.i18n :as i18n :refer [tr]]
   [app.util.timers :as tm]
   [cuerdas.core :as str]
   [rumext.alpha :as mf]))

(def text-typography-attrs
  [:typography-ref-id
   :typography-ref-file])

(def text-fill-attrs
  [:fill-color
   :fill-opacity
   :fill-color-ref-id
   :fill-color-ref-file
   :fill-color-gradient])

(def text-font-attrs
  [:font-id
   :font-family
   :font-variant-id
   :font-size
   :font-weight
   :font-style])

(def text-align-attrs
  [:text-align])

(def text-direction-attrs
  [:text-direction])

(def text-spacing-attrs
  [:line-height
   :letter-spacing])

(def text-valign-attrs
  [:vertical-align])

(def text-decoration-attrs
  [:text-decoration])

(def text-transform-attrs
  [:text-transform])

(def shape-attrs
  [:grow-type])

(def root-attrs text-valign-attrs)

(def paragraph-attrs
  (d/concat-vec
   text-align-attrs
   text-direction-attrs))

(def text-attrs
  (d/concat-vec
   text-typography-attrs
   text-font-attrs
   text-spacing-attrs
   text-decoration-attrs
   text-transform-attrs))

(def attrs (d/concat-set shape-attrs root-attrs paragraph-attrs text-attrs))

(mf/defc text-align-options
  [{:keys [values on-change on-blur] :as props}]
  (let [{:keys [text-align]} values
        handle-change
        (fn [_ new-align]
          (on-change {:text-align new-align})
          (when (some? on-blur) (on-blur)))]

    ;; --- Align
    [:div.align-icons
     [:span.tooltip.tooltip-bottom
      {:alt (tr "workspace.options.text-options.align-left")
       :class (dom/classnames :current (= "left" text-align))
       :on-click #(handle-change % "left")}
      i/text-align-left]
     [:span.tooltip.tooltip-bottom
      {:alt (tr "workspace.options.text-options.align-center")
       :class (dom/classnames :current (= "center" text-align))
       :on-click #(handle-change % "center")}
      i/text-align-center]
     [:span.tooltip.tooltip-bottom
      {:alt (tr "workspace.options.text-options.align-right")
       :class (dom/classnames :current (= "right" text-align))
       :on-click #(handle-change % "right")}
      i/text-align-right]
     [:span.tooltip.tooltip-bottom
      {:alt (tr  "workspace.options.text-options.align-justify")
       :class (dom/classnames :current (= "justify" text-align))
       :on-click #(handle-change % "justify")}
      i/text-align-justify]]))

(mf/defc text-direction-options
  [{:keys [values on-change on-blur] :as props}]
  (let [direction     (:text-direction values)
        handle-change
        (fn [_ val]
          (on-change {:text-direction val})
          (when (some? on-blur) (on-blur)))]
    ;; --- Align
    [:div.align-icons
     [:span.tooltip.tooltip-bottom-left
      {:alt (tr "workspace.options.text-options.direction-ltr")
       :class (dom/classnames :current (= "ltr" direction))
       :on-click #(handle-change % "ltr")}
      i/text-direction-ltr]
     [:span.tooltip.tooltip-bottom-left
      {:alt (tr "workspace.options.text-options.direction-rtl")
       :class (dom/classnames :current (= "rtl" direction))
       :on-click #(handle-change % "rtl")}
      i/text-direction-rtl]]))

(mf/defc vertical-align
  [{:keys [values on-change on-blur] :as props}]
  (let [{:keys [vertical-align]} values
        vertical-align (or vertical-align "top")
        handle-change
        (fn [_ new-align]
          (on-change {:vertical-align new-align})
          (when (some? on-blur) (on-blur)))]

    [:div.align-icons
     [:span.tooltip.tooltip-bottom-left
      {:alt (tr "workspace.options.text-options.align-top")
       :class (dom/classnames :current (= "top" vertical-align))
       :on-click #(handle-change % "top")}
      i/align-top]
     [:span.tooltip.tooltip-bottom-left
      {:alt (tr "workspace.options.text-options.align-middle")
       :class (dom/classnames :current (= "center" vertical-align))
       :on-click #(handle-change % "center")}
      i/align-middle]
     [:span.tooltip.tooltip-bottom-left
      {:alt (tr "workspace.options.text-options.align-bottom")
       :class (dom/classnames :current (= "bottom" vertical-align))
       :on-click #(handle-change % "bottom")}
      i/align-bottom]]))

(mf/defc grow-options
  [{:keys [ids values on-blur] :as props}]
  (let [grow-type (:grow-type values)
        handle-change-grow
        (fn [_ grow-type]
          (st/emit! (dch/update-shapes ids #(assoc % :grow-type grow-type)))
          (when (some? on-blur) (on-blur)))]

    [:div.align-icons
     [:span.tooltip.tooltip-bottom
      {:alt (tr "workspace.options.text-options.grow-fixed")
       :class (dom/classnames :current (= :fixed grow-type))
       :on-click #(handle-change-grow % :fixed)}
      i/auto-fix]
     [:span.tooltip.tooltip-bottom
      {:alt (tr "workspace.options.text-options.grow-auto-width")
       :class (dom/classnames :current (= :auto-width grow-type))
       :on-click #(handle-change-grow % :auto-width)}
      i/auto-width]
     [:span.tooltip.tooltip-bottom
      {:alt (tr "workspace.options.text-options.grow-auto-height")
       :class (dom/classnames :current (= :auto-height grow-type))
       :on-click #(handle-change-grow % :auto-height)}
      i/auto-height]]))

(mf/defc text-decoration-options
  [{:keys [values on-change on-blur] :as props}]
  (let [text-decoration (or (:text-decoration values) "none")
        handle-change
        (fn [_ type]
          (on-change {:text-decoration type})
          (when (some? on-blur) (on-blur)))]
    [:div.align-icons
     [:span.tooltip.tooltip-bottom
      {:alt (tr "workspace.options.text-options.none")
       :class (dom/classnames :current (= "none" text-decoration))
       :on-click #(handle-change % "none")}
      i/minus]

     [:span.tooltip.tooltip-bottom
      {:alt (tr "workspace.options.text-options.underline")
       :class (dom/classnames :current (= "underline" text-decoration))
       :on-click #(handle-change % "underline")}
      i/underline]

     [:span.tooltip.tooltip-bottom
      {:alt (tr "workspace.options.text-options.strikethrough")
       :class (dom/classnames :current (= "line-through" text-decoration))
       :on-click #(handle-change % "line-through")}
      i/strikethrough]]))

(defn generate-typography-name
  [{:keys [font-id font-variant-id] :as typography}]
  (let [{:keys [name]} (fonts/get-font-data font-id)]
    (assoc typography :name (str name " " (str/title font-variant-id)))))

(mf/defc text-menu
  {::mf/wrap [mf/memo]}
  [{:keys [ids type values] :as props}]

  (let [file-id      (mf/use-ctx ctx/current-file-id)
        typographies (mf/deref refs/workspace-file-typography)
        shared-libs  (mf/deref refs/workspace-libraries)
        label        (case type
                       :multiple (tr "workspace.options.text-options.title-selection")
                       :group (tr "workspace.options.text-options.title-group")
                       (tr "workspace.options.text-options.title"))

        emit-update!
        (mf/use-callback
         (mf/deps values)
         (fn [id attrs]
           (st/emit! (dwt/save-font (-> (merge txt/default-text-attrs values attrs)
                                        (select-keys text-attrs))))

           (let [attrs (select-keys attrs root-attrs)]
             (when-not (empty? attrs)
               (st/emit! (dwt/update-root-attrs {:id id :attrs attrs}))))

           (let [attrs (select-keys attrs paragraph-attrs)]
             (when-not (empty? attrs)
               (st/emit! (dwt/update-paragraph-attrs {:id id :attrs attrs}))))

           (let [attrs (select-keys attrs text-attrs)]
             (when-not (empty? attrs)
               (st/emit! (dwt/update-text-attrs {:id id :attrs attrs}))))))

        on-change
        (mf/use-callback
         (mf/deps ids emit-update!)
         (fn [attrs]
           (run! #(emit-update! % attrs) ids)))

        typography
        (mf/use-memo
         (mf/deps values file-id shared-libs)
         (fn []
           (cond
             (and (:typography-ref-id values)
                  (not= (:typography-ref-id values) :multiple)
                  (not= (:typography-ref-file values) file-id))
             (-> shared-libs
                 (get-in [(:typography-ref-file values) :data :typographies (:typography-ref-id values)])
                 (assoc :file-id (:typography-ref-file values)))

             (and (:typography-ref-id values)
                  (not= (:typography-ref-id values) :multiple)
                  (= (:typography-ref-file values) file-id))
             (get typographies (:typography-ref-id values)))))

        on-convert-to-typography
        (fn [_]
<<<<<<< HEAD
          (let [set-values (-> (d/without-nils values)
                               (select-keys
                                (d/concat-vec text-font-attrs
                                              text-spacing-attrs
                                              text-transform-attrs)))
                typography (merge txt/default-typography set-values)
                typography (generate-typography-name typography)
                id (uuid/next)]
=======
          (let [setted-values (-> (d/without-nils values)
                                  (select-keys
                                   (d/concat-vec text-font-attrs
                                                 text-spacing-attrs
                                                 text-transform-attrs)))
                typography    (merge txt/default-typography setted-values)
                typography    (generate-typography-name typography)
                id            (uuid/next)]
>>>>>>> f8cecfd6
            (st/emit! (dwl/add-typography (assoc typography :id id) false))
            (run! #(emit-update! % {:typography-ref-id id
                                    :typography-ref-file file-id}) ids)))

        handle-detach-typography
        (mf/use-callback
         (mf/deps on-change)
         (fn []
           (on-change {:typography-ref-file nil
                       :typography-ref-id nil})))

        handle-change-typography
        (mf/use-callback
         (mf/deps typography file-id)
         (fn [changes]
           (st/emit! (dwl/update-typography (merge typography changes) file-id))))

        multiple? (->> values vals (d/seek #(= % :multiple)))

        opts #js {:ids ids
                  :values values
                  :on-change on-change
                  :on-blur
                  (fn []
                    (tm/schedule
                     100
                     (fn []
                       (when (not= "INPUT" (-> (dom/get-active) (dom/get-tag-name)))
                         (let [node (dom/get-element-by-class "public-DraftEditor-content")]
                           (dom/focus! node))))))}]

    [:div.element-set
     [:div.element-set-title
      [:span label]
      (when (and (not typography) (not multiple?))
        [:div.add-page {:on-click on-convert-to-typography} i/close])]

     (cond
       typography
       [:& typography-entry {:typography typography
                             :read-only? (not= (:typography-ref-file values) file-id)
                             :file (get shared-libs (:typography-ref-file values))
                             :on-detach handle-detach-typography
                             :on-change handle-change-typography}]

       (= (:typography-ref-id values) :multiple)
       [:div.multiple-typography
        [:div.multiple-typography-text (tr "workspace.libraries.text.multiple-typography")]
        [:div.multiple-typography-button {:on-click handle-detach-typography
                                          :title (tr "workspace.libraries.text.multiple-typography-tooltip")} i/unchain]]

       :else
       [:> typography-options opts])

     [:div.element-set-content

      [:div.row-flex
       [:> text-align-options opts]
       [:> vertical-align opts]]

      [:div.row-flex
       [:> text-decoration-options opts]
       [:> text-direction-options opts]]

      [:div.row-flex
       [:> grow-options opts]
       [:div.align-icons]]]]))

<|MERGE_RESOLUTION|>--- conflicted
+++ resolved
@@ -271,7 +271,6 @@
 
         on-convert-to-typography
         (fn [_]
-<<<<<<< HEAD
           (let [set-values (-> (d/without-nils values)
                                (select-keys
                                 (d/concat-vec text-font-attrs
@@ -279,17 +278,7 @@
                                               text-transform-attrs)))
                 typography (merge txt/default-typography set-values)
                 typography (generate-typography-name typography)
-                id (uuid/next)]
-=======
-          (let [setted-values (-> (d/without-nils values)
-                                  (select-keys
-                                   (d/concat-vec text-font-attrs
-                                                 text-spacing-attrs
-                                                 text-transform-attrs)))
-                typography    (merge txt/default-typography setted-values)
-                typography    (generate-typography-name typography)
-                id            (uuid/next)]
->>>>>>> f8cecfd6
+                id         (uuid/next)]
             (st/emit! (dwl/add-typography (assoc typography :id id) false))
             (run! #(emit-update! % {:typography-ref-id id
                                     :typography-ref-file file-id}) ids)))
