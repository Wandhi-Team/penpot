--- conflicted
+++ resolved
@@ -136,33 +136,22 @@
              (st/emit! (dw/update-shape-flags [id] {:hidden true})))))
 
         select-shape
-<<<<<<< HEAD
-        (mf/use-fn
-         (mf/deps id)
+        (mf/use-fn
+         (mf/deps id filtered? objects)
          (fn [event]
            (dom/prevent-default event)
            (reset! scroll-to-middle? false)
            (cond
              (kbd/shift? event)
-             (st/emit! (dw/shift-select-shapes id))
+             (if filtered?
+               (st/emit! (dw/shift-select-shapes id objects))
+               (st/emit! (dw/shift-select-shapes id)))
 
              (kbd/mod? event)
              (st/emit! (dw/select-shape id true))
 
              (> (count selected) 1)
              (st/emit! (dw/select-shape id))
-=======
-        (fn [event]
-          (dom/prevent-default event)
-          (reset! scroll-to-middle? false)
-          (let [id (:id item)]
-            (cond
-              (kbd/shift? event)
-              (if filtered?
-                (st/emit! (dw/shift-select-shapes id objects))
-                (st/emit! (dw/shift-select-shapes id)))
-
->>>>>>> 1be1e948
 
              :else
              (st/emit! (dw/select-shape id)))))
