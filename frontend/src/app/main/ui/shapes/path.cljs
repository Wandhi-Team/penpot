;; This Source Code Form is subject to the terms of the Mozilla Public
;; License, v. 2.0. If a copy of the MPL was not distributed with this
;; file, You can obtain one at http://mozilla.org/MPL/2.0/.
;;
;; Copyright (c) UXBOX Labs SL

(ns app.main.ui.shapes.path
  (:require
   [app.common.logging :as log]
   [app.main.ui.shapes.attrs :as attrs]
   [app.main.ui.shapes.custom-stroke :refer [shape-custom-stroke]]
   [app.util.object :as obj]
   [app.util.path.format :as upf]
   [rumext.alpha :as mf]))

;; --- Path Shape

(mf/defc path-shape
  {::mf/wrap-props false}
  [props]
  (let [shape   (unchecked-get props "shape")
        content (:content shape)
        pdata   (mf/with-memo [content]
<<<<<<< HEAD
                  (upf/format-path content))

        props   (-> (attrs/extract-style-attrs shape)
                    (obj/set! "d" pdata))]
=======
                  (try
                    (upf/format-path content)
                    (catch :default e
                      (log/error :hint "unexpected error on formating path"
                                 :shape-name (:name shape)
                                 :shape-id (:id shape)
                                 :cause e)
                       "")))

        props   (-> (attrs/extract-style-attrs shape)
                    (obj/set! "d" pdata))]

>>>>>>> 3d6c9032
    [:& shape-custom-stroke {:shape shape}
     [:> :path props]]))<|MERGE_RESOLUTION|>--- conflicted
+++ resolved
@@ -21,12 +21,6 @@
   (let [shape   (unchecked-get props "shape")
         content (:content shape)
         pdata   (mf/with-memo [content]
-<<<<<<< HEAD
-                  (upf/format-path content))
-
-        props   (-> (attrs/extract-style-attrs shape)
-                    (obj/set! "d" pdata))]
-=======
                   (try
                     (upf/format-path content)
                     (catch :default e
@@ -39,6 +33,5 @@
         props   (-> (attrs/extract-style-attrs shape)
                     (obj/set! "d" pdata))]
 
->>>>>>> 3d6c9032
     [:& shape-custom-stroke {:shape shape}
      [:> :path props]]))