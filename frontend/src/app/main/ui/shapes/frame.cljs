--- conflicted
+++ resolved
@@ -146,12 +146,8 @@
           is-component? (mf/use-ctx muc/is-component?)]
       [:> frame-container props
        [:g.frame-children {:opacity (:opacity shape)}
-        (for [item childs]
-<<<<<<< HEAD
-          [:& shape-wrapper {:key (dm/str (:id item)) :shape item}])]
+        (for [{:keys [id] :as item} childs]
+          (when (some? id)
+            [:& shape-wrapper {:key (dm/str (:id item)) :shape item}]))]
        (when (and is-component? (empty? childs))
          [:& grid-layout-viewer {:shape shape :childs childs}])])))
-=======
-          (when (:id item)
-            [:& shape-wrapper {:key (dm/str (:id item)) :shape item}]))]])))
->>>>>>> 119b3a40
