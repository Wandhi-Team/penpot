--- conflicted
+++ resolved
@@ -13,11 +13,6 @@
    [app.common.geom.point :as gpt]
    [app.common.geom.proportions :as gpr]
    [app.common.geom.shapes :as gsh]
-<<<<<<< HEAD
-   [app.common.math :as mth]
-=======
-   [app.common.pages :as cp]
->>>>>>> 5cd12ac7
    [app.common.pages.changes-builder :as pcb]
    [app.common.pages.helpers :as cph]
    [app.common.spec :as us]
