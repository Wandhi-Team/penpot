;; This Source Code Form is subject to the terms of the Mozilla Public
;; License, v. 2.0. If a copy of the MPL was not distributed with this
;; file, You can obtain one at http://mozilla.org/MPL/2.0/.
;;
;; Copyright (c) UXBOX Labs SL

(ns app.main.data.workspace
  (:require
   [app.common.attrs :as attrs]
   [app.common.data :as d]
   [app.common.data.macros :as dm]
   [app.common.geom.align :as gal]
   [app.common.geom.point :as gpt]
   [app.common.geom.proportions :as gpr]
   [app.common.geom.shapes :as gsh]
   [app.common.pages.changes-builder :as pcb]
   [app.common.pages.helpers :as cph]
   [app.common.spec :as us]
   [app.common.text :as txt]
   [app.common.transit :as t]
   [app.common.types.shape :as cts]
   [app.common.types.shape-tree :as ctst]
   [app.common.uuid :as uuid]
   [app.config :as cfg]
   [app.main.data.events :as ev]
   [app.main.data.messages :as msg]
   [app.main.data.users :as du]
   [app.main.data.workspace.bool :as dwb]
   [app.main.data.workspace.changes :as dch]
   [app.main.data.workspace.collapse :as dwco]
   [app.main.data.workspace.common :as dwc]
   [app.main.data.workspace.drawing :as dwd]
   [app.main.data.workspace.edition :as dwe]
   [app.main.data.workspace.fix-bool-contents :as fbc]
   [app.main.data.workspace.groups :as dwg]
   [app.main.data.workspace.guides :as dwgu]
   [app.main.data.workspace.highlight :as dwh]
   [app.main.data.workspace.interactions :as dwi]
   [app.main.data.workspace.layers :as dwly]
   [app.main.data.workspace.layout :as layout]
   [app.main.data.workspace.libraries :as dwl]
   [app.main.data.workspace.media :as dwm]
   [app.main.data.workspace.notifications :as dwn]
   [app.main.data.workspace.path :as dwdp]
   [app.main.data.workspace.path.shapes-to-path :as dwps]
   [app.main.data.workspace.persistence :as dwp]
   [app.main.data.workspace.selection :as dws]
   [app.main.data.workspace.shape-layout :as dwsl]
   [app.main.data.workspace.shapes :as dwsh]
   [app.main.data.workspace.state-helpers :as wsh]
   [app.main.data.workspace.thumbnails :as dwth]
   [app.main.data.workspace.transforms :as dwt]
   [app.main.data.workspace.undo :as dwu]
   [app.main.data.workspace.viewport :as dwv]
   [app.main.data.workspace.zoom :as dwz]
   [app.main.repo :as rp]
   [app.main.streams :as ms]
   [app.util.dom :as dom]
   [app.util.globals :as ug]
   [app.util.http :as http]
   [app.util.i18n :as i18n]
   [app.util.router :as rt]
   [app.util.timers :as tm]
   [app.util.webapi :as wapi]
   [beicon.core :as rx]
   [cljs.spec.alpha :as s]
   [cuerdas.core :as str]
   [potok.core :as ptk]))

(s/def ::shape-attrs ::cts/shape-attrs)
(s/def ::set-of-string
  (s/every string? :kind set?))

;;;;;;;;;;;;;;;;;;;;;;;;;;;;;;;;;;;;;;;;;;;;;;;;;;;;;;;;;;;;;;;;;;;;;;
;; Workspace Initialization
;;;;;;;;;;;;;;;;;;;;;;;;;;;;;;;;;;;;;;;;;;;;;;;;;;;;;;;;;;;;;;;;;;;;;;

(declare file-initialized)

;; --- Initialize Workspace

(def default-workspace-local
  {:zoom 1})

(defn initialize
  [lname]
  (us/verify (s/nilable ::us/keyword) lname)
  (ptk/reify ::initialize
    ptk/UpdateEvent
    (update [_ state]
      (-> state
          (update :workspace-layout #(or % layout/default-layout))
          (update :workspace-global #(or % layout/default-global))))

    ptk/WatchEvent
    (watch [_ _ _]
      (if (and lname (contains? layout/presets lname))
        (rx/of (layout/ensure-layout lname))
        (rx/of (layout/ensure-layout :layers))))))

(defn initialize-file
  [project-id file-id]
  (us/verify ::us/uuid project-id)
  (us/verify ::us/uuid file-id)

  (ptk/reify ::initialize-file
    ptk/UpdateEvent
    (update [_ state]
      (assoc state
             :current-file-id file-id
             :current-project-id project-id
             :workspace-presence {}))

    ptk/WatchEvent
    (watch [_ _ stream]
      (rx/merge
       (rx/of (dwp/fetch-bundle project-id file-id))

       ;; Initialize notifications (websocket connection) and the file persistence
       (->> stream
            (rx/filter (ptk/type? ::dwp/bundle-fetched))
            (rx/take 1)
            (rx/map deref)
            (rx/mapcat
             (fn [bundle]
               (rx/merge
                (rx/of (dwc/initialize-indices bundle))

                (->> (rx/of bundle)
                     (rx/mapcat
                      (fn [bundle]
                        (let [bundle (assoc bundle :file (t/decode-str (:file-raw bundle)))
                              team-id (dm/get-in bundle [:project :team-id])]
                          (rx/merge
                           (rx/of (dwn/initialize team-id file-id)
                                  (dwp/initialize-file-persistence file-id))
                           (->> stream
                                (rx/filter #(= ::dwc/index-initialized %))
                                (rx/take 1)
                                (rx/map #(file-initialized bundle))))))))))))))

    ptk/EffectEvent
    (effect [_ _ _]
      (let [name (str "workspace-" file-id)]
        (unchecked-set ug/global "name" name)))))

(defn- file-initialized
  [{:keys [file users project libraries file-comments-users] :as bundle}]
  (ptk/reify ::file-initialized
    ptk/UpdateEvent
    (update [_ state]
      (assoc state
             :current-team-id (:team-id project)
             :users (d/index-by :id users)
             :workspace-undo {}
             :workspace-project project
             :workspace-file (assoc file :initialized true)
             :workspace-data (-> (:data file)
                                 (ctst/start-object-indices)
                                 ;; DEBUG: Uncomment this to try out migrations in local without changing
                                 ;; the version number
                                 #_(assoc :version 17)
                                 #_(app.common.pages.migrations/migrate-data 19))
             :workspace-libraries (d/index-by :id libraries)
             :current-file-comments-users (d/index-by :id file-comments-users)))

    ptk/WatchEvent
    (watch [_ _ _]
      (let [file-id       (:id file)
            ignore-until  (:ignore-sync-until file)
            needs-update? (some #(and (> (:modified-at %) (:synced-at %))
                                      (or (not ignore-until)
                                          (> (:modified-at %) ignore-until)))
                                libraries)]
        (rx/merge
         (rx/of (fbc/fix-bool-contents))
         (if needs-update?
           (rx/of (dwl/notify-sync-file file-id))
           (rx/empty)))))))

(defn finalize-file
  [_project-id file-id]
  (ptk/reify ::finalize-file
    ptk/UpdateEvent
    (update [_ state]
      (dissoc state
              :current-file-id
              :current-project-id
              :workspace-data
              :workspace-editor-state
              :workspace-file
              :workspace-libraries
              :workspace-media-objects
              :workspace-persistence
              :workspace-presence
              :workspace-project
              :workspace-project
              :workspace-undo))

    ptk/WatchEvent
    (watch [_ _ _]
      (rx/merge
       (rx/of (dwn/finalize file-id))
       (->> (rx/of ::dwp/finalize)
            (rx/observe-on :async))))))

(declare go-to-page)

(defn initialize-page
  [page-id]
  (us/assert ::us/uuid page-id)
  (ptk/reify ::initialize-page
    ptk/WatchEvent
    (watch [_ state _]
      (if (contains? (get-in state [:workspace-data :pages-index]) page-id)
        (rx/of (dwp/preload-data-uris)
               (dwth/watch-state-changes)
               (dwl/watch-component-changes))
        (let [default-page-id (get-in state [:workspace-data :pages 0])]
          (rx/of (go-to-page default-page-id)))))

    ptk/UpdateEvent
    (update [_ state]
      (if-let [{:keys [id] :as page} (get-in state [:workspace-data :pages-index page-id])]
        ;; we maintain a cache of page state for user convenience with
        ;; the exception of the selection; when user abandon the
        ;; current page, the selection is lost
        (let [local (-> state
                        (get-in [:workspace-cache id] default-workspace-local)
                        (assoc :selected (d/ordered-set)))]
          (-> state
              (assoc :current-page-id id)
              (assoc :trimmed-page (dm/select-keys page [:id :name]))
              (assoc :workspace-local local)
              (update :workspace-layout layout/load-layout-flags)
              (update :workspace-global layout/load-layout-state)
              (update :workspace-global assoc :background-color (-> page :options :background))
              (update-in [:route :params :query] assoc :page-id (dm/str id))))
        state))))

(defn finalize-page
  [page-id]
  (us/assert ::us/uuid page-id)
  (ptk/reify ::finalize-page
    ptk/UpdateEvent
    (update [_ state]
      (let [local (-> (:workspace-local state)
                      (dissoc :edition
                              :edit-path
                              :selected))
            exit-workspace? (not= :workspace (get-in state [:route :data :name]))]
        (cond-> (assoc-in state [:workspace-cache page-id] local)
          :always
          (dissoc :current-page-id :workspace-local :trimmed-page :workspace-focus-selected)
          exit-workspace?
          (dissoc :workspace-drawing))))))

;;;;;;;;;;;;;;;;;;;;;;;;;;;;;;;;;;;;;;;;;;;;;;;;;;;;;;;;;;;;;;;;;;;;;;
;; Workspace Page CRUD
;;;;;;;;;;;;;;;;;;;;;;;;;;;;;;;;;;;;;;;;;;;;;;;;;;;;;;;;;;;;;;;;;;;;;;

(defn create-page
  [{:keys [file-id]}]
  (let [id (uuid/next)]
    (ptk/reify ::create-page
      IDeref
      (-deref [_]
        {:id id :file-id file-id})

      ptk/WatchEvent
      (watch [it state _]
        (let [pages   (get-in state [:workspace-data :pages-index])
              unames  (ctst/retrieve-used-names pages)
              name    (ctst/generate-unique-name unames "Page-1")

              changes (-> (pcb/empty-changes it)
                          (pcb/add-empty-page id name))]

          (rx/of (dch/commit-changes changes)))))))

(defn duplicate-page
  [page-id]
  (ptk/reify ::duplicate-page
    ptk/WatchEvent
    (watch [it state _]
      (let [id      (uuid/next)
            pages   (get-in state [:workspace-data :pages-index])
            unames  (ctst/retrieve-used-names pages)
            page    (get-in state [:workspace-data :pages-index page-id])
            name    (ctst/generate-unique-name unames (:name page))

            no_thumbnails_objects (->> (:objects page)
                                      (d/mapm (fn [_ val] (dissoc val :use-for-thumbnail?))))

            page (-> page (assoc :name name :id id :objects no_thumbnails_objects))

            changes (-> (pcb/empty-changes it)
                        (pcb/add-page id page))]

        (rx/of (dch/commit-changes changes))))))

(s/def ::rename-page
  (s/keys :req-un [::id ::name]))

(defn rename-page
  [id name]
  (us/verify ::us/uuid id)
  (us/verify string? name)
  (ptk/reify ::rename-page
    ptk/WatchEvent
    (watch [it state _]
      (let [page    (get-in state [:workspace-data :pages-index id])
            changes (-> (pcb/empty-changes it)
                        (pcb/mod-page page name))]

        (rx/of (dch/commit-changes changes))))))

(declare purge-page)
(declare go-to-file)

(defn delete-page
  [id]
  (ptk/reify ::delete-page
    ptk/WatchEvent
    (watch [it state _]
      (let [page (get-in state [:workspace-data :pages-index id])

            changes (-> (pcb/empty-changes it)
                        (pcb/del-page page))]

        (rx/of (dch/commit-changes changes)
               (when (= id (:current-page-id state))
                 go-to-file))))))

;;;;;;;;;;;;;;;;;;;;;;;;;;;;;;;;;;;;;;;;;;;;;;;;;;;;;;;;;;;;;;;;;;;;;;
;; WORKSPACE File Actions
;;;;;;;;;;;;;;;;;;;;;;;;;;;;;;;;;;;;;;;;;;;;;;;;;;;;;;;;;;;;;;;;;;;;;;

(defn rename-file
  [id name]
  {:pre [(uuid? id) (string? name)]}
  (ptk/reify ::rename-file
    IDeref
    (-deref [_]
      {::ev/origin "workspace" :id id :name name})

    ptk/UpdateEvent
    (update [_ state]
      (assoc-in state [:workspace-file :name] name))

    ptk/WatchEvent
    (watch [_ _ _]
      (let [params {:id id :name name}]
        (->> (rp/mutation :rename-file params)
             (rx/ignore))))))

;;;;;;;;;;;;;;;;;;;;;;;;;;;;;;;;;;;;;;;;;;;;;;;;;;;;;;;;;;;;;;;;;;;;;;
;; Workspace State Manipulation
;;;;;;;;;;;;;;;;;;;;;;;;;;;;;;;;;;;;;;;;;;;;;;;;;;;;;;;;;;;;;;;;;;;;;;

;; --- Layout Flags

(dm/export layout/toggle-layout-flag)
(dm/export layout/remove-layout-flag)

;; --- Nudge

(defn update-nudge
  [{:keys [big small] :as params}]
  (ptk/reify ::update-nudge
    IDeref
    (-deref [_] (d/without-nils params))

    ptk/UpdateEvent
    (update [_ state]
      (update-in state [:profile :props :nudge]
                 (fn [nudge]
                   (cond-> nudge
                     (number? big) (assoc :big big)
                     (number? small) (assoc :small small)))))

    ptk/WatchEvent
    (watch [_ state _]
      (let [nudge (get-in state [:profile :props :nudge])]
        (rx/of (du/update-profile-props {:nudge nudge}))))))

;; --- Set element options mode

(dm/export layout/set-options-mode)

;; --- Tooltip

(defn assign-cursor-tooltip
  [content]
  (ptk/reify ::assign-cursor-tooltip
    ptk/UpdateEvent
    (update [_ state]
      (if (string? content)
        (assoc-in state [:workspace-global :tooltip] content)
        (assoc-in state [:workspace-global :tooltip] nil)))))

;; --- Update Shape Attrs

(defn update-shape
  [id attrs]
  (us/verify ::us/uuid id)
  (us/verify ::shape-attrs attrs)
  (ptk/reify ::update-shape
    ptk/WatchEvent
    (watch [_ _ _]
      (rx/of (dch/update-shapes [id] #(merge % attrs))))))


(defn start-rename-shape
  [id]
  (us/verify ::us/uuid id)
  (ptk/reify ::start-rename-shape
    ptk/UpdateEvent
    (update [_ state]
      (assoc-in state [:workspace-local :shape-for-rename] id))))

(defn end-rename-shape
  []
  (ptk/reify ::end-rename-shape
    ptk/UpdateEvent
    (update [_ state]
      (update state :workspace-local dissoc :shape-for-rename))))

;; --- Update Selected Shapes attrs

(defn update-selected-shapes
  [attrs]
  (us/verify ::shape-attrs attrs)
  (ptk/reify ::update-selected-shapes
    ptk/WatchEvent
    (watch [_ state _]
      (let [selected (wsh/lookup-selected state)]
        (rx/from (map #(update-shape % attrs) selected))))))

;; --- Delete Selected

(defn delete-selected
  "Deselect all and remove all selected shapes."
  []
  (ptk/reify ::delete-selected
    ptk/WatchEvent
    (watch [_ state _]
      (let [selected     (wsh/lookup-selected state)
            hover-guides (get-in state [:workspace-guides :hover])]
        (cond
          (d/not-empty? selected)
          (rx/of (dwsh/delete-shapes selected)
                 (dws/deselect-all))

          (d/not-empty? hover-guides)
          (rx/of (dwgu/remove-guides hover-guides)))))))

;; --- Shape Vertical Ordering

(s/def ::loc  #{:up :down :bottom :top})

(defn vertical-order-selected
  [loc]
  (us/verify ::loc loc)
  (ptk/reify ::vertical-order-selected
    ptk/WatchEvent
    (watch [it state _]
      (let [page-id         (:current-page-id state)
            objects         (wsh/lookup-page-objects state page-id)
            selected-ids    (wsh/lookup-selected state)
            selected-shapes (map (d/getf objects) selected-ids)

            move-shape
            (fn [changes shape]
              (let [parent        (get objects (:parent-id shape))
                    sibling-ids   (:shapes parent)
                    current-index (d/index-of sibling-ids (:id shape))
                    index-in-selection (d/index-of selected-ids (:id shape))
                    new-index     (case loc
                                    :top (count sibling-ids)
                                    :down (max 0 (- current-index 1))
                                    :up (min (count sibling-ids) (+ (inc current-index) 1))
                                    :bottom index-in-selection)]
                (pcb/change-parent changes
                                   (:id parent)
                                   [shape]
                                   new-index)))

            changes (reduce move-shape
                            (-> (pcb/empty-changes it page-id)
                                (pcb/with-objects objects))
                            selected-shapes)]

        (rx/of (dch/commit-changes changes))))))


;; --- Change Shape Order (D&D Ordering)

(defn relocate-shapes-changes [it objects parents parent-id page-id to-index ids
                               groups-to-delete groups-to-unmask shapes-to-detach
                               shapes-to-reroot shapes-to-deroot shapes-to-unconstraint]
  (let [shapes (map (d/getf objects) ids)]

    (-> (pcb/empty-changes it page-id)
        (pcb/with-objects objects)

        ; Move the shapes
        (pcb/change-parent parent-id
                           (reverse shapes)
                           to-index)

        ; Remove empty groups
        (pcb/remove-objects groups-to-delete)

        ; Unmask groups whose mask have moved outside
        (pcb/update-shapes groups-to-unmask
                           (fn [shape]
                             (assoc shape :masked-group? false)))

        ; Detach shapes moved out of their component
        (pcb/update-shapes shapes-to-detach
                           (fn [shape]
                             (assoc shape :component-id nil
                                    :component-file nil
                                    :component-root? nil
                                    :remote-synced? nil
                                    :shape-ref nil
                                    :touched nil)))

        ; Make non root a component moved inside another one
        (pcb/update-shapes shapes-to-deroot
                           (fn [shape]
                             (assoc shape :component-root? nil)))

        ; Make root a subcomponent moved outside its parent component
        (pcb/update-shapes shapes-to-reroot
                           (fn [shape]
                             (assoc shape :component-root? true)))

        ; Reset constraints depending on the new parent
        (pcb/update-shapes shapes-to-unconstraint
                           (fn [shape]
                             (let [parent      (get objects parent-id)
                                   frame-id    (if (= (:type parent) :frame)
                                                 (:id parent)
                                                 (:frame-id parent))
                                   moved-shape (assoc shape
                                                      :parent-id parent-id
                                                      :frame-id frame-id)]
                               (assoc shape
                                      :constraints-h (gsh/default-constraints-h moved-shape)
                                      :constraints-v (gsh/default-constraints-v moved-shape))))
                           {:ignore-touched true})

        ; Resize parent containers that need to
        (pcb/resize-parents parents))))

(defn relocate-shapes
  [ids parent-id to-index]
  (us/verify (s/coll-of ::us/uuid) ids)
  (us/verify ::us/uuid parent-id)
  (us/verify number? to-index)

  (ptk/reify ::relocate-shapes
    ptk/WatchEvent
    (watch [it state _]
      (let [page-id  (:current-page-id state)
            objects  (wsh/lookup-page-objects state page-id)

            ;; Ignore any shape whose parent is also intented to be moved
            ids      (cph/clean-loops objects ids)

            ;; If we try to move a parent into a child we remove it
            ids      (filter #(not (cph/is-parent? objects parent-id %)) ids)
            parents  (into #{parent-id} (map #(cph/get-parent-id objects %)) ids)

            groups-to-delete
            (loop [current-id  (first parents)
                   to-check    (rest parents)
                   removed-id? (set ids)
                   result #{}]

              (if-not current-id
                ;; Base case, no next element
                result

                (let [group (get objects current-id)]
                  (if (and (not= :frame (:type group))
                           (not= current-id parent-id)
                           (empty? (remove removed-id? (:shapes group))))

                    ;; Adds group to the remove and check its parent
                    (let [to-check (concat to-check [(cph/get-parent-id objects current-id)])]
                      (recur (first to-check)
                             (rest to-check)
                             (conj removed-id? current-id)
                             (conj result current-id)))

                    ;; otherwise recur
                    (recur (first to-check)
                           (rest to-check)
                           removed-id?
                           result)))))

            groups-to-unmask
            (reduce (fn [group-ids id]
                      ;; When a masked group loses its mask shape, because it's
                      ;; moved outside the group, the mask condition must be
                      ;; removed, and it must be converted to a normal group.
                      (let [obj (get objects id)
                            parent (get objects (:parent-id obj))]
                        (if (and (:masked-group? parent)
                                 (= id (first (:shapes parent)))
                                 (not= (:id parent) parent-id))
                          (conj group-ids (:id parent))
                          group-ids)))
                    #{}
                    ids)

            ;; TODO: Probably implementing this using loop/recur will
            ;; be more efficient than using reduce and continuos data
            ;; desturcturing.

            ;; Sets the correct components metadata for the moved shapes
            ;; `shapes-to-detach` Detach from a component instance a shape that was inside a component and is moved outside
            ;; `shapes-to-deroot` Removes the root flag from a component instance moved inside another component
            ;; `shapes-to-reroot` Adds a root flag when a nested component instance is moved outside
            [shapes-to-detach shapes-to-deroot shapes-to-reroot]
            (reduce (fn [[shapes-to-detach shapes-to-deroot shapes-to-reroot] id]
                      (let [shape          (get objects id)
                            instance-part? (and (:shape-ref shape)
                                                (not (:component-id shape)))
                            instance-root? (:component-root? shape)
                            sub-instance?  (and (:component-id shape)
                                                (not (:component-root? shape)))

                            parent                 (get objects parent-id)
                            component-shape        (cph/get-component-shape objects shape)
                            component-shape-parent (cph/get-component-shape objects parent)

                            detach? (and instance-part? (not= (:id component-shape)
                                                              (:id component-shape-parent)))
                            deroot? (and instance-root? component-shape-parent)
                            reroot? (and sub-instance? (not component-shape-parent))

                            ids-to-detach (when detach?
                                            (cons id (cph/get-children-ids objects id)))]

                        [(cond-> shapes-to-detach detach? (into ids-to-detach))
                         (cond-> shapes-to-deroot deroot? (conj id))
                         (cond-> shapes-to-reroot reroot? (conj id))]))
                    [[] [] []]
                    ids)

            changes (relocate-shapes-changes it
                                             objects
                                             parents
                                             parent-id
                                             page-id
                                             to-index
                                             ids
                                             groups-to-delete
                                             groups-to-unmask
                                             shapes-to-detach
                                             shapes-to-reroot
                                             shapes-to-deroot
                                             ids)]

        (rx/of (dch/commit-changes changes)
               (dwco/expand-collapse parent-id)
               (dwsl/update-layout-positions [parent-id]))))))

(defn relocate-selected-shapes
  [parent-id to-index]
  (ptk/reify ::relocate-selected-shapes
    ptk/WatchEvent
    (watch [_ state _]
      (let [selected (wsh/lookup-selected state)]
        (rx/of (relocate-shapes selected parent-id to-index))))))


(defn start-editing-selected
  []
  (ptk/reify ::start-editing-selected
    ptk/WatchEvent
    (watch [_ state _]
      (let [selected (wsh/lookup-selected state)]
        (if-not (= 1 (count selected))
          (rx/empty)

          (let [objects (wsh/lookup-page-objects state)
                {:keys [id type shapes]} (get objects (first selected))]

            (case type
              :text
              (rx/of (dwe/start-edition-mode id))

              (:group :bool)
              (rx/of (dws/select-shapes (into (d/ordered-set) [(last shapes)])))

              :svg-raw
              nil

              (rx/of (dwe/start-edition-mode id)
                     (dwdp/start-path-edit id)))))))))


;; --- Change Page Order (D&D Ordering)

(defn relocate-page
  [id index]
  (ptk/reify ::relocate-page
    ptk/WatchEvent
    (watch [it state _]
      (let [prev-index (-> (get-in state [:workspace-data :pages])
                           (d/index-of id))
            changes    (-> (pcb/empty-changes it)
                           (pcb/move-page id index prev-index))]
        (rx/of (dch/commit-changes changes))))))

;; --- Shape / Selection Alignment and Distribution

(declare align-object-to-parent)
(declare align-objects-list)

(defn can-align? [selected objects]
  (cond
    (empty? selected) false
    (> (count selected) 1) true
    :else
    (not= uuid/zero (:parent-id (get objects (first selected))))))

(defn align-objects
  [axis]
  (us/verify ::gal/align-axis axis)
  (ptk/reify ::align-objects
    ptk/WatchEvent
    (watch [_ state _]
      (let [page-id  (:current-page-id state)
            objects  (wsh/lookup-page-objects state page-id)
            selected (wsh/lookup-selected state)
            moved    (if (= 1 (count selected))
                       (align-object-to-parent objects (first selected) axis)
                       (align-objects-list objects selected axis))
            moved-objects (->> moved (group-by :id))
            ids (keys moved-objects)
            update-fn (fn [shape] (first (get moved-objects (:id shape))))]
        (when (can-align? selected objects)
          (rx/of (dch/update-shapes ids update-fn {:reg-objects? true})))))))

(defn align-object-to-parent
  [objects object-id axis]
  (let [object (get objects object-id)
        parent (:parent-id (get objects object-id))
        parent-obj (get objects parent)]
    (gal/align-to-rect object parent-obj axis objects)))

(defn align-objects-list
  [objects selected axis]
  (let [selected-objs (map #(get objects %) selected)
        rect (gsh/selection-rect selected-objs)]
    (mapcat #(gal/align-to-rect % rect axis objects) selected-objs)))

(defn can-distribute? [selected]
  (cond
    (empty? selected) false
    (< (count selected) 2) false
    :else true))

(defn distribute-objects
  [axis]
  (us/verify ::gal/dist-axis axis)
  (ptk/reify ::distribute-objects
    ptk/WatchEvent
    (watch [_ state _]
      (let [page-id   (:current-page-id state)
            objects   (wsh/lookup-page-objects state page-id)
            selected  (wsh/lookup-selected state)
            moved     (-> (map #(get objects %) selected)
                          (gal/distribute-space axis objects))

            moved     (d/index-by :id moved)
            ids       (keys moved)

            update-fn #(get moved (:id %))]
        (when (can-distribute? selected)
          (rx/of (dch/update-shapes ids update-fn {:reg-objects? true})))))))

;; --- Shape Proportions

(defn set-shape-proportion-lock
  [id lock]
  (ptk/reify ::set-shape-proportion-lock
    ptk/WatchEvent
    (watch [_ _ _]
      (letfn [(assign-proportions [shape]
                (if-not lock
                  (assoc shape :proportion-lock false)
                  (-> (assoc shape :proportion-lock true)
                      (gpr/assign-proportions))))]
        (rx/of (dch/update-shapes [id] assign-proportions))))))

(defn toggle-proportion-lock
  []
  (ptk/reify ::toggle-propotion-lock
    ptk/WatchEvent
    (watch [_ state _]
      (let [page-id       (:current-page-id state)
            objects       (wsh/lookup-page-objects state page-id)
            selected      (wsh/lookup-selected state)
            selected-obj  (-> (map #(get objects %) selected))
            multi         (attrs/get-attrs-multi selected-obj [:proportion-lock])
            multi?        (= :multiple (:proportion-lock multi))]
        (if multi?
          (rx/of (dch/update-shapes selected #(assoc % :proportion-lock true)))
          (rx/of (dch/update-shapes selected #(update % :proportion-lock not))))))))

;; --- Update Shape Flags

(defn update-shape-flags
  [ids {:keys [blocked hidden] :as flags}]
  (us/verify (s/coll-of ::us/uuid) ids)
  (us/assert ::shape-attrs flags)
  (ptk/reify ::update-shape-flags
    ptk/WatchEvent
    (watch [_ state _]
      (let [update-fn
            (fn [obj]
              (cond-> obj
                (boolean? blocked) (assoc :blocked blocked)
                (boolean? hidden) (assoc :hidden hidden)))
            objects (wsh/lookup-page-objects state)
            ids     (into ids (->> ids (mapcat #(cph/get-children-ids objects %))))]
        (rx/of (dch/update-shapes ids update-fn))))))

(defn toggle-visibility-selected
  []
  (ptk/reify ::toggle-visibility-selected
    ptk/WatchEvent
    (watch [_ state _]
      (let [selected (wsh/lookup-selected state)]
        (rx/of (dch/update-shapes selected #(update % :hidden not)))))))

(defn toggle-lock-selected
  []
  (ptk/reify ::toggle-lock-selected
    ptk/WatchEvent
    (watch [_ state _]
      (let [selected (wsh/lookup-selected state)]
        (rx/of (dch/update-shapes selected #(update % :blocked not)))))))

(defn toggle-file-thumbnail-selected
  []
  (ptk/reify ::toggle-file-thumbnail-selected
    ptk/WatchEvent
    (watch [_ state _]
      (let [selected   (wsh/lookup-selected state)
            pages      (-> state :workspace-data :pages-index vals)
            get-frames (fn [{:keys [objects id] :as page}]
                         (->> (ctst/get-frames objects)
                              (sequence
                               (comp (filter :use-for-thumbnail?)
                                     (map :id)
                                     (remove selected)
                                     (map (partial vector id))))))]

        (rx/concat
         (rx/from
          (->> (mapcat get-frames pages)
               (d/group-by first second)
               (map (fn [[page-id frame-ids]]
                      (dch/update-shapes frame-ids #(dissoc % :use-for-thumbnail?) {:page-id page-id})))))
         (rx/of (dch/update-shapes selected #(update % :use-for-thumbnail? not))))))))

;;;;;;;;;;;;;;;;;;;;;;;;;;;;;;;;;;;;;;;;;;;;;;;;;;;;;;;;;;;;;;;;;;;;;;;;;;;
;; Navigation
;;;;;;;;;;;;;;;;;;;;;;;;;;;;;;;;;;;;;;;;;;;;;;;;;;;;;;;;;;;;;;;;;;;;;;;;;;;

(defn navigate-to-project
  [project-id]
  (ptk/reify ::navigate-to-project
    ptk/WatchEvent
    (watch [_ state _]
      (let [page-ids (get-in state [:projects project-id :pages])
            params {:project project-id :page (first page-ids)}]
        (rx/of (rt/nav :workspace/page params))))))

(defn go-to-page
  ([]
   (ptk/reify ::go-to-page
     ptk/WatchEvent
     (watch [_ state _]
       (let [project-id (:current-project-id state)
             file-id    (:current-file-id state)
             page-id    (get-in state [:workspace-data :pages 0])

             pparams    {:file-id file-id :project-id project-id}
             qparams    {:page-id page-id}]
         (rx/of (rt/nav' :workspace pparams qparams))))))
  ([page-id]
   (us/verify ::us/uuid page-id)
   (ptk/reify ::go-to-page-2
     ptk/WatchEvent
     (watch [_ state _]
       (let [project-id (:current-project-id state)
             file-id    (:current-file-id state)
             pparams    {:file-id file-id :project-id project-id}
             qparams    {:page-id page-id}]
         (rx/of (rt/nav :workspace pparams qparams)))))))

(defn go-to-layout
  [layout]
  (us/verify ::layout/flag layout)
  (ptk/reify ::go-to-layout
    IDeref
    (-deref [_] {:layout layout})

    ptk/WatchEvent
    (watch [_ state _]
      (let [project-id (get-in state [:workspace-project :id])
            file-id    (get-in state [:workspace-file :id])
            page-id    (get state :current-page-id)
            pparams    {:file-id file-id :project-id project-id}
            qparams    {:page-id page-id :layout (name layout)}]
        (rx/of (rt/nav :workspace pparams qparams))))))

(defn check-in-asset
  [items element]
  (let [items (or items #{})]
    (if (contains? items element)
      (disj items element)
      (conj items element))))

(defn toggle-selected-assets
  [asset type]
  (ptk/reify ::toggle-selected-assets
    ptk/UpdateEvent
    (update [_ state]
      (update-in state [:workspace-global :selected-assets type] #(check-in-asset % asset)))))

(defn select-single-asset
  [asset type]
  (ptk/reify ::select-single-asset
    ptk/UpdateEvent
    (update [_ state]
      (assoc-in state [:workspace-global :selected-assets type] #{asset}))))

(defn select-assets
  [assets type]
  (ptk/reify ::select-assets
    ptk/UpdateEvent
    (update [_ state]
      (assoc-in state [:workspace-global :selected-assets type] (into #{} assets)))))

(defn unselect-all-assets
  []
  (ptk/reify ::unselect-all-assets
    ptk/UpdateEvent
    (update [_ state]
      (assoc-in state [:workspace-global :selected-assets] {:components #{}
                                                            :graphics #{}
                                                            :colors #{}
                                                            :typographies #{}}))))

(defn go-to-component
  [component-id]
  (ptk/reify ::go-to-component
    IDeref
    (-deref [_] {:layout :assets})

    ptk/WatchEvent
    (watch [_ state _]
      (let [project-id    (get-in state [:workspace-project :id])
            file-id       (get-in state [:workspace-file :id])
            page-id       (get state :current-page-id)
            pparams       {:file-id file-id :project-id project-id}
            qparams       {:page-id page-id :layout :assets}]
        (rx/of (rt/nav :workspace pparams qparams)
               (dwl/set-assets-box-open file-id :library true)
               (dwl/set-assets-box-open file-id :components true)
               (select-single-asset component-id :components))))
    ptk/EffectEvent
    (effect [_ _ _]
      (let [wrapper-id    (str "component-shape-id-" component-id)]
        (tm/schedule-on-idle #(dom/scroll-into-view-if-needed! (dom/get-element wrapper-id)))))))

(def go-to-file
  (ptk/reify ::go-to-file
    ptk/WatchEvent
    (watch [_ state _]
      (let [{:keys [id project-id data] :as file} (:workspace-file state)
            page-id (get-in data [:pages 0])
            pparams {:project-id project-id :file-id id}
            qparams {:page-id page-id}]
        (rx/of (rt/nav :workspace pparams qparams))))))

(defn go-to-viewer
  ([] (go-to-viewer {}))
  ([{:keys [file-id page-id section]}]
   (ptk/reify ::go-to-viewer
     ptk/WatchEvent
     (watch [_ state _]
       (let [{:keys [current-file-id current-page-id]} state
             pparams {:file-id (or file-id current-file-id)}
             qparams (cond-> {:page-id (or page-id current-page-id)}
                       (some? section)
                       (assoc :section section))]
         (rx/of ::dwp/force-persist
                (rt/nav-new-window* {:rname :viewer
                                     :path-params pparams
                                     :query-params qparams
                                     :name (str "viewer-" (:file-id pparams))})))))))

(defn go-to-dashboard
  ([] (go-to-dashboard nil))
  ([{:keys [team-id]}]
   (ptk/reify ::go-to-dashboard
     ptk/WatchEvent
     (watch [_ state _]
       (when-let [team-id (or team-id (:current-team-id state))]
         (rx/of ::dwp/force-persist
                (rt/nav :dashboard-projects {:team-id team-id})))))))

(defn go-to-dashboard-fonts
  []
  (ptk/reify ::go-to-dashboard-fonts
    ptk/WatchEvent
    (watch [_ state _]
      (let [team-id (:current-team-id state)]
        (rx/of ::dwp/force-persist
               (rt/nav :dashboard-fonts {:team-id team-id}))))))

;;;;;;;;;;;;;;;;;;;;;;;;;;;;;;;;;;;;;;;;;;;;;;;;;;;;;;;;;;;;;;;;;;;;;;;;;;;
;; Context Menu
;;;;;;;;;;;;;;;;;;;;;;;;;;;;;;;;;;;;;;;;;;;;;;;;;;;;;;;;;;;;;;;;;;;;;;;;;;;

(s/def ::point gpt/point?)

(defn show-context-menu
  [{:keys [position] :as params}]
  (us/verify ::point position)
  (ptk/reify ::show-context-menu
    ptk/UpdateEvent
    (update [_ state]
      (assoc-in state [:workspace-local :context-menu] params))))

(defn show-shape-context-menu
  [{:keys [shape] :as params}]
  (ptk/reify ::show-shape-context-menu
    ptk/WatchEvent
    (watch [_ state _]
      (let [selected        (wsh/lookup-selected state)
            objects         (wsh/lookup-page-objects state)
            all-selected    (into [] (mapcat #(cph/get-children-with-self objects %)) selected)
            head            (get objects (first selected))

            not-group-like? (and (= (count selected) 1)
                                 (not (contains? #{:group :bool} (:type head))))
            no-bool-shapes? (->> all-selected (some (comp #{:frame :text} :type)))]

        (rx/concat
         (when (and (some? shape) (not (contains? selected (:id shape))))
           (rx/of (dws/select-shape (:id shape))))
         (rx/of (show-context-menu
                 (-> params
                     (assoc
                      :disable-booleans? (or no-bool-shapes? not-group-like?)
                      :disable-flatten? no-bool-shapes?
                      :selected (conj selected (:id shape)))))))))))

(def hide-context-menu
  (ptk/reify ::hide-context-menu
    ptk/UpdateEvent
    (update [_ state]
      (assoc-in state [:workspace-local :context-menu] nil))))


;;;;;;;;;;;;;;;;;;;;;;;;;;;;;;;;;;;;;;;;;;;;;;;;;;;;;;;;;;;;;;;;;;;;;;;;;;;
;; Clipboard
;;;;;;;;;;;;;;;;;;;;;;;;;;;;;;;;;;;;;;;;;;;;;;;;;;;;;;;;;;;;;;;;;;;;;;;;;;;

(defn copy-selected
  []
  (letfn [(sort-selected [state data]
            (let [selected (wsh/lookup-selected state)
                  objects (wsh/lookup-page-objects state)

                  ;; Narrow the objects map so it contains only relevant data for
                  ;; selected and its parents
                  objects (cph/selected-subtree objects selected)

<<<<<<< HEAD
                  selected (->> (ctst/sort-z-index objects selected)
=======
                  selected (->> (cph/sort-z-index objects selected)
                                (reverse)
>>>>>>> fdc01cfe
                                (into (d/ordered-set)))]

              (assoc data :selected selected)))

          ;; Retrieve all ids of selected shapes with corresponding
          ;; children; this is needed because each shape should be
          ;; processed one by one because of async events (data url
          ;; fetching).
          (collect-object-ids [objects res id]
            (let [obj (get objects id)]
              (reduce (partial collect-object-ids objects)
                      (assoc res id obj)
                      (:shapes obj))))

          ;; Prepare the shape object. Mainly needed for image shapes
          ;; for retrieve the image data and convert it to the
          ;; data-url.
          (prepare-object [objects selected+children {:keys [type] :as obj}]
            (let [obj (maybe-translate obj objects selected+children)]
              (if (= type :image)
                (let [url (cfg/resolve-file-media (:metadata obj))]
                  (->> (http/send! {:method :get
                                    :uri url
                                    :response-type :blob})
                       (rx/map :body)
                       (rx/mapcat wapi/read-file-as-data-url)
                       (rx/map #(assoc obj ::data %))
                       (rx/take 1)))
                (rx/of obj))))

          ;; Collects all the items together and split images into a
          ;; separated data structure for a more easy paste process.
          (collect-data [res {:keys [id metadata] :as item}]
            (let [res (update res :objects assoc id (dissoc item ::data))]
              (if (= :image (:type item))
                (let [img-part {:id   (:id metadata)
                                :name (:name item)
                                :file-data (::data item)}]
                  (update res :images conj img-part))
                res)))

          (maybe-translate [shape objects selected+children]
            (if (and (not= (:type shape) :frame)
                     (not (contains? selected+children (:frame-id shape))))
              ;; When the parent frame is not selected we change to relative
              ;; coordinates
              (let [frame (get objects (:frame-id shape))]
                (gsh/translate-to-frame shape frame))
              shape))

          (on-copy-error [error]
            (js/console.error "Clipboard blocked:" error)
            (rx/empty))]

    (ptk/reify ::copy-selected
      ptk/WatchEvent
      (watch [_ state _]
        (let [objects  (wsh/lookup-page-objects state)
              selected (->> (wsh/lookup-selected state)
                            (cph/clean-loops objects))

              selected+children (cph/selected-with-children objects selected)
              pdata    (reduce (partial collect-object-ids objects) {} selected)
              initial  {:type :copied-shapes
                        :file-id (:current-file-id state)
                        :selected selected
                        :objects {}
                        :images #{}}]


          (->> (rx/from (seq (vals pdata)))
               (rx/merge-map (partial prepare-object objects selected+children))
               (rx/reduce collect-data initial)
               (rx/map (partial sort-selected state))
               (rx/map t/encode-str)
               (rx/map wapi/write-to-clipboard)
               (rx/catch on-copy-error)
               (rx/ignore)))))))

(declare paste-shape)
(declare paste-text)
(declare paste-image)
(declare paste-svg)

(def paste
  (ptk/reify ::paste
    ptk/WatchEvent
    (watch [_ _ _]
      (try
        (let [clipboard-str (wapi/read-from-clipboard)

              paste-transit-str
              (->> clipboard-str
                   (rx/filter t/transit?)
                   (rx/map t/decode-str)
                   (rx/filter #(= :copied-shapes (:type %)))
                   (rx/map #(select-keys % [:selected :objects]))
                   (rx/map paste-shape))

              paste-plain-text-str
              (->> clipboard-str
                   (rx/filter (comp not empty?))
                   (rx/map paste-text))

              paste-image-str
              (->> (wapi/read-image-from-clipboard)
                   (rx/map paste-image))]

          (->> (rx/concat paste-transit-str
                          paste-plain-text-str
                          paste-image-str)
               (rx/take 1)
               (rx/catch
                (fn [err]
                  (js/console.error "Clipboard error:" err)
                  (rx/empty)))))
        (catch :default e
          (let [data (ex-data e)]
            (if (:not-implemented data)
              (rx/of (msg/warn (i18n/tr "errors.clipboard-not-implemented")))
              (js/console.error "ERROR" e))))))))

(defn paste-from-event
  [event in-viewport?]
  (ptk/reify ::paste-from-event
    ptk/WatchEvent
    (watch [_ state _]
      (try
        (let [objects (wsh/lookup-page-objects state)
              paste-data    (wapi/read-from-paste-event event)
              image-data    (wapi/extract-images paste-data)
              text-data     (wapi/extract-text paste-data)
              decoded-data  (and (t/transit? text-data)
                                 (t/decode-str text-data))

              edit-id (get-in state [:workspace-local :edition])
              is-editing-text? (and edit-id (= :text (get-in objects [edit-id :type])))]

          ;; Some paste events can be fired while we're editing a text
          ;; we forbid that scenario so the default behaviour is executed
          (when-not is-editing-text?
            (cond
              (and (string? text-data)
                   (str/includes? text-data "<svg"))
              (rx/of (paste-svg text-data))

              (seq image-data)
              (rx/from (map paste-image image-data))

              (coll? decoded-data)
              (->> (rx/of decoded-data)
                   (rx/filter #(= :copied-shapes (:type %)))
                   (rx/map #(paste-shape % in-viewport?)))

              (string? text-data)
              (rx/of (paste-text text-data))

              :else
              (rx/empty))))

        (catch :default err
          (js/console.error "Clipboard error:" err))))))

(defn selected-frame? [state]
  (let [selected (wsh/lookup-selected state)
        objects  (wsh/lookup-page-objects state)]
    (and (= 1 (count selected))
         (= :frame (get-in objects [(first selected) :type])))))

(defn- paste-shape
  [{selected :selected
    paste-objects :objects ;; rename this because here comes only the clipboard shapes,
    images :images         ;; not the whole page tree of shapes.
    :as data}
   in-viewport?]
  (letfn [;; Given a file-id and img (part generated by the
          ;; copy-selected event), uploads the new media.
          (upload-media [file-id imgpart]
            (->> (http/send! {:uri (:file-data imgpart)
                              :response-type :blob
                              :method :get})
                 (rx/map :body)
                 (rx/map
                  (fn [blob]
                    {:name (:name imgpart)
                     :file-id file-id
                     :content blob
                     :is-local true}))
                 (rx/mapcat #(rp/mutation! :upload-file-media-object %))
                 (rx/map (fn [media]
                           (assoc media :prev-id (:id imgpart))))))

          ;; Analyze the rchange and replace staled media and
          ;; references to the new uploaded media-objects.
          (process-rchange [media-idx item]
            (if (and (= (:type item) :add-obj)
                     (= :image (get-in item [:obj :type])))
              (update-in item [:obj :metadata]
                         (fn [{:keys [id] :as mdata}]
                           (if-let [mobj (get media-idx id)]
                             (assoc mdata
                                    :id (:id mobj)
                                    :path (:path mobj))
                             mdata)))
              item))

          (calculate-paste-position [state mouse-pos in-viewport?]
            (let [page-objects  (wsh/lookup-page-objects state)
                  selected-objs (map #(get paste-objects %) selected)
                  has-frame?    (d/seek #(= (:type %) :frame) selected-objs)
                  page-selected (wsh/lookup-selected state)
                  wrapper       (gsh/selection-rect selected-objs)
                  orig-pos      (gpt/point (:x1 wrapper) (:y1 wrapper))]
              (cond
                has-frame?
                (let [index     (cph/get-position-on-parent page-objects uuid/zero)
                      delta     (gpt/subtract mouse-pos orig-pos)]
                  [uuid/zero uuid/zero delta index])

                (selected-frame? state)
                (let [frame-id (first page-selected)
                      frame-object (get page-objects frame-id)

                      origin-frame-id (:frame-id (first selected-objs))
                      origin-frame-object (get page-objects origin-frame-id)

                      ;; - The pasted object position must be limited to container boundaries. If the pasted object doesn't fit we try to:
                      ;;    - Align it to the limits on the x and y axis
                      ;;    - Respect the distance of the object to the right and bottom in the original frame
                      margin-x (if origin-frame-object
                                 (- (:width origin-frame-object) (+ (:x wrapper) (:width wrapper)))
                                 0)
                      margin-x (min margin-x (- (:width frame-object) (:width wrapper)))

                      margin-y  (if origin-frame-object
                                  (- (:height origin-frame-object) (+ (:y wrapper) (:height wrapper)))
                                  0)
                      margin-y (min margin-y (- (:height frame-object) (:height wrapper)))

                      ;; Pasted objects mustn't exceed the selected frame x limit
                      paste-x (if (> (+ (:width wrapper) (:x1 wrapper)) (:width frame-object))
                                (+ (- (:x frame-object) (:x orig-pos)) (- (:width frame-object) (:width wrapper) margin-x))
                                (:x frame-object))

                      ;; Pasted objects mustn't exceed the selected frame y limit
                      paste-y (if (> (+ (:height wrapper) (:y1 wrapper)) (:height frame-object))
                                (+ (- (:y frame-object) (:y orig-pos)) (- (:height frame-object) (:height wrapper) margin-y))
                                (:y frame-object))

                      delta    (gpt/point paste-x paste-y)]

                  [frame-id frame-id delta])

                (empty? page-selected)
                (let [frame-id (ctst/frame-id-by-position page-objects mouse-pos)
                      delta    (gpt/subtract mouse-pos orig-pos)]
                  [frame-id frame-id delta])

                :else
                (let [base      (cph/get-base-shape page-objects page-selected)
                      index     (cph/get-position-on-parent page-objects (:id base))
                      frame-id  (:frame-id base)
                      parent-id (:parent-id base)
                      delta     (if in-viewport?
                                  (gpt/subtract mouse-pos orig-pos)
                                  (gpt/subtract (gpt/point (:selrect base)) orig-pos))]
                  [frame-id parent-id delta index]))))

          ;; Change the indexes if the paste is done with an element selected
          (change-add-obj-index [paste-objects selected index change]
            (let [set-index (fn [[result index] id]
                              [(assoc result id index) (inc index)])

                  map-ids
                  (->> selected
                       (map #(get-in paste-objects [% :id]))
                       (reduce set-index [{} (inc index)])
                       first)]
              (if (and (= :add-obj (:type change))
                       (contains? map-ids (:old-id change)))
                (assoc change :index (get map-ids (:old-id change)))
                change)))

          ;; Check if the shape is an instance whose master is defined in a
          ;; library that is not linked to the current file
          (foreign-instance? [shape paste-objects state]
            (let [root         (cph/get-root-shape paste-objects shape)
                  root-file-id (:component-file root)]
              (and (some? root)
                   (not= root-file-id (:current-file-id state))
                   (nil? (get-in state [:workspace-libraries root-file-id])))))

          ;; Proceed with the standard shape paste process.
          (do-paste [it state mouse-pos media]
            (let [page         (wsh/lookup-page state)
                  media-idx    (d/index-by :prev-id media)

                  ;; Calculate position for the pasted elements
                  [frame-id parent-id delta index] (calculate-paste-position state mouse-pos in-viewport?)

                  process-shape
                  (fn [_ shape]
                    (-> shape
                        (assoc :frame-id frame-id)
                        (assoc :parent-id parent-id)

                        ;; if foreign instance, detach the shape
                        (cond-> (foreign-instance? shape paste-objects state)
                          (dissoc :component-id :component-file :component-root?
                                  :remote-synced? :shape-ref :touched))))

                  paste-objects (->> paste-objects (d/mapm process-shape))

                  all-objects (merge (:objects page) paste-objects)

                  changes  (-> (dws/prepare-duplicate-changes all-objects page selected delta it)
                               (pcb/amend-changes (partial process-rchange media-idx))
                               (pcb/amend-changes (partial change-add-obj-index paste-objects selected index)))

                  ;; Adds a resize-parents operation so the groups are updated. We add all the new objects
                  new-objects-ids (->> changes :redo-changes (filter #(= (:type %) :add-obj)) (mapv :id))
                  changes (pcb/resize-parents changes new-objects-ids)

                  selected  (->> changes
                                 :redo-changes
                                 (filter #(= (:type %) :add-obj))
                                 (filter #(selected (:old-id %)))
                                 (map #(get-in % [:obj :id]))
                                 (into (d/ordered-set)))]

              (rx/of (dch/commit-changes changes)
                     (dws/select-shapes selected))))]

    (ptk/reify ::paste-shape
      ptk/WatchEvent
      (watch [it state _]
        (let [file-id   (:current-file-id state)
              mouse-pos (deref ms/mouse-position)]
          (if (= file-id (:file-id data))
            (do-paste it state mouse-pos [])
            (->> (rx/from images)
                 (rx/merge-map (partial upload-media file-id))
                 (rx/reduce conj [])
                 (rx/mapcat (partial do-paste it state mouse-pos)))))))))


(defn as-content [text]
  (let [paragraphs (->> (str/lines text)
                        (map str/trim)
                        (mapv #(hash-map :type "paragraph"
                                         :children [(merge txt/default-text-attrs {:text %})])))]
    {:type "root"
     :children [{:type "paragraph-set" :children paragraphs}]}))

(defn paste-text
  [text]
  (us/assert string? text)
  (ptk/reify ::paste-text
    ptk/WatchEvent
    (watch [_ state _]
      (let [id (uuid/next)
            {:keys [x y]} @ms/mouse-position
            width (max 8 (min (* 7 (count text)) 700))
            height 16
            page-id (:current-page-id state)
            frame-id (-> (wsh/lookup-page-objects state page-id)
                         (ctst/frame-id-by-position @ms/mouse-position))
            shape (cts/setup-rect-selrect
                   {:id id
                    :type :text
                    :name "Text"
                    :x x
                    :y y
                    :frame-id frame-id
                    :width width
                    :height height
                    :grow-type (if (> (count text) 100) :auto-height :auto-width)
                    :content (as-content text)})]
        (rx/of (dwu/start-undo-transaction)
               (dws/deselect-all)
               (dwsh/add-shape shape)
               (dwu/commit-undo-transaction))))))

;; TODO: why not implement it in terms of upload-media-workspace?
(defn- paste-svg
  [text]
  (us/assert string? text)
  (ptk/reify ::paste-svg
    ptk/WatchEvent
    (watch [_ state _]
      (let [position (deref ms/mouse-position)
            file-id  (:current-file-id state)]
        (->> (dwm/svg->clj ["svg" text])
             (rx/map #(dwm/svg-uploaded % file-id position)))))))

(defn- paste-image
  [image]
  (ptk/reify ::paste-bin-impl
    ptk/WatchEvent
    (watch [_ state _]
      (let [file-id (get-in state [:workspace-file :id])
            params  {:file-id file-id
                     :blobs [image]
                     :position @ms/mouse-position}]
        (rx/of (dwm/upload-media-workspace params))))))

(defn toggle-distances-display [value]
  (ptk/reify ::toggle-distances-display

    ptk/UpdateEvent
    (update [_ state]
      (assoc-in state [:workspace-global :show-distances?] value))))

;;;;;;;;;;;;;;;;;;;;;;;;;;;;;;;;;;;;;;;;;;;;;;;;;;;;;;;;;;;;;;;;;;;;;;
;; Interactions
;;;;;;;;;;;;;;;;;;;;;;;;;;;;;;;;;;;;;;;;;;;;;;;;;;;;;;;;;;;;;;;;;;;;;;

(dm/export dwi/start-edit-interaction)
(dm/export dwi/move-edit-interaction)
(dm/export dwi/finish-edit-interaction)
(dm/export dwi/start-move-overlay-pos)
(dm/export dwi/move-overlay-pos)
(dm/export dwi/finish-move-overlay-pos)

;;;;;;;;;;;;;;;;;;;;;;;;;;;;;;;;;;;;;;;;;;;;;;;;;;;;;;;;;;;;;;;;;;;;;;
;; CANVAS OPTIONS
;;;;;;;;;;;;;;;;;;;;;;;;;;;;;;;;;;;;;;;;;;;;;;;;;;;;;;;;;;;;;;;;;;;;;;

(defn change-canvas-color
  [color]
  (ptk/reify ::change-canvas-color
    ptk/WatchEvent
    (watch [it state _]
      (let [page    (wsh/lookup-page state)
            changes (-> (pcb/empty-changes it)
                        (pcb/with-page page)
                        (pcb/set-page-option :background (:color color)))]

        (rx/of (dch/commit-changes changes))))))

;;;;;;;;;;;;;;;;;;;;;;;;;;;;;;;;;;;;;;;;;;;;;;;;;;;;;;;;;;;;;;;;;;;;;;;;;;;
;; Artboard
;;;;;;;;;;;;;;;;;;;;;;;;;;;;;;;;;;;;;;;;;;;;;;;;;;;;;;;;;;;;;;;;;;;;;;;;;;;

(defn create-artboard-from-selection
  []
  (ptk/reify ::create-artboard-from-selection
    ptk/WatchEvent
    (watch [_ state _]
      (let [page-id       (:current-page-id state)
            objects       (wsh/lookup-page-objects state page-id)
            selected      (wsh/lookup-selected state)
            selected-objs (map #(get objects %) selected)]
        (when (d/not-empty? selected)
          (let [srect    (gsh/selection-rect selected-objs)
                frame-id (get-in objects [(first selected) :frame-id])
                parent-id (get-in objects [(first selected) :parent-id])
                shape    (-> (cts/make-minimal-shape :frame)
                             (merge {:x (:x srect) :y (:y srect) :width (:width srect) :height (:height srect)})
                             (assoc :frame-id frame-id :parent-id parent-id)
                             (cond-> (not= frame-id uuid/zero)
                               (assoc :fills [] :hide-in-viewer true))
                             (cts/setup-rect-selrect))]
            (rx/of
             (dwu/start-undo-transaction)
             (dwsh/add-shape shape)
             (dwsh/move-shapes-into-frame (:id shape) selected)

             (dwu/commit-undo-transaction))))))))


;;;;;;;;;;;;;;;;;;;;;;;;;;;;;;;;;;;;;;;;;;;;;;;;;;;;;;;;;;;;;;;;;;;;;;
;; Exports
;;;;;;;;;;;;;;;;;;;;;;;;;;;;;;;;;;;;;;;;;;;;;;;;;;;;;;;;;;;;;;;;;;;;;;

;; Transform

(dm/export dwt/start-resize)
(dm/export dwt/update-dimensions)
(dm/export dwt/change-orientation)
(dm/export dwt/start-rotate)
(dm/export dwt/increase-rotation)
(dm/export dwt/start-move-selected)
(dm/export dwt/move-selected)
(dm/export dwt/update-position)
(dm/export dwt/flip-horizontal-selected)
(dm/export dwt/flip-vertical-selected)
(dm/export dwly/set-opacity)

;; Common
(dm/export dwsh/add-shape)
(dm/export dwe/clear-edition-mode)
(dm/export dws/select-shapes)
(dm/export dwe/start-edition-mode)

;; Drawing
(dm/export dwd/select-for-drawing)

;; Selection
(dm/export dws/toggle-focus-mode)
(dm/export dws/deselect-all)
(dm/export dws/deselect-shape)
(dm/export dws/duplicate-selected)
(dm/export dws/handle-area-selection)
(dm/export dws/select-all)
(dm/export dws/select-inside-group)
(dm/export dws/select-shape)
(dm/export dws/shift-select-shapes)

;; Highlight
(dm/export dwh/highlight-shape)
(dm/export dwh/dehighlight-shape)

;; Groups
(dm/export dwg/mask-group)
(dm/export dwg/unmask-group)
(dm/export dwg/group-selected)
(dm/export dwg/ungroup-selected)

;; Boolean
(dm/export dwb/create-bool)
(dm/export dwb/group-to-bool)
(dm/export dwb/bool-to-group)
(dm/export dwb/change-bool-type)

;; Shapes to path
(dm/export dwps/convert-selected-to-path)

;; Guides
(dm/export dwgu/update-guides)
(dm/export dwgu/remove-guide)
(dm/export dwgu/set-hover-guide)

;; Zoom
(dm/export dwz/reset-zoom)
(dm/export dwz/zoom-to-selected-shape)
(dm/export dwz/start-zooming)
(dm/export dwz/finish-zooming)
(dm/export dwz/zoom-to-fit-all)
(dm/export dwz/decrease-zoom)
(dm/export dwz/increase-zoom)
(dm/export dwz/set-zoom)

;; Thumbnails
(dm/export dwth/update-thumbnail)

;; Viewport
(dm/export dwv/initialize-viewport)
(dm/export dwv/update-viewport-position)
(dm/export dwv/update-viewport-size)
(dm/export dwv/start-panning)
(dm/export dwv/finish-panning)<|MERGE_RESOLUTION|>--- conflicted
+++ resolved
@@ -1083,18 +1083,13 @@
   []
   (letfn [(sort-selected [state data]
             (let [selected (wsh/lookup-selected state)
-                  objects (wsh/lookup-page-objects state)
+                  objects  (wsh/lookup-page-objects state)
 
                   ;; Narrow the objects map so it contains only relevant data for
                   ;; selected and its parents
-                  objects (cph/selected-subtree objects selected)
-
-<<<<<<< HEAD
+                  objects  (cph/selected-subtree objects selected)
                   selected (->> (ctst/sort-z-index objects selected)
-=======
-                  selected (->> (cph/sort-z-index objects selected)
                                 (reverse)
->>>>>>> fdc01cfe
                                 (into (d/ordered-set)))]
 
               (assoc data :selected selected)))
