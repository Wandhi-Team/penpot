;; This Source Code Form is subject to the terms of the Mozilla Public
;; License, v. 2.0. If a copy of the MPL was not distributed with this
;; file, You can obtain one at http://mozilla.org/MPL/2.0/.
;;
;; Copyright (c) UXBOX Labs SL

(ns app.main.data.users
  (:require
   [app.common.data :as d]
   [app.common.exceptions :as ex]
   [app.common.spec :as us]
   [app.common.uuid :as uuid]
   [app.config :as cf]
   [app.main.data.events :as ev]
   [app.main.data.media :as di]
   [app.main.repo :as rp]
   [app.util.i18n :as i18n]
   [app.util.router :as rt]
   [app.util.storage :refer [storage]]
   [app.util.theme :as theme]
   [beicon.core :as rx]
   [cljs.spec.alpha :as s]
   [potok.core :as ptk]))

;; --- COMMON SPECS

(defn is-authenticated?
  [{:keys [id]}]
  (and (uuid? id) (not= id uuid/zero)))

(s/def ::id ::us/uuid)
(s/def ::fullname ::us/string)
(s/def ::email ::us/email)
(s/def ::password ::us/string)
(s/def ::lang (s/nilable ::us/string))
(s/def ::theme (s/nilable ::us/string))
(s/def ::created-at ::us/inst)
(s/def ::password-1 ::us/string)
(s/def ::password-2 ::us/string)
(s/def ::password-old ::us/string)

(s/def ::profile
  (s/keys :req-un [::id]
          :opt-un [::created-at
                   ::fullname
                   ::email
                   ::lang
                   ::theme]))

;; --- HELPERS

(defn get-current-team-id
  [profile]
  (let [team-id (::current-team-id @storage)]
    (or team-id (:default-team-id profile))))

(defn set-current-team!
  [team-id]
  (swap! storage assoc ::current-team-id team-id))

;; --- EVENT: fetch-teams

(defn teams-fetched
  [teams]
  (let [teams (d/index-by :id teams)
        ids   (into #{} (keys teams))]

    (ptk/reify ::teams-fetched
      IDeref
      (-deref [_] teams)

      ptk/UpdateEvent
      (update [_ state]
        (assoc state :teams teams))

      ptk/EffectEvent
      (effect [_ _ _]
        ;; Check if current team-id is part of available teams
        ;; if not, dissoc it from storage.
        (when-let [ctid (::current-team-id @storage)]
          (when-not (contains? ids ctid)
            (swap! storage dissoc ::current-team-id)))))))

(defn fetch-teams
  []
  (ptk/reify ::fetch-teams
    ptk/WatchEvent
    (watch [_ _ _]
      (->> (rp/query! :teams)
           (rx/map teams-fetched)))))

;; --- EVENT: fetch-profile

(declare logout)

(def profile-fetched?
  (ptk/type? ::profile-fetched))

(defn profile-fetched
  [{:keys [id] :as profile}]
  (us/verify ::profile profile)
  (ptk/reify ::profile-fetched
    IDeref
    (-deref [_] profile)

    ptk/UpdateEvent
    (update [_ state]
      (cond-> state
        (is-authenticated? profile)
        (-> (assoc :profile-id id)
            (assoc :profile profile))))

    ptk/EffectEvent
    (effect [_ state _]
      (when-let [profile (:profile state)]
        (swap! storage assoc :profile profile)
        (i18n/set-locale! (:lang profile))
        (some-> (:theme profile)
                (theme/set-current-theme!))))))

(defn fetch-profile
  []
  (ptk/reify ::fetch-profile
    ptk/WatchEvent
    (watch [_ _ _]
      (->> (rp/query! :profile)
           (rx/map profile-fetched)))))

;; --- EVENT: INITIALIZE PROFILE

(defn initialize-profile
  "Event used mainly on application bootstrap; it fetches the profile
  and if and only if the fetched profile corresponds to an
  authenticated user; proceed to fetch teams."
  []
  (ptk/reify ::initialize-profile
    ptk/WatchEvent
    (watch [_ _ stream]
      (rx/merge
       (rx/of (fetch-profile))
       (->> stream
            (rx/filter (ptk/type? ::profile-fetched))
            (rx/take 1)
            (rx/map deref)
            (rx/mapcat (fn [profile]
                         (if (= uuid/zero (:id profile))
                           (rx/empty)
                           (rx/of (fetch-teams)))))
            (rx/observe-on :async))))))

;; --- EVENT: login

(defn- logged-in
  "This is the main event that is executed once we have logged in
  profile. The profile can proceed from standard login or from
  accepting invitation, or third party auth signup or singin."
  [profile]
  (letfn [(get-redirect-event []
<<<<<<< HEAD
            (if-let [{:keys [data path-params query-params]} (::redirect-to @storage)]
              (do
                (swap! storage dissoc ::redirect-to)
                (rt/nav' (:name data) path-params query-params))
              (let [team-id (:default-team-id profile)]
                (rt/nav' :dashboard-projects {:team-id team-id}))))]
=======
            (let [team-id (:default-team-id profile)]
              (rt/nav' :dashboard-projects {:team-id team-id})))]
>>>>>>> d06cfed5

    (ptk/reify ::logged-in
      IDeref
      (-deref [_] profile)

      ptk/WatchEvent
      (watch [_ _ _]
        (when (is-authenticated? profile)
          (->> (rx/of (profile-fetched profile)
                      (fetch-teams)
                      (get-redirect-event))
               (rx/observe-on :async)))))))

(s/def ::login-params
  (s/keys :req-un [::email ::password]))

(declare login-from-register)

(defn login
  [{:keys [email password] :as data}]
  (us/verify ::login-params data)
  (ptk/reify ::login
    ptk/WatchEvent
    (watch [_ _ stream]
      (let [{:keys [on-error on-success]
             :or {on-error rx/throw
                  on-success identity}} (meta data)
            params {:email email
                    :password password
                    :scope "webapp"}]

        ;; NOTE: We can't take the profile value from login because
        ;; there are cases when login is successfull but the cookie is
        ;; not set properly (because of possible misconfiguration).
        ;; So, we proceed to make an additional call to fetch the
        ;; profile, and ensure that cookie is set correctly. If
        ;; profile fetch is successful, we mark the user logged in, if
        ;; the returned profile is an NOT authenticated profile, we
        ;; proceed to logout and show an error message.

        (rx/merge
         (->> (rp/mutation :login params)
              (rx/map fetch-profile)
              (rx/catch on-error))

         (->> stream
              (rx/filter profile-fetched?)
              (rx/take 1)
              (rx/map deref)
              (rx/filter (complement is-authenticated?))
              (rx/tap on-error)
              (rx/map #(ex/raise :type :authentication))
              (rx/observe-on :async))

         (->> stream
              (rx/filter profile-fetched?)
              (rx/take 1)
              (rx/map deref)
              (rx/filter is-authenticated?)
              (rx/map (fn [profile]
                        (with-meta profile
                          {::ev/source "login"})))
              (rx/tap on-success)
              (rx/map logged-in)
              (rx/observe-on :async)))))))

(defn login-from-token
  [{:keys [profile] :as tdata}]
  (ptk/reify ::login-from-token
    ptk/WatchEvent
    (watch [_ _ _]
      (rx/of (logged-in
              (with-meta profile
                {::ev/source "login-with-token"}))))))

(defn login-from-register
  "Event used mainly for mark current session as logged-in in after the
  user successfully registered using third party auth provider (in this
  case we dont need to verify the email)."
  []
  (ptk/reify ::login-from-register
    ptk/WatchEvent
    (watch [_ _ stream]
      (rx/merge
       (rx/of (fetch-profile))
       (->> stream
            (rx/filter (ptk/type? ::profile-fetched))
            (rx/take 1)
            (rx/map deref)
            (rx/map (fn [profile]
                      (with-meta profile
                        {::ev/source "register"})))
            (rx/map logged-in)
<<<<<<< HEAD
            (rx/observe-on :async))))

    ptk/EffectEvent
    (effect [_ _ _]
      (swap! storage dissoc ::redirect-to))))
=======
            (rx/observe-on :async))))))
>>>>>>> d06cfed5

;; --- EVENT: logout

(defn logged-out
  ([] (logged-out {}))
<<<<<<< HEAD
  ([{:keys [capture-redirect?] :or {capture-redirect? false}}]
=======
  ([_params]
>>>>>>> d06cfed5
   (ptk/reify ::logged-out
     ptk/UpdateEvent
     (update [_ state]
       (select-keys state [:route :router :session-id :history]))

     ptk/WatchEvent
     (watch [_ _ _]
       ;; NOTE: We need the `effect` of the current event to be
       ;; executed before the redirect.
       (->> (rx/of (rt/nav :auth-login))
            (rx/observe-on :async)))

     ptk/EffectEvent
<<<<<<< HEAD
     (effect [_ state _]
       (when capture-redirect?
         (let [route (into {} (:route state))]
           (reset! storage {::redirect-to route})))
=======
     (effect [_ _ _]
       (reset! storage {})
>>>>>>> d06cfed5
       (i18n/reset-locale)))))

(defn logout
  ([] (logout {}))
  ([params]
   (ptk/reify ::logout
     ptk/WatchEvent
     (watch [_ _ _]
       (->> (rp/mutation :logout)
            (rx/delay-at-least 300)
            (rx/catch (constantly (rx/of 1)))
            (rx/map #(logged-out params)))))))

;; --- EVENT: register

(s/def ::register
  (s/keys :req-un [::fullname ::password ::email]))

(defn register
  "Create a register event instance."
  [data]
  (s/assert ::register data)
  (ptk/reify ::register
    ptk/WatchEvent
    (watch [_ _ _]
      (let [{:keys [on-error on-success]
             :or {on-error identity
                  on-success identity}} (meta data)]
        (->> (rp/mutation :register-profile data)
             (rx/tap on-success)
             (rx/catch on-error))))

    ptk/EffectEvent
    (effect [_ _ _]
      (swap! storage dissoc ::redirect-to))))

;; --- Update Profile

(defn update-profile
  [data]
  (us/assert ::profile data)
  (ptk/reify ::update-profile
    ptk/WatchEvent
    (watch [_ _ stream]
      (let [mdata      (meta data)
            on-success (:on-success mdata identity)
            on-error   (:on-error mdata #(rx/throw %))]
        (->> (rp/mutation :update-profile data)
             (rx/catch on-error)
             (rx/mapcat
              (fn [_]
                (rx/merge
                 (->> stream
                      (rx/filter (ptk/type? ::profile-fetched))
                      (rx/take 1)
                      (rx/tap on-success)
                      (rx/ignore))
                 (rx/of (profile-fetched data))))))))))


;; --- Request Email Change

(defn request-email-change
  [{:keys [email] :as data}]
  (us/assert ::us/email email)
  (ptk/reify ::request-email-change
    ptk/WatchEvent
    (watch [_ _ _]
      (let [{:keys [on-error on-success]
             :or {on-error identity
                  on-success identity}} (meta data)]
        (->> (rp/mutation :request-email-change data)
             (rx/tap on-success)
             (rx/catch on-error))))))

;; --- Cancel Email Change

(def cancel-email-change
  (ptk/reify ::cancel-email-change
    ptk/WatchEvent
    (watch [_ _ _]
      (->> (rp/mutation :cancel-email-change {})
           (rx/map (constantly (fetch-profile)))))))

;; --- Update Password (Form)

(s/def ::update-password
  (s/keys :req-un [::password-1
                   ::password-2
                   ::password-old]))

(defn update-password
  [data]
  (us/verify ::update-password data)
  (ptk/reify ::update-password
    ptk/WatchEvent
    (watch [_ _ _]
      (let [{:keys [on-error on-success]
             :or {on-error identity
                  on-success identity}} (meta data)
            params {:old-password (:password-old data)
                    :password (:password-1 data)}]
        (->> (rp/mutation :update-profile-password params)
             (rx/tap on-success)
             (rx/catch (fn [err]
                         (on-error err)
                         (rx/empty)))
             (rx/ignore))))))

(defn mark-onboarding-as-viewed
  ([] (mark-onboarding-as-viewed nil))
  ([{:keys [version]}]
   (ptk/reify ::mark-onboarding-as-viewed
     ptk/WatchEvent
     (watch [_ _ _]
       (let [version (or version (:main @cf/version))
             props   {:onboarding-viewed true
                      :release-notes-viewed version}]
         (->> (rp/mutation :update-profile-props {:props props})
              (rx/map (constantly (fetch-profile)))))))))


(defn mark-questions-as-answered
  []
  (ptk/reify ::mark-questions-as-answered
    ptk/UpdateEvent
    (update [_ state]
      (update-in state [:profile :props] assoc :onboarding-questions-answered true))

    ptk/WatchEvent
    (watch [_ _ _]
      (let [props {:onboarding-questions-answered true}]
        (->> (rp/mutation :update-profile-props {:props props})
             (rx/map (constantly (fetch-profile))))))))


;; --- Update Photo

(defn update-photo
  [file]
  (us/verify ::di/blob file)
  (ptk/reify ::update-photo
    ptk/WatchEvent
    (watch [_ _ _]
      (let [on-success di/notify-finished-loading
            on-error #(do (di/notify-finished-loading)
                          (di/process-error %))

            prepare
            (fn [file]
              {:file file})]

        (di/notify-start-loading)
        (->> (rx/of file)
             (rx/map di/validate-file)
             (rx/map prepare)
             (rx/mapcat #(rp/mutation :update-profile-photo %))
             (rx/do on-success)
             (rx/map (constantly (fetch-profile)))
             (rx/catch on-error))))))


(defn fetch-users
  [{:keys [team-id] :as params}]
  (us/assert ::us/uuid team-id)
  (letfn [(fetched [users state]
            (->> users
                 (d/index-by :id)
                 (assoc state :users)))]
    (ptk/reify ::fetch-team-users
      ptk/WatchEvent
      (watch [_ _ _]
        (->> (rp/query :team-users {:team-id team-id})
             (rx/map #(partial fetched %)))))))

;; --- EVENT: request-account-deletion

(defn request-account-deletion
  [params]
  (ptk/reify ::request-account-deletion
    ptk/WatchEvent
    (watch [_ _ _]
      (let [{:keys [on-error on-success]
             :or {on-error rx/throw
                  on-success identity}} (meta params)]
        (->> (rp/mutation :delete-profile {})
             (rx/tap on-success)
             (rx/delay-at-least 300)
             (rx/catch (constantly (rx/of 1)))
             (rx/map logged-out)
             (rx/catch on-error))))))

;; --- EVENT: request-profile-recovery

(s/def ::request-profile-recovery
  (s/keys :req-un [::email]))

(defn request-profile-recovery
  [data]
  (us/verify ::request-profile-recovery data)
  (ptk/reify ::request-profile-recovery
    ptk/WatchEvent
    (watch [_ _ _]
      (let [{:keys [on-error on-success]
             :or {on-error rx/throw
                  on-success identity}} (meta data)]

        (->> (rp/mutation :request-profile-recovery data)
             (rx/tap on-success)
             (rx/catch on-error))))))

;; --- EVENT: recover-profile (Password)

(s/def ::token string?)
(s/def ::recover-profile
  (s/keys :req-un [::password ::token]))

(defn recover-profile
  [data]
  (us/verify ::recover-profile data)
  (ptk/reify ::recover-profile
    ptk/WatchEvent
    (watch [_ _ _]
      (let [{:keys [on-error on-success]
             :or {on-error rx/throw
                  on-success identity}} (meta data)]
        (->> (rp/mutation :recover-profile data)
             (rx/tap on-success)
             (rx/catch on-error))))))

;; --- EVENT: crete-demo-profile

(defn create-demo-profile
  []
  (ptk/reify ::create-demo-profile
    ptk/WatchEvent
    (watch [_ _ _]
      (->> (rp/mutation :create-demo-profile {})
           (rx/map login)))))

<|MERGE_RESOLUTION|>--- conflicted
+++ resolved
@@ -156,18 +156,8 @@
   accepting invitation, or third party auth signup or singin."
   [profile]
   (letfn [(get-redirect-event []
-<<<<<<< HEAD
-            (if-let [{:keys [data path-params query-params]} (::redirect-to @storage)]
-              (do
-                (swap! storage dissoc ::redirect-to)
-                (rt/nav' (:name data) path-params query-params))
-              (let [team-id (:default-team-id profile)]
-                (rt/nav' :dashboard-projects {:team-id team-id}))))]
-=======
             (let [team-id (:default-team-id profile)]
               (rt/nav' :dashboard-projects {:team-id team-id})))]
->>>>>>> d06cfed5
-
     (ptk/reify ::logged-in
       IDeref
       (-deref [_] profile)
@@ -260,25 +250,13 @@
                       (with-meta profile
                         {::ev/source "register"})))
             (rx/map logged-in)
-<<<<<<< HEAD
-            (rx/observe-on :async))))
-
-    ptk/EffectEvent
-    (effect [_ _ _]
-      (swap! storage dissoc ::redirect-to))))
-=======
             (rx/observe-on :async))))))
->>>>>>> d06cfed5
 
 ;; --- EVENT: logout
 
 (defn logged-out
   ([] (logged-out {}))
-<<<<<<< HEAD
-  ([{:keys [capture-redirect?] :or {capture-redirect? false}}]
-=======
   ([_params]
->>>>>>> d06cfed5
    (ptk/reify ::logged-out
      ptk/UpdateEvent
      (update [_ state]
@@ -292,15 +270,8 @@
             (rx/observe-on :async)))
 
      ptk/EffectEvent
-<<<<<<< HEAD
-     (effect [_ state _]
-       (when capture-redirect?
-         (let [route (into {} (:route state))]
-           (reset! storage {::redirect-to route})))
-=======
      (effect [_ _ _]
        (reset! storage {})
->>>>>>> d06cfed5
        (i18n/reset-locale)))))
 
 (defn logout
