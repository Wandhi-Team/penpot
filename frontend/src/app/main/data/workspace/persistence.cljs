;; This Source Code Form is subject to the terms of the Mozilla Public
;; License, v. 2.0. If a copy of the MPL was not distributed with this
;; file, You can obtain one at http://mozilla.org/MPL/2.0/.
;;
;; Copyright (c) UXBOX Labs SL

(ns app.main.data.workspace.persistence
  (:require
   [app.common.data :as d]
   [app.common.logging :as log]
   [app.common.pages :as cp]
   [app.common.pages.changes-spec :as pcs]
   [app.common.spec :as us]
   [app.common.types.file :as ctf]
   [app.common.uuid :as uuid]
   [app.config :as cf]
   [app.main.data.dashboard :as dd]
   [app.main.data.fonts :as df]
   [app.main.data.modal :as modal]
   [app.main.data.workspace.changes :as dch]
   [app.main.data.workspace.state-helpers :as wsh]
   [app.main.data.workspace.thumbnails :as dwt]
   [app.main.features :as features]
   [app.main.repo :as rp]
   [app.main.store :as st]
   [app.util.http :as http]
   [app.util.i18n :as i18n :refer [tr]]
   [app.util.router :as rt]
   [app.util.time :as dt]
   [beicon.core :as rx]
   [cljs.spec.alpha :as s]
   [okulary.core :as l]
   [potok.core :as ptk]))

(log/set-level! :info)

(declare persist-changes)
(declare persist-synchronous-changes)
(declare shapes-changes-persisted)
(declare update-persistence-status)

;; --- Persistence

(defn initialize-file-persistence
  [file-id]
  (ptk/reify ::initialize-persistence
    ptk/WatchEvent
    (watch [_ _ stream]
      (log/debug :hint "initialize persistence")
      (let [stoper   (rx/filter #(= ::finalize %) stream)
            commits  (l/atom [])

            local-file?
            #(as-> (:file-id %) event-file-id
               (or (nil? event-file-id)
                   (= event-file-id file-id)))

            library-file?
            #(as-> (:file-id %) event-file-id
               (and (some? event-file-id)
                    (not= event-file-id file-id)))

            on-dirty
            (fn []
              ;; Enable reload stoper
              (swap! st/ongoing-tasks conj :workspace-change)
              (st/emit! (update-persistence-status {:status :pending})))

            on-saving
            (fn []
              (st/emit! (update-persistence-status {:status :saving})))

            on-saved
            (fn []
              ;; Disable reload stoper
              (swap! st/ongoing-tasks disj :workspace-change)
              (st/emit! (update-persistence-status {:status :saved})))]

        (rx/merge
         (->> stream
              (rx/filter dch/commit-changes?)
              (rx/map deref)
              (rx/filter local-file?)
              (rx/tap on-dirty)
              (rx/filter (complement empty?))
              (rx/map (fn [commit]
                        (-> commit
                            (assoc :id (uuid/next))
                            (assoc :file-id file-id))))
              (rx/observe-on :async)
              (rx/tap #(swap! commits conj %))
              (rx/take-until (rx/delay 100 stoper))
              (rx/finalize (fn []
                             (log/debug :hint "finalize persistence: changes watcher"))))

         (->> (rx/from-atom commits)
              (rx/filter (complement empty?))
              (rx/sample-when (rx/merge
                               (rx/interval 5000)
                               (rx/filter #(= ::force-persist %) stream)
                               (->> (rx/from-atom commits)
                                    (rx/filter (complement empty?))
                                    (rx/debounce 2000))))
              (rx/tap #(reset! commits []))
              (rx/tap on-saving)
              (rx/mapcat (fn [changes]
                           ;; NOTE: this is needed for don't start the
                           ;; next persistence before this one is
                           ;; finished.
                           (rx/merge
                            (rx/of (persist-changes file-id changes))
                            (->> stream
                                 (rx/filter (ptk/type? ::changes-persisted))
                                 (rx/take 1)
                                 (rx/tap on-saved)
                                 (rx/ignore)))))
              (rx/take-until (rx/delay 100 stoper))
              (rx/finalize (fn []
                             (log/debug :hint "finalize persistence: save loop"))))

         ;; Synchronous changes
         (->> stream
              (rx/filter dch/commit-changes?)
              (rx/map deref)
              (rx/filter library-file?)
              (rx/filter (complement #(empty? (:changes %))))
              (rx/map persist-synchronous-changes)
              (rx/take-until (rx/delay 100 stoper))
              (rx/finalize (fn []
                             (log/debug :hint "finalize persistence: synchronous save loop")))))))))

(defn persist-changes
  [file-id changes]
  (log/debug :hint "persist changes" :changes (count changes))
  (us/verify ::us/uuid file-id)
  (ptk/reify ::persist-changes
    ptk/WatchEvent
    (watch [_ state _]
      (let [components-v2 (features/active-feature? state :components-v2)
            sid           (:session-id state)
            file          (get state :workspace-file)
            params        {:id (:id file)
                           :revn (:revn file)
                           :session-id sid
                           :changes-with-metadata (into [] changes)
                           :components-v2 components-v2}]

        (when (= file-id (:id params))
          (->> (rp/mutation :update-file params)
               (rx/mapcat (fn [lagged]
                            (log/debug :hint "changes persisted" :lagged (count lagged))
                            (let [lagged (cond->> lagged
                                           (= #{sid} (into #{} (map :session-id) lagged))
                                           (map #(assoc % :changes [])))

                                  frame-updates
                                  (-> (group-by :page-id changes)
                                      (d/update-vals #(into #{} (mapcat :frames) %)))]

                              (rx/merge
                               (->> (rx/from frame-updates)
                                    (rx/flat-map (fn [[page-id frames]]
                                              (->> frames (map #(vector page-id %)))))
                                    (rx/map (fn [[page-id frame-id]] (dwt/update-thumbnail (:id file) page-id frame-id))))
                               (->> (rx/of lagged)
                                    (rx/mapcat seq)
                                    (rx/map #(shapes-changes-persisted file-id %)))))))
               (rx/catch (fn [cause]
                           (rx/concat
                            (if (= :authentication (:type cause))
                              (rx/empty)
                              (rx/of (rt/assign-exception cause)))
                            (rx/throw cause))))))))))


(defn persist-synchronous-changes
  [{:keys [file-id changes]}]
  (us/verify ::us/uuid file-id)
  (ptk/reify ::persist-synchronous-changes
    ptk/WatchEvent
    (watch [_ state _]
      (let [components-v2 (features/active-feature? state :components-v2)
            sid     (:session-id state)
            file    (get-in state [:workspace-libraries file-id])

            params  {:id (:id file)
                     :revn (:revn file)
                     :session-id sid
                     :changes changes
                     :components-v2 components-v2}]

        (when (:id params)
          (->> (rp/mutation :update-file params)
               (rx/ignore)))))))


(defn update-persistence-status
  [{:keys [status reason]}]
  (ptk/reify ::update-persistence-status
    ptk/UpdateEvent
    (update [_ state]
      (update state :workspace-persistence
              (fn [local]
                (assoc local
                       :reason reason
                       :status status
                       :updated-at (dt/now)))))))

(s/def ::shapes-changes-persisted
  (s/keys :req-un [::revn ::pcs/changes]))

(defn shapes-persisted-event? [event]
  (= (ptk/type event) ::changes-persisted))

(defn shapes-changes-persisted
  [file-id {:keys [revn changes] :as params}]
  (us/verify ::us/uuid file-id)
  (us/verify ::shapes-changes-persisted params)
  (ptk/reify ::changes-persisted
    ptk/UpdateEvent
    (update [_ state]
      (if (= file-id (:current-file-id state))
        (-> state
            (update-in [:workspace-file :revn] max revn)
            (update :workspace-data cp/process-changes changes))
        (-> state
            (update-in [:workspace-libraries file-id :revn] max revn)
            (update-in [:workspace-libraries file-id :data]
                       cp/process-changes changes))))))


;;;;;;;;;;;;;;;;;;;;;;;;;;;;;;;;;;;;;;;;;;;;;;;;;;;;;;;;;;;;;;;;;;;;;;
;; Data Fetching & Uploading
;;;;;;;;;;;;;;;;;;;;;;;;;;;;;;;;;;;;;;;;;;;;;;;;;;;;;;;;;;;;;;;;;;;;;;

;; --- Specs

(s/def ::id ::us/uuid)
(s/def ::profile-id ::us/uuid)
(s/def ::name string?)
(s/def ::type keyword?)
(s/def ::file-id ::us/uuid)
(s/def ::created-at ::us/inst)
(s/def ::modified-at ::us/inst)
(s/def ::version ::us/integer)
(s/def ::revn ::us/integer)
(s/def ::ordering ::us/integer)
(s/def ::data ::ctf/data)

(s/def ::file ::dd/file)
(s/def ::project ::dd/project)
(s/def ::page
  (s/keys :req-un [::id
                   ::name
                   ::file-id
                   ::revn
                   ::created-at
                   ::modified-at
                   ::ordering
                   ::data]))

(declare fetch-libraries-content)
(declare bundle-fetched)

(defn fetch-bundle
  [project-id file-id]
  (ptk/reify ::fetch-bundle
    ptk/WatchEvent
    (watch [_ state _]
<<<<<<< HEAD
      (let [share-id (-> state :viewer-local :share-id)
            components-v2 (features/active-feature? state :components-v2)]
        (->> (rx/zip (rp/query :file-raw {:id file-id :components-v2 components-v2})
                     (rp/query :team-users {:file-id file-id})
                     (rp/query :project {:id project-id})
                     (rp/query :file-libraries {:file-id file-id})
                     (rp/query :file-comments-users {:file-id file-id :share-id share-id}))
=======
      (let [share-id (-> state :viewer-local :share-id)]
        (->> (rx/zip (rp/query! :file-raw {:id file-id})
                     (rp/query! :team-users {:file-id file-id})
                     (rp/query! :project {:id project-id})
                     (rp/query! :file-libraries {:file-id file-id})
                     (rp/cmd! :get-profiles-for-file-comments {:file-id file-id :share-id share-id}))
>>>>>>> 0471df36
             (rx/take 1)
             (rx/map (fn [[file-raw users project libraries file-comments-users]]
                       {:file-raw file-raw
                        :users users
                        :project project
                        :libraries libraries
                        :file-comments-users file-comments-users}))
             (rx/mapcat (fn [{:keys [project] :as bundle}]
                          (rx/of (ptk/data-event ::bundle-fetched bundle)
                                 (df/load-team-fonts (:team-id project)))))
             (rx/catch (fn [err]
                         (if (and (= (:type err) :restriction)
                                  (= (:code err) :feature-disabled))
                           (let [team-id (:current-team-id state)]
                             (rx/of (modal/show
                                      {:type :alert
                                       :message (tr "errors.components-v2")
                                       :on-accept #(st/emit! (rt/nav :dashboard-projects {:team-id team-id}))})))
                           (rx/throw err)))))))))

;; --- Helpers

(defn purge-page
  "Remove page and all related stuff from the state."
  [state id]
  (-> state
      (update-in [:workspace-file :pages] #(filterv (partial not= id) %))
      (update :workspace-pages dissoc id)))

(defn preload-data-uris
  "Preloads the image data so it's ready when necesary"
  []
  (ptk/reify ::preload-data-uris
    ptk/WatchEvent
    (watch [_ state _]
      (let [extract-urls
            (fn [{:keys [metadata fill-image]}]
              (cond
                (some? metadata)
                [(cf/resolve-file-media metadata)]

                (some? fill-image)
                [(cf/resolve-file-media fill-image)]))

            uris (into #{}
                       (comp (mapcat extract-urls)
                             (filter some?))
                       (vals (wsh/lookup-page-objects state)))]
        (->> (rx/from uris)
             (rx/merge-map #(http/fetch-data-uri % false))
             (rx/ignore))))))<|MERGE_RESOLUTION|>--- conflicted
+++ resolved
@@ -267,22 +267,13 @@
   (ptk/reify ::fetch-bundle
     ptk/WatchEvent
     (watch [_ state _]
-<<<<<<< HEAD
       (let [share-id (-> state :viewer-local :share-id)
             components-v2 (features/active-feature? state :components-v2)]
-        (->> (rx/zip (rp/query :file-raw {:id file-id :components-v2 components-v2})
-                     (rp/query :team-users {:file-id file-id})
-                     (rp/query :project {:id project-id})
-                     (rp/query :file-libraries {:file-id file-id})
-                     (rp/query :file-comments-users {:file-id file-id :share-id share-id}))
-=======
-      (let [share-id (-> state :viewer-local :share-id)]
-        (->> (rx/zip (rp/query! :file-raw {:id file-id})
+        (->> (rx/zip (rp/query! :file-raw {:id file-id :components-v2 components-v2})
                      (rp/query! :team-users {:file-id file-id})
                      (rp/query! :project {:id project-id})
                      (rp/query! :file-libraries {:file-id file-id})
                      (rp/cmd! :get-profiles-for-file-comments {:file-id file-id :share-id share-id}))
->>>>>>> 0471df36
              (rx/take 1)
              (rx/map (fn [[file-raw users project libraries file-comments-users]]
                        {:file-raw file-raw
