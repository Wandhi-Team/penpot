;; This Source Code Form is subject to the terms of the Mozilla Public
;; License, v. 2.0. If a copy of the MPL was not distributed with this
;; file, You can obtain one at http://mozilla.org/MPL/2.0/.
;;
;; Copyright (c) UXBOX Labs SL

(ns app.main.data.workspace.comments
  (:require
   [app.common.geom.point :as gpt]
   [app.common.geom.shapes :as gsh]
   [app.common.pages.changes-builder :as pcb]
   [app.common.types.shape-tree :as ctst]
   [app.common.spec :as us]
   [app.main.data.comments :as dcm]
   [app.main.data.workspace.changes :as dwc]
   [app.main.data.workspace.common :as dwco]
   [app.main.data.workspace.drawing :as dwd]
   [app.main.data.workspace.state-helpers :as wsh]
   [app.main.data.workspace.viewport :as dwv]
   [app.main.repo :as rp]
   [app.main.streams :as ms]
   [app.util.router :as rt]
   [beicon.core :as rx]
   [potok.core :as ptk]))

(declare handle-interrupt)
(declare handle-comment-layer-click)

(defn initialize-comments
  [file-id]
  (us/assert ::us/uuid file-id)
  (ptk/reify ::initialize-comments
    ptk/WatchEvent
    (watch [_ _ stream]
      (let [stoper (rx/filter #(= ::finalize %) stream)]
        (rx/merge
         (rx/of (dcm/retrieve-comment-threads file-id))
         (->> stream
              (rx/filter ms/mouse-click?)
              (rx/switch-map #(rx/take 1 ms/mouse-position))
              (rx/map handle-comment-layer-click)
              (rx/take-until stoper))
         (->> stream
              (rx/filter dwco/interrupt?)
              (rx/map handle-interrupt)
              (rx/take-until stoper)))))))

(defn- handle-interrupt
  []
  (ptk/reify ::handle-interrupt
    ptk/WatchEvent
    (watch [_ state _]
      (let [local (:comments-local state)]
        (cond
          (:draft local) (rx/of (dcm/close-thread))
          (:open local)  (rx/of (dcm/close-thread))
          :else          (rx/of #(dissoc % :workspace-drawing)))))))

;; Event responsible of the what should be executed when user clicked
;; on the comments layer. An option can be create a new draft thread,
;; an other option is close previously open thread or cancel the
;; latest opened thread draft.
(defn- handle-comment-layer-click
  [position]
  (ptk/reify ::handle-comment-layer-click
    ptk/WatchEvent
    (watch [_ state _]
      (let [local (:comments-local state)]
        (if (some? (:open local))
          (rx/of (dcm/close-thread))
          (let [page-id (:current-page-id state)
                file-id (:current-file-id state)
                params  {:position position
                         :page-id page-id
                         :file-id file-id}]
            (rx/of (dcm/create-draft params))))))))

(defn center-to-comment-thread
  [{:keys [position] :as thread}]
  (us/assert ::dcm/comment-thread thread)
  (ptk/reify ::center-to-comment-thread
    ptk/UpdateEvent
    (update [_ state]
      (update state :workspace-local
              (fn [{:keys [vbox zoom] :as local}]
                (let [pw (/ 160 zoom)
                      ph (/ 160 zoom)
                      nw (- (/ (:width vbox) 2) pw)
                      nh (- (/ (:height vbox) 2) ph)
                      nx (- (:x position) nw)
                      ny (- (:y position) nh)]
                  (update local :vbox assoc :x nx :y ny)))))))

(defn navigate
  [thread]
  (us/assert ::dcm/comment-thread thread)
  (ptk/reify ::open-comment-thread
    ptk/WatchEvent
    (watch [_ _ stream]
      (let [pparams {:project-id (:project-id thread)
                     :file-id (:file-id thread)}
            qparams {:page-id (:page-id thread)}]
        (rx/merge
         (rx/of (rt/nav :workspace pparams qparams))
         (->> stream
              (rx/filter (ptk/type? ::dwv/initialize-viewport))
              (rx/take 1)
              (rx/mapcat #(rx/of (center-to-comment-thread thread)
                                 (dwd/select-for-drawing :comments)
                                 (dcm/open-thread thread)))))))))

(defn update-comment-thread-position
  ([thread  [new-x new-y]]
   (update-comment-thread-position thread  [new-x new-y] nil))

  ([thread  [new-x new-y] frame-id]
  (us/assert ::dcm/comment-thread thread)
  (ptk/reify ::update-comment-thread-position
    ptk/WatchEvent
    (watch [it state _]
      (let [thread-id (:id thread)
            page (wsh/lookup-page state)
            page-id (:id page)
            objects (wsh/lookup-page-objects state page-id)
            new-frame-id (if (nil? frame-id)
                           (ctst/frame-id-by-position objects {:x new-x :y new-y})
                           (:frame-id thread))
            thread (assoc thread
                          :position {:x new-x :y new-y}
                          :frame-id new-frame-id)

            changes
            (-> (pcb/empty-changes it)
                (pcb/with-page page)
                (pcb/update-page-option :comment-threads-position assoc thread-id (select-keys thread [:position :frame-id])))]

        (rx/merge
         (rx/of (dwc/commit-changes changes))
         (->> (rp/mutation :update-comment-thread-position thread)
              (rx/catch #(rx/throw {:type :update-comment-thread-position}))
              (rx/ignore))))))))

<<<<<<< HEAD

;; Move comment threads that are inside a frame when that frame is moved"
(defmethod ptk/resolve ::move-frame-comment-threads
  [_ ids]
  (us/assert! :spec (s/coll-of uuid?) :val  ids)
=======
(defn move-frame-comment-threads
  "Move comment threads that are inside a frame when that frame is moved"
  [ids]
  (us/assert! ::us/coll-of-uuid ids)
>>>>>>> ddc7f412
  (ptk/reify ::move-frame-comment-threads
    ptk/WatchEvent
    (watch [_ state _]
      (let [objects (wsh/lookup-page-objects state)

            is-frame? (fn [id] (= :frame (get-in objects [id :type])))
            frame-ids? (into #{} (filter is-frame?) ids)

            object-modifiers  (:workspace-modifiers state)

            threads-position-map (:comment-threads-position (wsh/lookup-page-options state))

            build-move-event
            (fn [comment-thread]
              (let [frame (get objects (:frame-id comment-thread))
                    frame' (-> (merge frame (get object-modifiers (:frame-id comment-thread)))
                               (gsh/transform-shape))
                    moved (gpt/to-vec (gpt/point (:x frame) (:y frame))
                                      (gpt/point (:x frame') (:y frame')))
                    position (get-in threads-position-map [(:id comment-thread) :position])
                    new-x (+ (:x position) (:x moved))
                    new-y (+ (:y position) (:y moved))]
                (update-comment-thread-position comment-thread [new-x new-y] (:id frame))))]

        (->> (:comment-threads state)
             (vals)
             (map #(assoc % :position (get-in threads-position-map [(:id %) :position])))
             (map #(assoc % :frame-id (get-in threads-position-map [(:id %) :frame-id])))
             (filter (comp frame-ids? :frame-id))
             (map build-move-event)
             (rx/from))))))<|MERGE_RESOLUTION|>--- conflicted
+++ resolved
@@ -140,18 +140,10 @@
               (rx/catch #(rx/throw {:type :update-comment-thread-position}))
               (rx/ignore))))))))
 
-<<<<<<< HEAD
-
 ;; Move comment threads that are inside a frame when that frame is moved"
 (defmethod ptk/resolve ::move-frame-comment-threads
   [_ ids]
-  (us/assert! :spec (s/coll-of uuid?) :val  ids)
-=======
-(defn move-frame-comment-threads
-  "Move comment threads that are inside a frame when that frame is moved"
-  [ids]
   (us/assert! ::us/coll-of-uuid ids)
->>>>>>> ddc7f412
   (ptk/reify ::move-frame-comment-threads
     ptk/WatchEvent
     (watch [_ state _]
