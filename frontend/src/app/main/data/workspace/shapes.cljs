;; This Source Code Form is subject to the terms of the Mozilla Public
;; License, v. 2.0. If a copy of the MPL was not distributed with this
;; file, You can obtain one at http://mozilla.org/MPL/2.0/.
;;
;; Copyright (c) KALEIDOS INC

(ns app.main.data.workspace.shapes
  (:require
   [app.common.data :as d]
   [app.common.data.macros :as dm]
   [app.common.geom.shapes :as gsh]
   [app.common.pages.changes-builder :as pcb]
   [app.common.pages.helpers :as cph]
   [app.common.schema :as sm]
   [app.common.types.component :as ctk]
   [app.common.types.container :as ctn]
   [app.common.types.page :as ctp]
   [app.common.types.shape :as cts]
   [app.common.types.shape-tree :as ctst]
   [app.common.types.shape.interactions :as ctsi]
   [app.common.types.shape.layout :as ctl]
   [app.common.uuid :as uuid]
   [app.main.data.comments :as dc]
   [app.main.data.workspace.changes :as dch]
   [app.main.data.workspace.edition :as dwe]
   [app.main.data.workspace.selection :as dws]
   [app.main.data.workspace.state-helpers :as wsh]
   [app.main.data.workspace.undo :as dwu]
   [app.main.features :as features]
   [beicon.core :as rx]
   [potok.core :as ptk]))

<<<<<<< HEAD
(def valid-shape-map?
  (sm/pred-fn ::cts/shape))
=======
(defn get-shape-layer-position
  [objects selected attrs]

  ;; Calculate the frame over which we're drawing
  (let [position @ms/mouse-position
        frame-id (:frame-id attrs (ctst/top-nested-frame objects position))
        shape    (when-not (empty? selected)
                   (cph/get-base-shape objects selected))]

    ;; When no shapes has been selected or we're over a different frame
    ;; we add it as the latest shape of that frame
    (if (or (not shape) (not= (:frame-id shape) frame-id))
      [frame-id frame-id nil]

      ;; Otherwise, we add it to next to the selected shape
      (let [index (cph/get-position-on-parent objects (:id shape))
            {:keys [frame-id parent-id]} shape]
        [frame-id parent-id (inc index)]))))

(defn make-new-shape
  [attrs objects selected]
  (let [default-attrs (if (= :frame (:type attrs))
                        cts/default-frame-attrs
                        cts/default-shape-attrs)

        default-attrs (if (or (= :group (:type attrs))
                              (= :bool (:type attrs)))
                        (assoc default-attrs :shapes [])
                        default-attrs)

        selected-non-frames
        (into #{} (comp (map (d/getf objects))
                        (remove cph/frame-shape?))
              selected)

        [frame-id parent-id index]
        (get-shape-layer-position objects selected-non-frames attrs)]

    (-> (merge default-attrs attrs)
        (gpp/setup-proportions)
        (assoc :frame-id frame-id
               :parent-id parent-id
               :index index))))
>>>>>>> a494b89b

(defn prepare-add-shape
  [changes shape objects _selected]
  (let [index   (:index (meta shape))
        ;; FIXME: revisit
        id      (:id shape)

        [row column :as cell]  (:cell (meta shape))

        changes (-> changes
                    (pcb/with-objects objects)
                    (cond-> (some? index)
                      (pcb/add-object shape {:index index}))
                    (cond-> (nil? index)
                      (pcb/add-object shape))
                    (cond-> (some? (:parent-id shape))
                      (pcb/change-parent (:parent-id shape) [shape] index))
                    (cond-> (some? cell)
                      (pcb/update-shapes [(:parent-id shape)] #(ctl/push-into-cell % [id] row column)))
                    (cond-> (ctl/grid-layout? objects (:parent-id shape))
                      (-> (pcb/update-shapes [(:parent-id shape)] ctl/assign-cells)
                          (pcb/reorder-grid-children [(:parent-id shape)]))))]
    [shape changes]))

(defn add-shape
  ([shape]
   (add-shape shape {}))
  ([shape {:keys [no-select? no-update-layout?]}]

   (dm/verify!
    "expected a valid shape"
    (cts/valid-shape? shape))

   (ptk/reify ::add-shape
     ptk/WatchEvent
     (watch [it state _]
       (let [page-id  (:current-page-id state)
             objects  (wsh/lookup-page-objects state page-id)
             selected (wsh/lookup-selected state)

             [shape changes]
             (-> (pcb/empty-changes it page-id)
                 (pcb/with-objects objects)
                 (prepare-add-shape shape objects selected))

             changes (cond-> changes
                       (cph/text-shape? shape)
                       (pcb/set-undo-group (:id shape)))

             undo-id (js/Symbol)]

         (rx/concat
          (rx/of (dwu/start-undo-transaction undo-id)
                 (dch/commit-changes changes)
                 (when-not no-update-layout?
                   (ptk/data-event :layout/update [(:parent-id shape)]))
                 (when-not no-select?
                   (dws/select-shapes (d/ordered-set (:id shape))))
                 (dwu/commit-undo-transaction undo-id))
          (when (cph/text-shape? shape)
            (->> (rx/of (dwe/start-edition-mode (:id shape)))
                 (rx/observe-on :async)))))))))

(defn prepare-move-shapes-into-frame
  [changes frame-id shapes objects]
  (let [ordered-indexes (cph/order-by-indexed-shapes objects shapes)
        parent-id (get-in objects [frame-id :parent-id])
        ordered-indexes (->> ordered-indexes (remove #(= % parent-id)))
        to-move-shapes (map (d/getf objects) ordered-indexes)]
    (when (d/not-empty? to-move-shapes)
      (-> changes
          (cond-> (not (ctl/any-layout? objects frame-id))
            (pcb/update-shapes ordered-indexes ctl/remove-layout-item-data))
          (pcb/update-shapes ordered-indexes #(cond-> % (cph/frame-shape? %) (assoc :hide-in-viewer true)))
          (pcb/change-parent frame-id to-move-shapes 0)
          (cond-> (ctl/grid-layout? objects frame-id)
            (pcb/update-shapes [frame-id] ctl/assign-cells))
          (pcb/reorder-grid-children [frame-id])))))

(defn move-shapes-into-frame
  [frame-id shapes]
  (ptk/reify ::move-shapes-into-frame
    ptk/WatchEvent
    (watch [it state _]
      (let [page-id (:current-page-id state)
            objects (wsh/lookup-page-objects state page-id)
            shapes (->> shapes (remove #(dm/get-in objects [% :blocked])))
            changes (-> (pcb/empty-changes it page-id)
                        (pcb/with-objects objects))
            changes (prepare-move-shapes-into-frame changes
                                                    frame-id
                                                    shapes
                                                    objects)]
        (if (some? changes)
          (rx/of (dch/commit-changes changes))
          (rx/empty))))))

(declare real-delete-shapes)
(declare update-shape-flags)

(defn delete-shapes
  ([ids] (delete-shapes nil ids))
  ([page-id ids]
   (dm/assert! (sm/set-of-uuid? ids))
   (ptk/reify ::delete-shapes
     ptk/WatchEvent
     (watch [it state _]
       (let [file-id       (:current-file-id state)
             page-id       (or page-id (:current-page-id state))
             file          (wsh/get-file state file-id)
             page          (wsh/lookup-page state page-id)
             objects       (wsh/lookup-page-objects state page-id)

             components-v2 (features/active-feature? state :components-v2)

             ids           (cph/clean-loops objects ids)

             in-component-copy?
             (fn [shape-id]
               ;; Look for shapes that are inside a component copy, but are
               ;; not the root. In this case, they must not be deleted,
               ;; but hidden (to be able to recover them more easily).
               (let [shape           (get objects shape-id)
                     component-shape (ctn/get-component-shape objects shape)]
                 (and (ctk/in-component-copy? shape)
                      (not= shape component-shape)
                      (not (ctk/main-instance? component-shape)))))

             [ids-to-delete ids-to-hide]
             (if components-v2
               (loop [ids-seq       (seq ids)
                      ids-to-delete []
                      ids-to-hide   []]
                 (let [id (first ids-seq)]
                   (if (nil? id)
                     [ids-to-delete ids-to-hide]
                     (if (in-component-copy? id)
                       (recur (rest ids-seq)
                              ids-to-delete
                              (conj ids-to-hide id))
                       (recur (rest ids-seq)
                              (conj ids-to-delete id)
                              ids-to-hide)))))
               [ids []])

             undo-id (js/Symbol)]

         (rx/concat
          (rx/of (dwu/start-undo-transaction undo-id)
                 (update-shape-flags ids-to-hide {:hidden true}))
          (real-delete-shapes file page objects ids-to-delete it components-v2)
          (rx/of (dwu/commit-undo-transaction undo-id))))))))

(defn- real-delete-shapes-changes
  ([file page objects ids it components-v2]
   (let [changes (-> (pcb/empty-changes it (:id page))
                     (pcb/with-page page)
                     (pcb/with-objects objects)
                     (pcb/with-library-data file))]
     (real-delete-shapes-changes changes file page objects ids it components-v2)))
  ([changes file page objects ids _it components-v2]
   (let [lookup  (d/getf objects)
         groups-to-unmask
         (reduce (fn [group-ids id]
                  ;; When the shape to delete is the mask of a masked group,
                  ;; the mask condition must be removed, and it must be
                  ;; converted to a normal group.
                   (let [obj    (lookup id)
                         parent (lookup (:parent-id obj))]
                     (if (and (:masked-group parent)
                              (= id (first (:shapes parent))))
                       (conj group-ids (:id parent))
                       group-ids)))
                 #{}
                 ids)

         interacting-shapes
         (filter (fn [shape]
                  ;; If any of the deleted shapes is the destination of
                  ;; some interaction, this must be deleted, too.
                   (let [interactions (:interactions shape)]
                     (some #(and (ctsi/has-destination %)
                                 (contains? ids (:destination %)))
                           interactions)))
                 (vals objects))

        ;; If any of the deleted shapes is a frame with guides
         guides (into {}
                      (comp (map second)
                            (remove #(contains? ids (:frame-id %)))
                            (map (juxt :id identity)))
                      (dm/get-in page [:options :guides]))

         starting-flows
         (filter (fn [flow]
                  ;; If any of the deleted is a frame that starts a flow,
                  ;; this must be deleted, too.
                   (contains? ids (:starting-frame flow)))
                 (-> page :options :flows))

         all-parents
         (reduce (fn [res id]
                  ;; All parents of any deleted shape must be resized.
                   (into res (cph/get-parent-ids objects id)))
                 (d/ordered-set)
                 ids)

         all-children
         (->> ids ;; Children of deleted shapes must be also deleted.
              (reduce (fn [res id]
                        (into res (cph/get-children-ids objects id)))
                      [])
              (reverse)
              (into (d/ordered-set)))

         find-all-empty-parents
         (fn recursive-find-empty-parents [empty-parents]
           (let [all-ids   (into empty-parents ids)
                 contains? (partial contains? all-ids)
                 xform     (comp (map lookup)
                                 (filter #(or (cph/group-shape? %) (cph/bool-shape? %)))
                                 (remove #(->> (:shapes %) (remove contains?) seq))
                                 (map :id))
                 parents   (into #{} xform all-parents)]
             (if (= empty-parents parents)
               empty-parents
               (recursive-find-empty-parents parents))))

         empty-parents
        ;; Any parent whose children are all deleted, must be deleted too.
         (into (d/ordered-set) (find-all-empty-parents #{}))

         components-to-delete
         (if components-v2
           (reduce (fn [components id]
                     (let [shape (get objects id)]
                       (if (and (= (:component-file shape) (:id file)) ;; Main instances should exist only in local file
                                (:main-instance shape))                ;; but check anyway
                         (conj components (:component-id shape))
                         components)))
                   []
                   (into ids all-children))
           [])

         changes (-> changes
                     (pcb/set-page-option :guides guides))

         changes (reduce (fn [changes component-id]
                          ;; It's important to delete the component before the main instance, because we
                          ;; need to store the instance position if we want to restore it later.
                           (pcb/delete-component changes component-id))
                         changes
                         components-to-delete)

         changes (-> changes
                     (pcb/remove-objects all-children {:ignore-touched true})
                     (pcb/remove-objects ids)
                     (pcb/remove-objects empty-parents)
                     (pcb/resize-parents all-parents)
                     (pcb/update-shapes groups-to-unmask
                                        (fn [shape]
                                          (assoc shape :masked-group false)))
                     (pcb/update-shapes (map :id interacting-shapes)
                                        (fn [shape]
                                          (d/update-when shape :interactions
                                                         (fn [interactions]
                                                           (into []
                                                                 (remove #(and (ctsi/has-destination %)
                                                                               (contains? ids (:destination %))))
                                                                 interactions)))))
                     (cond-> (seq starting-flows)
                       (pcb/update-page-option :flows (fn [flows]
                                                        (->> (map :id starting-flows)
                                                             (reduce ctp/remove-flow flows))))))]
     [changes all-parents])))


(defn delete-shapes-changes
  [changes file page objects ids it components-v2]
  (let [[changes _all-parents] (real-delete-shapes-changes changes file page objects ids it components-v2)]
    changes))

(defn- real-delete-shapes
  [file page objects ids it components-v2]
  (let [[changes all-parents] (real-delete-shapes-changes file page objects ids it components-v2)
        undo-id (js/Symbol)]
    (rx/of (dwu/start-undo-transaction undo-id)
           (dc/detach-comment-thread ids)
           (dch/commit-changes changes)
           (ptk/data-event :layout/update all-parents)
           (dwu/commit-undo-transaction undo-id))))


(defn create-and-add-shape
  [type frame-x frame-y {:keys [width height] :as attrs}]
  (ptk/reify ::create-and-add-shape
    ptk/WatchEvent
    (watch [_ state _]
      (let [vbc       (wsh/viewport-center state)
            x         (:x attrs (- (:x vbc) (/ width 2)))
            y         (:y attrs (- (:y vbc) (/ height 2)))
            page-id   (:current-page-id state)
            objects   (wsh/lookup-page-objects state page-id)
            frame-id  (-> (wsh/lookup-page-objects state page-id)
                          (ctst/top-nested-frame {:x frame-x :y frame-y}))

            selected  (wsh/lookup-selected state)
            base      (cph/get-base-shape objects selected)

            parent-id (if (or (and (= 1 (count selected))
                                   (cph/frame-shape? (get objects (first selected))))
                              (empty? selected))
                        frame-id
                        (:parent-id base))

            shape     (cts/setup-shape
                       (-> attrs
                           (assoc :type type)
                           (assoc :x x)
                           (assoc :y y)
                           (assoc :frame-id frame-id)
                           (assoc :parent-id parent-id)))]

        (rx/of (add-shape shape))))))

;;;;;;;;;;;;;;;;;;;;;;;;;;;;;;;;;;;;;;;;;;;;;;;;;;;;;;;;;;;;;;;;;;;;;;;;;;;
;; Artboard
;;;;;;;;;;;;;;;;;;;;;;;;;;;;;;;;;;;;;;;;;;;;;;;;;;;;;;;;;;;;;;;;;;;;;;;;;;;


;; FIXME: looks
(defn prepare-create-artboard-from-selection
  [changes id parent-id objects selected index frame-name without-fill?]
  (let [selected-objs (map #(get objects %) selected)
        new-index (or index
                      (cph/get-index-replacement selected objects))]
    (when (d/not-empty? selected)
      (let [srect       (gsh/shapes->rect selected-objs)
            selected-id (first selected)

            frame-id    (dm/get-in objects [selected-id :frame-id])
            parent-id   (or parent-id (dm/get-in objects [selected-id :parent-id]))

            attrs       {:type :frame
                         :x (:x srect)
                         :y (:y srect)
                         :width (:width srect)
                         :height (:height srect)}

            shape     (cts/setup-shape
                       (cond-> attrs
                         (some? id)
                         (assoc :id id)

                         (some? frame-name)
                         (assoc :name frame-name)

                         :always
                         (assoc :frame-id frame-id
                                :parent-id parent-id)

                         :always
                         (with-meta {:index new-index})

                         (or (not= frame-id uuid/zero) without-fill?)
                         (assoc :fills [] :hide-in-viewer true)))

            [shape changes]
            (prepare-add-shape changes shape objects selected)

            changes
            (prepare-move-shapes-into-frame changes (:id shape) selected objects)]

        [shape changes]))))

(defn create-artboard-from-selection
  ([]
   (create-artboard-from-selection nil))
  ([id]
   (create-artboard-from-selection id nil))
  ([id parent-id]
   (create-artboard-from-selection id parent-id nil))
  ([id parent-id index]
   (ptk/reify ::create-artboard-from-selection
     ptk/WatchEvent
     (watch [it state _]
       (let [page-id  (:current-page-id state)
             objects  (wsh/lookup-page-objects state page-id)
             selected (wsh/lookup-selected state)
             selected (cph/clean-loops objects selected)

             changes  (-> (pcb/empty-changes it page-id)
                          (pcb/with-objects objects))

             [frame-shape changes]
             (prepare-create-artboard-from-selection changes
                                                     id
                                                     parent-id
                                                     objects
                                                     selected
                                                     index
                                                     nil
                                                     false)

             undo-id  (js/Symbol)]

         (when changes
           (rx/of
            (dwu/start-undo-transaction undo-id)
            (dch/commit-changes changes)
            (dws/select-shapes (d/ordered-set (:id frame-shape)))
            (ptk/data-event :layout/update [(:id frame-shape)])
            (dwu/commit-undo-transaction undo-id))))))))

;;;;;;;;;;;;;;;;;;;;;;;;;;;;;;;;;;;;;;;;;;;;;;;;;;;;;;;;;;;;;;;;;;;;;;;;;;;
;; Shape Flags
;;;;;;;;;;;;;;;;;;;;;;;;;;;;;;;;;;;;;;;;;;;;;;;;;;;;;;;;;;;;;;;;;;;;;;;;;;;

(defn update-shape-flags
  [ids {:keys [blocked hidden] :as flags}]
  (dm/assert!
   "expected valid coll of uuids"
   (every? uuid? ids))

  (dm/assert!
   "expected valid shape-attrs value for `flags`"
   (cts/valid-shape-attrs? flags))

  (ptk/reify ::update-shape-flags
    ptk/WatchEvent
    (watch [_ state _]
      (let [update-fn
            (fn [obj]
              (cond-> obj
                (boolean? blocked) (assoc :blocked blocked)
                (boolean? hidden) (assoc :hidden hidden)))
            objects (wsh/lookup-page-objects state)
            ;; We have change only the hidden behaviour, to hide only the
            ;; selected shape, block behaviour remains the same.
            ids     (if (boolean? blocked)
                      (into ids (->> ids (mapcat #(cph/get-children-ids objects %))))
                      ids)]
        (rx/of (dch/update-shapes ids update-fn))))))

(defn toggle-visibility-selected
  []
  (ptk/reify ::toggle-visibility-selected
    ptk/WatchEvent
    (watch [_ state _]
      (let [selected (wsh/lookup-selected state)]
        (rx/of (dch/update-shapes selected #(update % :hidden not)))))))

(defn toggle-lock-selected
  []
  (ptk/reify ::toggle-lock-selected
    ptk/WatchEvent
    (watch [_ state _]
      (let [selected (wsh/lookup-selected state)]
        (rx/of (dch/update-shapes selected #(update % :blocked not)))))))


;; FIXME: this need to be refactored

(defn toggle-file-thumbnail-selected
  []
  (ptk/reify ::toggle-file-thumbnail-selected
    ptk/WatchEvent
    (watch [_ state _]
      (let [selected   (wsh/lookup-selected state)
            pages      (-> state :workspace-data :pages-index vals)]

        (rx/concat
         ;; First: clear the `:use-for-thumbnail?` flag from all not
         ;; selected frames.
         (rx/from
          (->> pages
               (mapcat
                (fn [{:keys [objects id] :as page}]
                  (->> (ctst/get-frames objects)
                       (sequence
                        (comp (filter :use-for-thumbnail?)
                              (map :id)
                              (remove selected)
                              (map (partial vector id)))))))
               (d/group-by first second)
               (map (fn [[page-id frame-ids]]
                      (dch/update-shapes frame-ids #(dissoc % :use-for-thumbnail?) {:page-id page-id})))))

         ;; And finally: toggle the flag value on all the selected shapes
         (rx/of (dch/update-shapes selected #(update % :use-for-thumbnail? not))))))))<|MERGE_RESOLUTION|>--- conflicted
+++ resolved
@@ -30,54 +30,8 @@
    [beicon.core :as rx]
    [potok.core :as ptk]))
 
-<<<<<<< HEAD
 (def valid-shape-map?
   (sm/pred-fn ::cts/shape))
-=======
-(defn get-shape-layer-position
-  [objects selected attrs]
-
-  ;; Calculate the frame over which we're drawing
-  (let [position @ms/mouse-position
-        frame-id (:frame-id attrs (ctst/top-nested-frame objects position))
-        shape    (when-not (empty? selected)
-                   (cph/get-base-shape objects selected))]
-
-    ;; When no shapes has been selected or we're over a different frame
-    ;; we add it as the latest shape of that frame
-    (if (or (not shape) (not= (:frame-id shape) frame-id))
-      [frame-id frame-id nil]
-
-      ;; Otherwise, we add it to next to the selected shape
-      (let [index (cph/get-position-on-parent objects (:id shape))
-            {:keys [frame-id parent-id]} shape]
-        [frame-id parent-id (inc index)]))))
-
-(defn make-new-shape
-  [attrs objects selected]
-  (let [default-attrs (if (= :frame (:type attrs))
-                        cts/default-frame-attrs
-                        cts/default-shape-attrs)
-
-        default-attrs (if (or (= :group (:type attrs))
-                              (= :bool (:type attrs)))
-                        (assoc default-attrs :shapes [])
-                        default-attrs)
-
-        selected-non-frames
-        (into #{} (comp (map (d/getf objects))
-                        (remove cph/frame-shape?))
-              selected)
-
-        [frame-id parent-id index]
-        (get-shape-layer-position objects selected-non-frames attrs)]
-
-    (-> (merge default-attrs attrs)
-        (gpp/setup-proportions)
-        (assoc :frame-id frame-id
-               :parent-id parent-id
-               :index index))))
->>>>>>> a494b89b
 
 (defn prepare-add-shape
   [changes shape objects _selected]
