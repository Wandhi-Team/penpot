--- conflicted
+++ resolved
@@ -262,14 +262,9 @@
                             changes
                             components-to-delete)]
 
-<<<<<<< HEAD
-        (rx/of (dch/commit-changes changes)
-               (dwsl/update-layout-positions all-parents))))))
-=======
-        (rx/of
-         (dc/detach-comment-thread ids)
-         (dch/commit-changes changes))))))
->>>>>>> 5cd12ac7
+        (rx/of (dc/detach-comment-thread ids)
+               (dwsl/update-layout-positions all-parents)
+               (dch/commit-changes changes))))))
 
 (defn- viewport-center
   [state]
