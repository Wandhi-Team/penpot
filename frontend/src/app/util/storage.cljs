--- conflicted
+++ resolved
@@ -45,15 +45,9 @@
           (keyword kns kn))))))
 
 (defn- lookup-by-index
-<<<<<<< HEAD
-  [prefix result index]
-  (try
-    (let [key  (.key ^js local-storage index)
-=======
   [backend prefix result index]
   (try
     (let [key  (.key ^js backend index)
->>>>>>> e0034dc2
           key' (decode-key prefix key)]
       (if key'
         (let [val (.getItem ^js backend key)]
@@ -63,41 +57,24 @@
       result)))
 
 (defn- load-data
-<<<<<<< HEAD
-  [prefix]
-  (if (some? local-storage)
-    (let [length (.-length ^js local-storage)]
-=======
   [backend prefix]
   (if (some? backend)
     (let [length (.-length ^js backend)]
->>>>>>> e0034dc2
       (loop [index  0
              result (transient {})]
         (if (< index length)
           (recur (inc index)
-<<<<<<< HEAD
-                 (lookup-by-index prefix result index))
-=======
                  (lookup-by-index backend prefix result index))
->>>>>>> e0034dc2
           (persistent! result))))
     {}))
 
 (defn create-storage
-<<<<<<< HEAD
-  [prefix]
-  (let [initial   (load-data prefix)
-=======
   [backend prefix]
   (let [initial   (load-data backend prefix)
->>>>>>> e0034dc2
         curr-data #js {:content initial}
         last-data #js {:content initial}
         watches   (js/Map.)
 
-<<<<<<< HEAD
-=======
         update-key
         (fn [key val]
           (when (some? backend)
@@ -105,7 +82,6 @@
               (.setItem ^js backend (encode-key prefix key) (t/encode-str val))
               (.removeItem ^js backend (encode-key prefix key)))))
 
->>>>>>> e0034dc2
         on-change*
         (fn [curr-state]
           (let [prev-state (unchecked-get last-data "content")]
@@ -114,13 +90,7 @@
                       (let [prev-val (get prev-state key)
                             curr-val (get curr-state key)]
                         (when-not (identical? curr-val prev-val)
-<<<<<<< HEAD
-                          (if (some? curr-val)
-                            (.setItem ^js local-storage (encode-key prefix key) (t/encode-str curr-val))
-                            (.removeItem ^js local-storage (encode-key prefix key))))))
-=======
                           (update-key key curr-val))))
->>>>>>> e0034dc2
                     (into #{} (concat (keys curr-state)
                                       (keys prev-state))))
               (finally
@@ -146,13 +116,9 @@
       (-reset! [self newval]
         (let [oldval (unchecked-get curr-data "content")]
           (unchecked-set curr-data "content" newval)
-<<<<<<< HEAD
-          (on-change newval)
-=======
           (if *sync*
             (on-change* newval)
             (on-change newval))
->>>>>>> e0034dc2
           (when (> (.-size watches) 0)
             (-notify-watches self oldval newval))
           newval))
@@ -187,10 +153,7 @@
       (-remove-watch [_ key]
         (.delete watches key)))))
 
-<<<<<<< HEAD
-(defonce global (create-storage "penpot-global"))
-(defonce user (create-storage "penpot-user"))
-=======
+(defonce global  (create-storage local-storage-backend "penpot-global"))
+(defonce user    (create-storage local-storage-backend "penpot-user"))
 (defonce storage (create-storage local-storage-backend "penpot"))
-(defonce session (create-storage session-storage-backend "penpot"))
->>>>>>> e0034dc2
+(defonce session (create-storage session-storage-backend "penpot"))